--- conflicted
+++ resolved
@@ -265,14 +265,8 @@
             if len(transform_func) != 2:
                 raise ValueError("`transform_func` must have length of two for"
                                  "source and target.")
-<<<<<<< HEAD
-        # Download data
-        root = self.get_data(mode=mode, root=root)
-        self.data = self.read_raw_data(root, mode)
-=======
         # Download data and read data
-        self.data = self.get_data(root=root)
->>>>>>> 7e876736
+        self.data = self.get_data(mode=mode, root=root)
 
         if transform_func is not None:
             self.data = [(transform_func[0](data[0]),
