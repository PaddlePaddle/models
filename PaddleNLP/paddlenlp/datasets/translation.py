import os
import io
import collections
import warnings

from functools import partial
import numpy as np

import paddle
from paddle.utils.download import get_path_from_url
from paddlenlp.data import Vocab, Pad
from paddlenlp.data.sampler import SamplerHelper
from paddlenlp.utils.env import DATA_HOME
from paddle.dataset.common import md5file

__all__ = ['TranslationDataset', 'IWSLT15', 'WMT14']


def sequential_transforms(*transforms):
    def func(txt_input):
        for transform in transforms:
            txt_input = transform(txt_input)
        return txt_input

    return func


def get_default_tokenizer():
    """Only support split tokenizer
    """

    def _split_tokenizer(x, delimiter=None):
        return x.split(delimiter)

    return _split_tokenizer


class TranslationDataset(paddle.io.Dataset):
    """
    TranslationDataset, provide tuple (source and target) raw data.
    
    Args:
        data(list): Raw data. It is a list of tuple or list, each sample of
            data contains two element, source and target.
    """
    META_INFO = collections.namedtuple('META_INFO', ('src_file', 'tgt_file',
                                                     'src_md5', 'tgt_md5'))
    SPLITS = {}
    URL = None
    MD5 = None
    VOCAB_INFO = None
    UNK_TOKEN = None
    PAD_TOKEN = None
    BOS_TOKEN = None
    EOS_TOKEN = None

    def __init__(self, data):
        self.data = data

    def __getitem__(self, idx):
        return self.data[idx]

    def __len__(self):
        return len(self.data)

    @classmethod
    def get_data(cls, mode="train", root=None):
        """
        Download dataset and read raw data.
        Args:
            mode(str, optional): Data mode to download. It could be 'train',
                'dev' or 'test'. Default: 'train'.
            root (str, optional): data directory to save dataset. If not
                provided, dataset will be saved in
                `/root/.paddlenlp/datasets/machine_translation`. Default: None.
        Returns:
            list: Raw data, a list of tuple.

        Examples:
            .. code-block:: python
                from paddlenlp.datasets import IWSLT15
                data_path = IWSLT15.get_data()
        """
        root = cls._download_data(mode, root)
        data = cls.read_raw_data(mode, root)
        return data

    @classmethod
    def _download_data(cls, mode="train", root=None):
        """Download dataset"""
        default_root = os.path.join(DATA_HOME, 'machine_translation',
                                    cls.__name__)
        src_filename, tgt_filename, src_data_hash, tgt_data_hash = cls.SPLITS[
            mode]

        filename_list = [
            src_filename, tgt_filename, cls.VOCAB_INFO[0], cls.VOCAB_INFO[1]
        ]
        fullname_list = []
        for filename in filename_list:
            fullname = os.path.join(default_root,
                                    filename) if root is None else os.path.join(
                                        os.path.expanduser(root), filename)
            fullname_list.append(fullname)

        data_hash_list = [
            src_data_hash, tgt_data_hash, cls.VOCAB_INFO[2], cls.VOCAB_INFO[3]
        ]
        for i, fullname in enumerate(fullname_list):
            if not os.path.exists(fullname) or (
                    data_hash_list[i] and
                    not md5file(fullname) == data_hash_list[i]):
                if root is not None:  # not specified, and no need to warn
                    warnings.warn(
                        'md5 check failed for {}, download {} data to {}'.
                        format(filename, cls.__name__, default_root))
                path = get_path_from_url(cls.URL, default_root, cls.MD5)
<<<<<<< HEAD
                break
=======
                return default_root
>>>>>>> 7e876736
        return root if root is not None else default_root

    @classmethod
    def get_vocab(cls, root=None):
        """
        Load vocab from vocab files. It vocab files don't exist, the will
        be downloaded.

        Args:
            root (str, optional): Data directory to save dataset. If not provided,
                dataset will be save in `/root/.paddlenlp/datasets/machine_translation`.
                If vocab files exist, they won't be overwritten. Default: None.
        Returns:
            tuple: Source vocab and target vocab.

        Examples:
            .. code-block:: python
                from paddlenlp.datasets import IWSLT15
                (src_vocab, tgt_vocab) = IWSLT15.get_vocab()
        """

        root = cls._download_data(root=root)
        src_vocab_filename, tgt_vocab_filename, _, _ = cls.VOCAB_INFO
        src_file_path = os.path.join(root, src_vocab_filename)
        tgt_file_path = os.path.join(root, tgt_vocab_filename)

        src_vocab = Vocab.load_vocabulary(
            filepath=src_file_path,
            unk_token=cls.UNK_TOKEN,
            pad_token=cls.PAD_TOKEN,
            bos_token=cls.BOS_TOKEN,
            eos_token=cls.EOS_TOKEN)

        tgt_vocab = Vocab.load_vocabulary(
            filepath=tgt_file_path,
            unk_token=cls.UNK_TOKEN,
            pad_token=cls.PAD_TOKEN,
            bos_token=cls.BOS_TOKEN,
            eos_token=cls.EOS_TOKEN)
        return (src_vocab, tgt_vocab)

    @classmethod
    def read_raw_data(cls, mode, root):
        """Read raw data from data files
        Args:
            mode(str): Indicates the mode to read. It could be 'train', 'dev' or
               'test'.
            root(str): Data directory of dataset.
        Returns:
            list: Raw data list.
        """
        src_filename, tgt_filename, _, _ = cls.SPLITS[mode]

        def read_raw_files(corpus_path):
            """Read raw files, return raw data"""
            data = []
            (f_mode, f_encoding, endl) = ("r", "utf-8", "\n")
            with io.open(corpus_path, f_mode, encoding=f_encoding) as f_corpus:
                for line in f_corpus.readlines():
                    data.append(line.strip())
            return data

        src_path = os.path.join(root, src_filename)
        tgt_path = os.path.join(root, tgt_filename)
        src_data = read_raw_files(src_path)
        tgt_data = read_raw_files(tgt_path)

        data = [(src_data[i], tgt_data[i]) for i in range(len(src_data))]
        return data

    @classmethod
    def get_default_transform_func(cls, root=None):
        """Get default transform function, which transforms raw data to id.
        Args:
            root(str, optional): Data directory of dataset.
        Returns:
            tuple: Two transform functions, for source and target data. 
        Examples:
            .. code-block:: python
                from paddlenlp.datasets import IWSLT15
                transform_func = IWSLT15.get_default_transform_func()
        """
        # Get default tokenizer
        src_tokenizer = get_default_tokenizer()
        tgt_tokenizer = get_default_tokenizer()
        src_text_vocab_transform = sequential_transforms(src_tokenizer)
        tgt_text_vocab_transform = sequential_transforms(tgt_tokenizer)

        (src_vocab, tgt_vocab) = cls.get_vocab(root)
        src_text_transform = sequential_transforms(src_text_vocab_transform,
                                                   src_vocab)
        tgt_text_transform = sequential_transforms(tgt_text_vocab_transform,
                                                   tgt_vocab)
        return (src_text_transform, tgt_text_transform)


class IWSLT15(TranslationDataset):
    """
    IWSLT15 Vietnames to English translation dataset.

    Args:
        mode(str, optional): It could be 'train', 'dev' or 'test'. Default: 'train'.
        root(str, optional): If None, dataset will be downloaded in
            `/root/.paddlenlp/datasets/machine_translation`. Default: None.
        transform_func(callable, optional): If not None, it transforms raw data
            to index data. Default: None.
    Examples:
        .. code-block:: python
            from paddlenlp.datasets import IWSLT15
            train_dataset = IWSLT15('train')
            train_dataset, valid_dataset = IWSLT15.get_datasets(["train", "dev"])

    """
    URL = "https://paddlenlp.bj.bcebos.com/datasets/iwslt15.en-vi.tar.gz"
    SPLITS = {
        'train': TranslationDataset.META_INFO(
            os.path.join("iwslt15.en-vi", "train.en"),
            os.path.join("iwslt15.en-vi", "train.vi"),
            "5b6300f46160ab5a7a995546d2eeb9e6",
            "858e884484885af5775068140ae85dab"),
        'dev': TranslationDataset.META_INFO(
            os.path.join("iwslt15.en-vi", "tst2012.en"),
            os.path.join("iwslt15.en-vi", "tst2012.vi"),
            "c14a0955ed8b8d6929fdabf4606e3875",
            "dddf990faa149e980b11a36fca4a8898"),
        'test': TranslationDataset.META_INFO(
            os.path.join("iwslt15.en-vi", "tst2013.en"),
            os.path.join("iwslt15.en-vi", "tst2013.vi"),
            "c41c43cb6d3b122c093ee89608ba62bd",
            "a3185b00264620297901b647a4cacf38")
    }
    VOCAB_INFO = (os.path.join("iwslt15.en-vi", "vocab.en"), os.path.join(
        "iwslt15.en-vi", "vocab.vi"), "98b5011e1f579936277a273fd7f4e9b4",
                  "e8b05f8c26008a798073c619236712b4")
    UNK_TOKEN = '<unk>'
    BOS_TOKEN = '<s>'
    EOS_TOKEN = '</s>'
    MD5 = 'aca22dc3f90962e42916dbb36d8f3e8e'

    def __init__(self, mode='train', root=None, transform_func=None):
        data_select = ('train', 'dev', 'test')
        if mode not in data_select:
            raise TypeError(
                '`train`, `dev` or `test` is supported but `{}` is passed in'.
                format(mode))
        if transform_func is not None:
            if len(transform_func) != 2:
                raise ValueError("`transform_func` must have length of two for"
                                 "source and target.")
        # Download data and read data
        self.data = self.get_data(root=root)

        if transform_func is not None:
            self.data = [(transform_func[0](data[0]),
                          transform_func[1](data[1])) for data in self.data]


class WMT14(TranslationDataset):
    """
    """
    URL = "https://paddlenlp.bj.bcebos.com/datasets/WMT14.en-de.tar.gz"
    SPLITS = {
        'train': TranslationDataset.META_INFO(
            os.path.join("WMT14.en-de", "train.tok.clean.bpe.33708.en"),
            os.path.join("WMT14.en-de", "train.tok.clean.bpe.33708.de"),
            "c7c0b77e672fc69f20be182ae37ff62c",
            "1865ece46948fda1209d3b7794770a0a"),
        'dev': TranslationDataset.META_INFO(
            os.path.join("WMT14.en-de", "newstest2013.tok.bpe.33708.en"),
            os.path.join("WMT14.en-de", "newstest2013.tok.bpe.33708.de"),
            "aa4228a4bedb6c45d67525fbfbcee75e",
            "9b1eeaff43a6d5e78a381a9b03170501"),
        'test': TranslationDataset.META_INFO(
            os.path.join("WMT14.en-de", "newstest2014.tok.bpe.33708.en"),
            os.path.join("WMT14.en-de", "newstest2014.tok.bpe.33708.de"),
            "c9403eacf623c6e2d9e5a1155bdff0b5",
            "0058855b55e37c4acfcb8cffecba1050")
    }
    VOCAB_INFO = (os.path.join("WMT14.en-de", "vocab_all.bpe.33708"),
                  os.path.join("WMT14.en-de", "vocab_all.bpe.33708"),
                  "2fc775b7df37368e936a8e1f63846bb0",
                  "2fc775b7df37368e936a8e1f63846bb0")
    UNK_TOKEN = "<unk>"
    BOS_TOKEN = "<s>"
    EOS_TOKEN = "<e>"

    MD5 = "c37fed22998182ff09d0f6ee0fcaedbb"

    def __init__(self, mode="train", root=None, transform_func=None):
        if mode not in ("train", "dev", "test"):
            raise TypeError(
                '`train`, `dev` or `test` is supported but `{}` is passed in'.
                format(mode))
        if transform_func is not None and len(transform_func) != 2:
            if len(transform_func) != 2:
                raise ValueError("`transform_func` must have length of two for"
                                 "source and target.")

        root = WMT14.get_data(root=root)
        self.data = self.read_raw_data(root, mode)
        if transform_func is not None:
            self.data = [(transform_func[0](data[0]),
                          transform_func[1](data[1])) for data in self.data]
        super(WMT14, self).__init__(self.data)


# For test, not API
def prepare_train_input(insts, pad_id):
    src, src_length = Pad(pad_val=pad_id, ret_length=True)(
        [inst[0] for inst in insts])
    tgt, tgt_length = Pad(pad_val=pad_id, ret_length=True)(
        [inst[1] for inst in insts])
    return src, src_length, tgt[:, :-1], tgt[:, 1:, np.newaxis]

batch_size_fn = lambda idx, minibatch_len, size_so_far, data_source: max(size_so_far, len(data_source[idx][0]))

batch_key = lambda size_so_far, minibatch_len: size_so_far * minibatch_len

if __name__ == '__main__':
    batch_size = 4096  #32
    pad_id = 2

    transform_func = IWSLT15.get_default_transform_func()
    train_dataset = IWSLT15(transform_func=transform_func)

    key = (lambda x, data_source: len(data_source[x][0]))

    train_batch_sampler = SamplerHelper(train_dataset).shuffle().sort(
        key=key, buffer_size=batch_size * 20).batch(
            batch_size=batch_size,
            drop_last=True,
            batch_size_fn=batch_size_fn,
            key=batch_key).shard()

    train_loader = paddle.io.DataLoader(
        train_dataset,
        batch_sampler=train_batch_sampler,
        collate_fn=partial(
            prepare_train_input, pad_id=pad_id))

    for i, data in enumerate(train_loader):
        print(data[1])
        print(paddle.max(data[1]) * len(data[1]))
        print(len(data[1]))<|MERGE_RESOLUTION|>--- conflicted
+++ resolved
@@ -115,11 +115,7 @@
                         'md5 check failed for {}, download {} data to {}'.
                         format(filename, cls.__name__, default_root))
                 path = get_path_from_url(cls.URL, default_root, cls.MD5)
-<<<<<<< HEAD
-                break
-=======
                 return default_root
->>>>>>> 7e876736
         return root if root is not None else default_root
 
     @classmethod
