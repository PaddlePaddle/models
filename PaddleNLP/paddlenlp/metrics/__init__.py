--- conflicted
+++ resolved
@@ -14,10 +14,6 @@
 
 from .perplexity import Perplexity
 from .chunk import ChunkEvaluator
-<<<<<<< HEAD
-from .bleu import *
-from .rouge import *
-=======
-from .bleu import BLEU
-from .glue import AccuracyAndF1, Mcc, PearsonAndSpearman
->>>>>>> 26a0cd1e
+from .bleu import BLEU, BLEUForDuReader
+from .rouge import RougeL, RougeLForDuReader
+from .glue import AccuracyAndF1, Mcc, PearsonAndSpearman