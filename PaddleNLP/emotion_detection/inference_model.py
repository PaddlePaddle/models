--- conflicted
+++ resolved
@@ -1,8 +1,4 @@
-<<<<<<< HEAD
-# -*- encoding: UTF8 -*-
-=======
 # -*- coding: UTF-8 -*-
->>>>>>> 482f33ff
 # Copyright (c) 2019 PaddlePaddle Authors. All Rights Reserved.
 #
 # Licensed under the Apache License, Version 2.0 (the "License");
@@ -49,9 +45,7 @@
     with fluid.program_guard(test_prog, startup_prog):
         with fluid.unique_name.guard():
             infer_loader, probs, feed_target_names = create_model(
-                args,
-                num_labels=args.num_labels,
-                is_prediction=True)
+                args, num_labels=args.num_labels, is_prediction=True)
 
     test_prog = test_prog.clone(for_test=True)
     exe = fluid.Executor(place)
