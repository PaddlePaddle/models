--- conflicted
+++ resolved
@@ -1,23 +1,4 @@
-<<<<<<< HEAD
-## Transformer
-
-以下是本例的简要目录结构及说明：
-
-
-```text
-.
-├── configs/             # 配置文件
-├── export_model.py      # 动态图转静态图脚本
-├── inference.py         # 使用预测引擎预测 python 脚本
-├── images/              # README 文档中的图片
-├── predict.py           # 使用动态图预测脚本
-├── reader.py            # 数据读取接口
-├── README.md            # 文档
-└── train.py             # 训练脚本
-```
-=======
 # Machine Translation using Transformer
->>>>>>> cdb8e50a
 
 机器翻译（Machine Translation）是利用计算机将一种自然语言(源语言)转换为另一种自然语言(目标语言)的过程，输入为源语言句子，输出为相应的目标语言的句子。
 
@@ -115,13 +96,9 @@
 
 与上面的情况相似，可以在 `configs/transformer.big.yaml` 和 `configs/transformer.base.yaml` 文件中设置相应的参数。如果执行不提供 `--config` 选项，程序将默认使用 big model 的配置。
 
-<<<<<<< HEAD
-### 模型预测
+## 模型推断
 
 ### 使用动态图预测
-=======
-## 模型推断
->>>>>>> cdb8e50a
 
 以英德翻译数据为例，模型训练完成后可以执行以下命令对指定文件中的文本进行翻译：
 
