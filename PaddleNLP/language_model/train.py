#   Copyright (c) 2018 PaddlePaddle Authors. All Rights Reserve.
#
# Licensed under the Apache License, Version 2.0 (the "License");
# you may not use this file except in compliance with the License.
# You may obtain a copy of the License at
#
#     http://www.apache.org/licenses/LICENSE-2.0
#
# Unless required by applicable law or agreed to in writing, software
# distributed under the License is distributed on an "AS IS" BASIS,
# WITHOUT WARRANTIES OR CONDITIONS OF ANY KIND, either express or implied.
# See the License for the specific language governing permissions and
# limitations under the License.

from __future__ import absolute_import
from __future__ import division
from __future__ import print_function

import numpy as np
import time
import os
import random
import math
import contextlib

import paddle
import paddle.fluid as fluid
import paddle.fluid.framework as framework
import paddle.fluid.profiler as profiler
from paddle.fluid.executor import Executor

import reader

import sys
if sys.version[0] == '2':
    reload(sys)
    sys.setdefaultencoding("utf-8")
sys.path.append('../')
import os
os.environ["TF_CPP_MIN_LOG_LEVEL"] = "3"

from args import *
from models.model_check import check_cuda
from models.language_model import lm_model
from config import RNNConfig
import logging
import pickle

SEED = 123


@contextlib.contextmanager
def profile_context(profile=True):
    if profile:
        with profiler.profiler('All', 'total', '/tmp/paddingrnn.profile'):
            yield
    else:
        yield


def get_current_model_para(train_prog, train_exe):
    param_list = train_prog.block(0).all_parameters()
    param_name_list = [p.name for p in param_list]

    vals = {}
    for p_name in param_name_list:
        p_array = np.array(fluid.global_scope().find_var(p_name).get_tensor())
        vals[p_name] = p_array

    return vals


def save_para_npz(train_prog, train_exe):
    print("begin to save model to model_base")
    param_list = train_prog.block(0).all_parameters()
    param_name_list = [p.name for p in param_list]

    vals = {}
    for p_name in param_name_list:
        p_array = np.array(fluid.global_scope().find_var(p_name).get_tensor())
        vals[p_name] = p_array

    emb = vals["embedding_para"]
    print("begin to save model to model_base")
    np.savez("mode_base", **vals)


def main():
    args = parse_args()

    check_cuda(args.use_gpu)

    logger = logging.getLogger("lm")
    logger.setLevel(logging.INFO)
    formatter = logging.Formatter(
        '%(asctime)s - %(name)s - %(levelname)s - %(message)s')
    if args.log_path:
        file_handler = logging.FileHandler(args.log_path)
        file_handler.setLevel(logging.INFO)
        file_handler.setFormatter(formatter)
        logger.addHandler(file_handler)
    else:
        console_handler = logging.StreamHandler()
        console_handler.setLevel(logging.INFO)
        console_handler.setFormatter(formatter)
        logger.addHandler(console_handler)
    logger.info('Running with args : {}'.format(args))

    config = RNNConfig(args)

    # define train program
    main_program = fluid.Program()
    startup_program = fluid.Program()
    if args.enable_ce:
        startup_program.random_seed = SEED
    with fluid.program_guard(main_program, startup_program):
        with fluid.unique_name.guard():
            res_vars = lm_model.lm_model(
                config.hidden_size,
                config.vocab_size,
                config.batch_size,
                num_layers=config.num_layers,
                num_steps=config.num_steps,
                init_scale=config.init_scale,
                dropout=config.dropout,
                rnn_model=config.rnn_model,
                use_py_reader=args.use_py_reader)

            if args.use_py_reader:
                py_reader = res_vars[-1]
                res_vars = res_vars[:-1]
            loss, last_hidden, last_cell, feed_order = res_vars

            fluid.clip.set_gradient_clip(
                clip=fluid.clip.GradientClipByGlobalNorm(
                    clip_norm=config.max_grad_norm))

            learning_rate = fluid.layers.create_global_var(
                name="learning_rate",
                shape=[1],
                value=1.0,
                dtype='float32',
                persistable=True)

            optimizer = fluid.optimizer.SGD(learning_rate=learning_rate)
            optimizer.minimize(loss)

    # define inference program
    inference_program = fluid.Program()
    inference_startup_program = fluid.Program()
    with fluid.program_guard(inference_program, inference_startup_program):
        with fluid.unique_name.guard():
            lm_model.lm_model(
                config.hidden_size,
                config.vocab_size,
                config.batch_size,
                num_layers=config.num_layers,
                num_steps=config.num_steps,
                init_scale=config.init_scale,
                dropout=config.dropout,
                rnn_model=config.rnn_model,
                use_py_reader=False)
    # Some op behaves differently for train and inference, we need to call
    # this clone function to ensure every op is right for inference.
    inference_program = inference_program.clone(for_test=True)

    place = fluid.CUDAPlace(0) if args.use_gpu else fluid.CPUPlace()
    exe = Executor(place)
    exe.run(startup_program)

    device_count = len(fluid.cuda_places()) if args.use_gpu else len(
        fluid.cpu_places())

    exec_strategy = fluid.ExecutionStrategy()
    exec_strategy.num_threads = device_count
    exec_strategy.num_iteration_per_drop_scope = 100

    build_strategy = fluid.BuildStrategy()
    build_strategy.enable_inplace = True
    build_strategy.memory_optimize = False
    build_strategy.fuse_all_optimizer_ops = True

    if args.parallel:
        train_program = fluid.compiler.CompiledProgram(
            main_program).with_data_parallel(
                loss_name=loss.name,
                build_strategy=build_strategy,
                exec_strategy=exec_strategy)
    else:
        train_program = fluid.compiler.CompiledProgram(main_program)

    data_path = args.data_path
    print("begin to load data")
    ptb_data = reader.get_ptb_data(data_path)
    print("finished load data")
    train_data, valid_data, test_data = ptb_data

    def generate_init_data():
        init_hidden = np.zeros(
            (config.num_layers, config.batch_size, config.hidden_size),
            dtype='float32')
        init_cell = np.zeros(
            (config.num_layers, config.batch_size, config.hidden_size),
            dtype='float32')
        return init_hidden, init_cell

    def generate_new_lr(epoch_id=0, device_count=1):
        new_lr = config.base_learning_rate * (config.lr_decay**max(
            epoch_id + 1 - config.epoch_start_decay, 0.0))
        lr = np.ones((device_count), dtype='float32') * new_lr
        return lr

    def prepare_input(batch,
                      init_hidden=None,
                      init_cell=None,
                      epoch_id=0,
                      with_lr=True,
                      device_count=1):
        x, y = batch
        x = x.reshape((-1, config.num_steps, 1))
        y = y.reshape((-1, 1))

        res = {}
        res['x'] = x
        res['y'] = y
        if init_hidden is not None:
            res['init_hidden'] = init_hidden
        if init_cell is not None:
            res['init_cell'] = init_cell
        if with_lr:
            res['learning_rate'] = generate_new_lr(epoch_id, device_count)

        return res

    def eval(data):
        # when eval the batch_size set to 1
        eval_data_iter = reader.get_data_iter(data, config.batch_size,
                                              config.num_steps)
        total_loss = 0.0
        iters = 0
        init_hidden, init_cell = generate_init_data()
        for batch_id, batch in enumerate(eval_data_iter):
            input_data_feed = prepare_input(
                batch, init_hidden, init_cell, epoch_id=0, with_lr=False)
            fetch_outs = exe.run(
                program=inference_program,
                feed=input_data_feed,
                fetch_list=[loss.name, last_hidden.name, last_cell.name],
                use_program_cache=False)

            cost_eval = np.array(fetch_outs[0])
            init_hidden = np.array(fetch_outs[1])
            init_cell = np.array(fetch_outs[2])

            total_loss += cost_eval
            iters += config.num_steps

        ppl = np.exp(total_loss / iters)
        return ppl

    def get_log_interval(data_len):
        num_batchs = data_len // config.batch_size
        epoch_size = (num_batchs - 1) // config.num_steps
        log_interval = max(1, epoch_size // 10)
        return log_interval

    def train_an_epoch(epoch_id, batch_times):
        # get train epoch size
        log_interval = get_log_interval(len(train_data))
        train_data_iter = reader.get_data_iter(train_data, config.batch_size,
                                               config.num_steps)

        total_loss = 0
        iters = 0

        init_hidden, init_cell = generate_init_data()
        for batch_id, batch in enumerate(train_data_iter):
            input_data_feed = prepare_input(
                batch,
                init_hidden=init_hidden,
                init_cell=init_cell,
                epoch_id=epoch_id,
                with_lr=True,
                device_count=device_count)

            batch_start_time = time.time()
            fetch_outs = exe.run(train_program,
                                 feed=input_data_feed,
                                 fetch_list=[
                                     loss.name, "learning_rate",
                                     last_hidden.name, last_cell.name
                                 ],
                                 use_program_cache=True)
            batch_time = time.time() - batch_start_time
            batch_times.append(batch_time)

            cost_train = np.array(fetch_outs[0])
            lr = np.array(fetch_outs[1])
            init_hidden = np.array(fetch_outs[2])
            init_cell = np.array(fetch_outs[3])

            total_loss += cost_train
            iters += config.num_steps
            if batch_id > 0 and batch_id % log_interval == 0:
                ppl = np.exp(total_loss / iters)
                print(
                    "-- Epoch:[%d]; Batch:[%d]; Time: %.5f s; ppl: %.5f, lr: %.5f"
                    % (epoch_id, batch_id, batch_time, ppl[0], lr[0]))

        ppl = np.exp(total_loss / iters)
        return ppl

    def train_an_epoch_py_reader(epoch_id, batch_times):
        # get train epoch size
        log_interval = get_log_interval(len(train_data))

        init_hidden, init_cell = generate_init_data()

        total_loss = 0
        iters = 0

        py_reader.start()
        batch_id = 0
        try:
            while True:
                data_feeds = {}
                if batch_id == 0:
                    batch_time = 0
                    batch_start_time = time.time()
                else:
                    batch_time = time.time() - batch_start_time
                    batch_times.append(batch_time)
                    batch_start_time = time.time()

                new_lr = generate_new_lr(epoch_id, device_count)
                data_feeds['learning_rate'] = new_lr
                data_feeds["init_hidden"] = init_hidden
                data_feeds["init_cell"] = init_cell

                fetch_outs = exe.run(train_program,
                                     feed=data_feeds,
                                     fetch_list=[
                                         loss.name, "learning_rate",
                                         last_hidden.name, last_cell.name
                                     ],
                                     use_program_cache=True)

                cost_train = np.array(fetch_outs[0])
                lr = np.array(fetch_outs[1])
<<<<<<< HEAD
                init_hidden = np.array(fetch_list[2])
                init_cell = np.array(fetch_list[3])
=======
                init_hidden = np.array(fetch_outs[2])
                init_cell = np.array(fetch_outs[3])
>>>>>>> f5605328

                total_loss += cost_train
                iters += config.num_steps
                if batch_id > 0 and (log_interval == 0 or
                                     batch_id % log_interval == 0):
                    ppl = np.exp(total_loss / iters)
                    print(
                        "-- Epoch:[%d]; Batch:[%d]; Time: %.5f s; ppl: %.5f, lr: %.5f"
                        % (epoch_id, batch_id, batch_time, ppl[0], lr[0]))

                batch_id += 1
        except fluid.core.EOFException:
            py_reader.reset()

        batch_times.append(time.time() - batch_start_time)
        ppl = np.exp(total_loss / iters)
        return ppl

    def train():
        if args.use_py_reader:

            def data_gen():
                data_iter_size = config.batch_size // device_count
                train_batches = reader.get_data_iter(train_data, data_iter_size,
                                                     config.num_steps)
                for batch in train_batches:
                    x, y = batch
                    x = x.reshape((-1, config.num_steps, 1))
                    y = y.reshape((-1, 1))
                    yield x, y

            py_reader.decorate_tensor_provider(data_gen)

        total_time = 0.0
        for epoch_id in range(config.max_epoch):
            batch_times = []
            epoch_start_time = time.time()
            if args.use_py_reader:
                train_ppl = train_an_epoch_py_reader(epoch_id, batch_times)
            else:
                train_ppl = train_an_epoch(epoch_id, batch_times)
            epoch_time = time.time() - epoch_start_time
            total_time += epoch_time
            print(
                "\nTrain epoch:[%d]; epoch Time: %.5f; ppl: %.5f; avg_time: %.5f steps/s \n"
                % (epoch_id, epoch_time, train_ppl[0],
                   len(batch_times) / sum(batch_times)))

            # FIXME(zjl): ppl[0] increases as batch_size increases. 
            # We should find a better way to calculate ppl by normalizing batch_size. 
            if device_count == 1 and config.batch_size <= 20 and epoch_id == 0 and train_ppl[
                    0] > 1000:
                # for bad init, after first epoch, the loss is over 1000
                # no more need to continue
                print(
                    "Parameters are randomly initialized and not good this time because the loss is over 1000 after the first epoch."
                )
                print("Abort this training process and please start again.")
                return

            if epoch_id == config.max_epoch - 1 and args.enable_ce:
                # kpis
                print("ptblm\tlstm_language_model_%s_duration_card%d\t%s" %
                      (args.rnn_model, device_count,
                       total_time / config.max_epoch))
                print("ptblm\tlstm_language_model_%s_loss_card%d\t%s" %
                      (args.rnn_model, device_count, train_ppl[0]))

            # NOTE(zjl): sometimes we have not enough data for eval if batch_size is large, i.e., 2100
            # Just skip to avoid error
            def is_valid_data(data, batch_size, num_steps):
                data_len = len(data)
                batch_len = data_len // batch_size
                epoch_size = (batch_len - 1) // num_steps
                return epoch_size >= 1

            valid_data_valid = is_valid_data(valid_data, config.batch_size,
                                             config.num_steps)
            if valid_data_valid:
                valid_ppl = eval(valid_data)
                print("Valid ppl: %.5f" % valid_ppl[0])
            else:
                print(
                    'WARNING: length of valid_data is {}, which is not enough for batch_size {} and num_steps {}'.
                    format(
                        len(valid_data), config.batch_size, config.num_steps))

            save_model_dir = os.path.join(args.save_model_dir, str(epoch_id))
            fluid.io.save_persistables(
                executor=exe, dirname=save_model_dir, main_program=main_program)
            print("Saved model to: %s.\n" % save_model_dir)

    with profile_context(args.profile):
        train()

    test_ppl = eval(test_data)
    print("Test ppl:", test_ppl[0])


if __name__ == '__main__':
    main()<|MERGE_RESOLUTION|>--- conflicted
+++ resolved
@@ -347,13 +347,8 @@
 
                 cost_train = np.array(fetch_outs[0])
                 lr = np.array(fetch_outs[1])
-<<<<<<< HEAD
-                init_hidden = np.array(fetch_list[2])
-                init_cell = np.array(fetch_list[3])
-=======
                 init_hidden = np.array(fetch_outs[2])
                 init_cell = np.array(fetch_outs[3])
->>>>>>> f5605328
 
                 total_loss += cost_train
                 iters += config.num_steps
