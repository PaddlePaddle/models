--- conflicted
+++ resolved
@@ -40,11 +40,7 @@
         "--rnn_model",
         type=str,
         default="static",
-<<<<<<< HEAD
-        help="model_type [static|padding|cudnn|basic_api]")
-=======
         help="model_type [static|padding|cudnn|basic_lstm]")
->>>>>>> 32e54ca0
     parser.add_argument(
         "--data_path", type=str, help="all the data for train,valid,test")
     parser.add_argument('--para_init', action='store_true')
