"""
This module provide nets for text classification
"""

import paddle.fluid as fluid

def bow_net(data,
            seq_len,
            label,
            dict_dim,
            emb_dim=128,
            hid_dim=128,
            hid_dim2=96,
            class_dim=2,
            is_prediction=False):
    """
    Bow net
    """
    # embedding layer
    emb = fluid.layers.embedding(input=data, size=[dict_dim, emb_dim])
    emb = fluid.layers.sequence_unpad(emb, length=seq_len)
    # bow layer
    bow = fluid.layers.sequence_pool(input=emb, pool_type='sum')
    bow_tanh = fluid.layers.tanh(bow)
    # full connect layer
    fc_1 = fluid.layers.fc(input=bow_tanh, size=hid_dim, act="tanh")
    fc_2 = fluid.layers.fc(input=fc_1, size=hid_dim2, act="tanh")
    # softmax layer
    prediction = fluid.layers.fc(input=[fc_2], size=class_dim, act="softmax")
    if is_prediction:
        return prediction
    cost = fluid.layers.cross_entropy(input=prediction, label=label)
    avg_cost = fluid.layers.mean(x=cost)
    acc = fluid.layers.accuracy(input=prediction, label=label)

    return avg_cost, prediction


def cnn_net(data,
            seq_len,
            label,
            dict_dim,
            emb_dim=128,
            hid_dim=128,
            hid_dim2=96,
            class_dim=2,
            win_size=3,
            is_prediction=False):
    """
    Conv net
    """
    # embedding layer
    emb = fluid.layers.embedding(input=data, size=[dict_dim, emb_dim])
    emb = fluid.layers.sequence_unpad(emb, length=seq_len)
    # convolution layer
    conv_3 = fluid.nets.sequence_conv_pool(
        input=emb,
        num_filters=hid_dim,
        filter_size=win_size,
        act="tanh",
        pool_type="max")

    # full connect layer
    fc_1 = fluid.layers.fc(input=[conv_3], size=hid_dim2)
    # softmax layer
    prediction = fluid.layers.fc(input=[fc_1], size=class_dim, act="softmax")
    if is_prediction:
        return prediction
    cost = fluid.layers.cross_entropy(input=prediction, label=label)
    avg_cost = fluid.layers.mean(x=cost)
    acc = fluid.layers.accuracy(input=prediction, label=label)

    return avg_cost, prediction


def lstm_net(data,
             seq_len,
             label,
             dict_dim,
             emb_dim=128,
             hid_dim=128,
             hid_dim2=96,
             class_dim=2,
             emb_lr=30.0,
             is_prediction=False):
    """
    Lstm net
    """
    # embedding layer
    emb = fluid.layers.embedding(
        input=data,
        size=[dict_dim, emb_dim],
        param_attr=fluid.ParamAttr(learning_rate=emb_lr))
    emb = fluid.layers.sequence_unpad(emb, length=seq_len)
    # Lstm layer
    fc0 = fluid.layers.fc(input=emb, size=hid_dim * 4)

    lstm_h, c = fluid.layers.dynamic_lstm(
        input=fc0, size=hid_dim * 4, is_reverse=False)

    # max pooling layer
    lstm_max = fluid.layers.sequence_pool(input=lstm_h, pool_type='max')
    lstm_max_tanh = fluid.layers.tanh(lstm_max)

    # full connect layer
    fc1 = fluid.layers.fc(input=lstm_max_tanh, size=hid_dim2, act='tanh')
    # softmax layer
    prediction = fluid.layers.fc(input=fc1, size=class_dim, act='softmax')
    if is_prediction:
        return prediction
    cost = fluid.layers.cross_entropy(input=prediction, label=label)
    avg_cost = fluid.layers.mean(x=cost)
    acc = fluid.layers.accuracy(input=prediction, label=label)

    return avg_cost, prediction


def bilstm_net(data,
               seq_len,
               label,
               dict_dim,
               emb_dim=128,
               hid_dim=128,
               hid_dim2=96,
               class_dim=2,
               emb_lr=30.0,
               is_prediction=False):
    """
    Bi-Lstm net
    """
    # embedding layer
    emb = fluid.layers.embedding(
        input=data,
        size=[dict_dim, emb_dim],
        param_attr=fluid.ParamAttr(learning_rate=emb_lr))
    
    emb = fluid.layers.sequence_unpad(emb, length=seq_len)

    fc0 = fluid.layers.fc(input=emb, size=hid_dim * 4)
    rfc0 = fluid.layers.fc(input=emb, size=hid_dim * 4)
    lstm_h, c = fluid.layers.dynamic_lstm(
        input=fc0, size=hid_dim * 4, is_reverse=False)
    rlstm_h, c = fluid.layers.dynamic_lstm(
        input=rfc0, size=hid_dim * 4, is_reverse=True)
    # extract last layer
    lstm_last = fluid.layers.sequence_last_step(input=lstm_h)
    rlstm_last = fluid.layers.sequence_last_step(input=rlstm_h)
    lstm_last_tanh = fluid.layers.tanh(lstm_last)
    rlstm_last_tanh = fluid.layers.tanh(rlstm_last)

    # concat layer
    lstm_concat = fluid.layers.concat(input=[lstm_last, rlstm_last], axis=1)
    # full connect layer
    fc1 = fluid.layers.fc(input=lstm_concat, size=hid_dim2, act='tanh')
    # softmax layer
    prediction = fluid.layers.fc(input=fc1, size=class_dim, act='softmax')
    if is_prediction:
        return prediction
    cost = fluid.layers.cross_entropy(input=prediction, label=label)
    avg_cost = fluid.layers.mean(x=cost)
    acc = fluid.layers.accuracy(input=prediction, label=label)
    return avg_cost, prediction


def gru_net(data,
            seq_len,
            label,
            dict_dim,
            emb_dim=128,
            hid_dim=128,
            hid_dim2=96,
            class_dim=2,
            emb_lr=30.0,
            is_prediction=False):
    """
    gru net
    """
    emb = fluid.layers.embedding(
        input=data,
        size=[dict_dim, emb_dim],
        param_attr=fluid.ParamAttr(learning_rate=emb_lr))
    emb = fluid.layers.sequence_unpad(emb, length=seq_len)
    fc0 = fluid.layers.fc(input=emb, size=hid_dim * 3)

    gru_h = fluid.layers.dynamic_gru(input=fc0, size=hid_dim, is_reverse=False)

    gru_max = fluid.layers.sequence_pool(input=gru_h, pool_type='max')
    gru_max_tanh = fluid.layers.tanh(gru_max)

    fc1 = fluid.layers.fc(input=gru_max_tanh, size=hid_dim2, act='tanh')

    prediction = fluid.layers.fc(input=fc1, size=class_dim, act='softmax')
    if is_prediction:
        return prediction
    cost = fluid.layers.cross_entropy(input=prediction, label=label)
    avg_cost = fluid.layers.mean(x=cost)
    acc = fluid.layers.accuracy(input=prediction, label=label)

    return avg_cost, prediction


def textcnn_net(data,
<<<<<<< HEAD
<<<<<<< HEAD
=======
            seq_len,
>>>>>>> a52820c7
            label,
            dict_dim,
            emb_dim=128,
            hid_dim=128,
            hid_dim2=96,
            class_dim=2,
            win_sizes=None,
            is_prediction=False):
<<<<<<< HEAD
=======
                label,
                dict_dim,
                emb_dim=128,
                hid_dim=128,
                hid_dim2=96,
                class_dim=2,
                win_sizes=None,
                is_infer=False):
>>>>>>> upstream/develop
=======
>>>>>>> a52820c7
    """
    Textcnn_net
    """
    if win_sizes is None:
        win_sizes = [1, 2, 3]

    # embedding layer
    emb = fluid.layers.embedding(input=data, size=[dict_dim, emb_dim])
    emb = fluid.layers.sequence_unpad(emb, length=seq_len)
    # convolution layer
    convs = []
    for win_size in win_sizes:
        conv_h = fluid.nets.sequence_conv_pool(
            input=emb,
            num_filters=hid_dim,
            filter_size=win_size,
            act="tanh",
            pool_type="max")
        convs.append(conv_h)
    convs_out = fluid.layers.concat(input=convs, axis=1)

    # full connect layer
    fc_1 = fluid.layers.fc(input=[convs_out], size=hid_dim2, act="tanh")
    # softmax layer
    prediction = fluid.layers.fc(input=[fc_1], size=class_dim, act="softmax")
    if is_prediction:
        return prediction

    cost = fluid.layers.cross_entropy(input=prediction, label=label)
    avg_cost = fluid.layers.mean(x=cost)
    acc = fluid.layers.accuracy(input=prediction, label=label)
    return avg_cost, prediction


def ernie_base_net(sentence_embeddings, labels, num_labels):
    """
    Ernie base net
    """
    cls_feats = fluid.layers.dropout(
        x=sentence_embeddings,
        dropout_prob=0.1,
        dropout_implementation="upscale_in_train")
    logits = fluid.layers.fc(
        input=cls_feats,
        size=num_labels,
        param_attr=fluid.ParamAttr(
            name="cls_out_w",
            initializer=fluid.initializer.TruncatedNormal(scale=0.02)),
        bias_attr=fluid.ParamAttr(
            name="cls_out_b", initializer=fluid.initializer.Constant(0.)))
    ce_loss, probs = fluid.layers.softmax_with_cross_entropy(
        logits=logits, label=labels, return_softmax=True)

    return ce_loss, probs


def ernie_bilstm_net(token_embeddings, labels, num_labels, hid_dim=128):
    """
    Ernie bilstm net
    """
    fc0 = fluid.layers.fc(input=token_embeddings, size=hid_dim * 4)
    rfc0 = fluid.layers.fc(input=token_embeddings, size=hid_dim * 4)
    lstm_h, c = fluid.layers.dynamic_lstm(
        input=fc0, size=hid_dim * 4, is_reverse=False)
    rlstm_h, c = fluid.layers.dynamic_lstm(
        input=rfc0, size=hid_dim * 4, is_reverse=True)
    # extract last layer
    lstm_last = fluid.layers.sequence_last_step(input=lstm_h)
    rlstm_last = fluid.layers.sequence_last_step(input=rlstm_h)
    lstm_last_tanh = fluid.layers.tanh(lstm_last)
    rlstm_last_tanh = fluid.layers.tanh(rlstm_last)

    # concat layer
    lstm_concat = fluid.layers.concat(input=[lstm_last, rlstm_last], axis=1)
    # full connect layer
    logits = fluid.layers.fc(input=lstm_concat, size=num_labels, act='relu')

    ce_loss, probs = fluid.layers.softmax_with_cross_entropy(
        logits=logits, label=labels, return_softmax=True)

    return ce_loss, probs<|MERGE_RESOLUTION|>--- conflicted
+++ resolved
@@ -200,21 +200,6 @@
 
 
 def textcnn_net(data,
-<<<<<<< HEAD
-<<<<<<< HEAD
-=======
-            seq_len,
->>>>>>> a52820c7
-            label,
-            dict_dim,
-            emb_dim=128,
-            hid_dim=128,
-            hid_dim2=96,
-            class_dim=2,
-            win_sizes=None,
-            is_prediction=False):
-<<<<<<< HEAD
-=======
                 label,
                 dict_dim,
                 emb_dim=128,
@@ -223,9 +208,6 @@
                 class_dim=2,
                 win_sizes=None,
                 is_infer=False):
->>>>>>> upstream/develop
-=======
->>>>>>> a52820c7
     """
     Textcnn_net
     """
