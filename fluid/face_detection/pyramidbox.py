--- conflicted
+++ resolved
@@ -135,11 +135,7 @@
                     learning_rate=0.,
                     regularizer=L2Decay(0.),
                     initializer=Bilinear())
-<<<<<<< HEAD
-                conv_up = fluid.layers.conv2d_transpose(
-=======
                 upsampling = fluid.layers.conv2d_transpose(
->>>>>>> 894e7ac0
                     conv1,
                     ch,
                     output_size=None,
@@ -150,24 +146,16 @@
                     param_attr=w_attr,
                     bias_attr=False)
             else:
-<<<<<<< HEAD
-                conv_up = fluid.layers.resize_bilinear(
-=======
                 upsampling = fluid.layers.resize_bilinear(
->>>>>>> 894e7ac0
                     conv1, out_shape=up_to.shape[2:])
 
             b_attr = ParamAttr(learning_rate=2., regularizer=L2Decay(0.))
             conv2 = fluid.layers.conv2d(
                 up_to, ch, 1, act='relu', bias_attr=b_attr)
             if self.is_infer:
-                conv_up = fluid.layers.crop(conv_up, shape=conv2)
+                upsampling = fluid.layers.crop(conv_up, shape=conv2)
             # eltwise mul
-<<<<<<< HEAD
-            conv_fuse = conv_up * conv2
-=======
             conv_fuse = upsampling * conv2
->>>>>>> 894e7ac0
             return conv_fuse
 
         self.lfpn2_on_conv5 = fpn(self.conv6, self.conv5)
@@ -411,9 +399,11 @@
         total_loss = face_loss + head_loss
         return face_loss, head_loss, total_loss
 
-    def infer(self, main_program):
-        # test_program = fluid.default_main_program().clone(for_test=True)
-        test_program = main_program.clone(for_test=True)
+    def infer(self, main_program=None):
+        if main_program is None:
+            test_program = fluid.default_main_program().clone(for_test=True)
+        else:
+            test_program = main_program.clone(for_test=True)
         with fluid.program_guard(test_program):
             face_nmsed_out = fluid.layers.detection_output(
                 self.face_mbox_loc,
