--- conflicted
+++ resolved
@@ -230,15 +230,8 @@
     file_dict = load_file_list(file_list)
     while True:
         if shuffle:
-<<<<<<< HEAD
-            random.shuffle(file_dict)
+            np.random.shuffle(file_dict)
         batch_out = []
-=======
-            np.random.shuffle(file_dict)
-        images, face_boxes, head_boxes, label_ids = [], [], [], []
-        label_offs = [0]
-
->>>>>>> 31e2fd99
         for index_image in file_dict.keys():
             image_name = file_dict[index_image][0]
             image_path = os.path.join(settings.data_dir, image_name)
