--- conflicted
+++ resolved
@@ -51,7 +51,7 @@
     parser.add_argument(
         "--pool_size",
         type=int,
-        default=10000,
+        default=200000,
         help="The buffer size to pool data.")
     parser.add_argument(
         "--sort_type",
@@ -107,17 +107,15 @@
         help="The flag indicating whether to run the task "
         "for continuous evaluation.")
     parser.add_argument(
-<<<<<<< HEAD
         "--use_mem_opt",
         type=ast.literal_eval,
         default=True,
         help="The flag indicating whether to use memory optimization.")
-=======
-        "--open_mem_opt",
+    parser.add_argument(
+        "--use_py_reader",
         type=ast.literal_eval,
         default=True,
-        help="Whether to use memory optimization.")
->>>>>>> 2e9dc638
+        help="The flag indicating whether to use py_reader.")
 
     args = parser.parse_args()
     # Append args related to dict
@@ -239,14 +237,32 @@
     return data_input_dict, np.asarray([num_token], dtype="float32")
 
 
-def read_multiple(reader, count, clip_last=True):
-    """
-    Stack data from reader for multi-devices.
-    """
-
-    def __impl__():
+def prepare_data_generator(is_test, count, pyreader):
+    """
+    Data generator wrapper for DataReader. If use py_reader, set the data
+    provider for py_reader
+    """
+    data_reader = reader.DataReader(
+        fpattern=args.val_file_pattern if is_test else args.train_file_pattern,
+        src_vocab_fpath=args.src_vocab_fpath,
+        trg_vocab_fpath=args.trg_vocab_fpath,
+        token_delimiter=args.token_delimiter,
+        use_token_batch=args.use_token_batch,
+        batch_size=args.batch_size * (1 if args.use_token_batch else count),
+        pool_size=args.pool_size,
+        sort_type=args.sort_type,
+        shuffle=args.shuffle,
+        shuffle_batch=args.shuffle_batch,
+        start_mark=args.special_token[0],
+        end_mark=args.special_token[1],
+        unk_mark=args.special_token[2],
+        # count start and end tokens out
+        max_length=ModelHyperParams.max_length - 2,
+        clip_last_batch=False).batch_generator
+
+    def stack(data_reader, count, clip_last=True):
         res = []
-        for item in reader():
+        for item in data_reader():
             res.append(item)
             if len(res) == count:
                 yield res
@@ -264,31 +280,77 @@
                     for i in range(count)
                 ]
 
-    return __impl__
-
-
-def split_data(data, num_part):
-    """
-    Split data for each device.
-    """
-    if len(data) == num_part:
-        return data
-    data = data[0]
-    inst_num_per_part = len(data) // num_part
-    return [
-        data[inst_num_per_part * i:inst_num_per_part * (i + 1)]
-        for i in range(num_part)
-    ]
-
-
-def test_context(exe, avg_cost, train_exe, dev_count, data_input_names,
-                 sum_cost, token_num):
+    def split(data_reader, count):
+        for item in data_reader():
+            inst_num_per_part = len(item) // count
+            for i in range(count):
+                yield item[inst_num_per_part * i:inst_num_per_part * (i + 1)]
+
+    if not args.use_token_batch:
+        # to make data on each device have similar token number
+        data_reader = split(data_reader, count)
+    if args.use_py_reader:
+        pyreader.decorate_tensor_provider(py_reader_provider(data_reader))
+        data_reader = None
+    else:  # Data generator for multi-devices
+        data_reader = stack(data_reader, count)
+    return data_reader
+
+
+def prepare_feed_dict_list(data_reader, init_flag, count):
+    """
+    Prepare the list of feed dict for multi-devices.
+    """
+    feed_dict_list = []
+    if data_reader is not None:  # use_py_reader == False
+        data_input_names = encoder_data_input_fields + \
+                    decoder_data_input_fields[:-1] + label_data_input_fields
+        data = data_reader.next()
+        for idx, data_buffer in enumerate(data):
+            data_input_dict, num_token = prepare_batch_input(
+                data_buffer, data_input_names, ModelHyperParams.eos_idx,
+                ModelHyperParams.eos_idx, ModelHyperParams.n_head,
+                ModelHyperParams.d_model)
+            feed_dict_list.append(data_input_dict)
+    if init_flag:
+        for idx in range(count):
+            if len(feed_dict_list) <= idx:
+                pos_enc_tables = dict()
+                for pos_enc_param_name in pos_enc_param_names:
+                    pos_enc_tables[pos_enc_param_name] = position_encoding_init(
+                        ModelHyperParams.max_length + 1,
+                        ModelHyperParams.d_model)
+                feed_dict_list.append(pos_enc_tables)
+            else:
+                feed_dict_list[idx] = dict(
+                    list(pos_enc_tables.items()) + list(feed_dict_list[idx]
+                                                        .items()))
+
+    return feed_dict_list if len(feed_dict_list) == count else None
+
+
+def py_reader_provider(data_reader):
+    """
+    Data provider needed by fluid.layers.py_reader.
+    """
+    data_input_names = encoder_data_input_fields + \
+                decoder_data_input_fields[:-1] + label_data_input_fields
+    for batch_id, data in enumerate(data_reader()):
+        data_input_dict, num_token = prepare_batch_input(
+            data, data_input_names, ModelHyperParams.eos_idx,
+            ModelHyperParams.eos_idx, ModelHyperParams.n_head,
+            ModelHyperParams.d_model)
+        total_dict = dict(data_input_dict.items())
+        yield [total_dict[item] for item in data_input_names]
+
+
+def test_context(exe, train_exe, dev_count):
     # Context to do validation.
     startup_prog = fluid.Program()
     test_prog = fluid.Program()
     with fluid.program_guard(test_prog, startup_prog):
         with fluid.unique_name.guard():
-            sum_cost, avg_cost, predict, token_num, test_pyreader = transformer(
+            sum_cost, avg_cost, predict, token_num, pyreader = transformer(
                 ModelHyperParams.src_vocab_size,
                 ModelHyperParams.trg_vocab_size,
                 ModelHyperParams.max_length + 1,
@@ -298,44 +360,18 @@
                 ModelHyperParams.d_value,
                 ModelHyperParams.d_model,
                 ModelHyperParams.d_inner_hid,
-                ModelHyperParams.dropout,
+                ModelHyperParams.prepostprocess_dropout,
+                ModelHyperParams.attention_dropout,
+                ModelHyperParams.relu_dropout,
+                ModelHyperParams.preprocess_cmd,
+                ModelHyperParams.postprocess_cmd,
                 ModelHyperParams.weight_sharing,
                 TrainTaskConfig.label_smooth_eps,
-                use_py_reader=True,
+                use_py_reader=args.use_py_reader,
                 is_test=True)
 
-    val_data = reader.DataReader(
-        src_vocab_fpath=args.src_vocab_fpath,
-        trg_vocab_fpath=args.trg_vocab_fpath,
-        fpattern=args.val_file_pattern,
-        token_delimiter=args.token_delimiter,
-        use_token_batch=args.use_token_batch,
-        batch_size=args.batch_size * (1 if args.use_token_batch else dev_count),
-        pool_size=args.pool_size,
-        sort_type=args.sort_type,
-        start_mark=args.special_token[0],
-        end_mark=args.special_token[1],
-        unk_mark=args.special_token[2],
-        # count start and end tokens out
-        max_length=ModelHyperParams.max_length - 2,
-        clip_last_batch=False,
-        shuffle=False,
-        shuffle_batch=False)
-
-    def test_reader_provider():
-        feed_order = \
-            encoder_data_input_fields + \
-             decoder_data_input_fields[:-1] + \
-             label_data_input_fields
-
-        for batch_id, data in enumerate(val_data.batch_generator()):
-            data_input_dict, _ = \
-                prepare_batch_input(data, data_input_names,
-                                    ModelHyperParams.eos_idx,
-                                    ModelHyperParams.eos_idx,
-                                    ModelHyperParams.n_head, ModelHyperParams.d_model)
-            total_dict = dict(data_input_dict.items())
-            yield [total_dict[item] for item in feed_order]
+    test_data = prepare_data_generator(
+        is_test=True, count=dev_count, pyreader=pyreader)
 
     exe.run(startup_prog)
     test_exe = fluid.ParallelExecutor(
@@ -343,23 +379,22 @@
         main_program=test_prog,
         share_vars_from=train_exe)
 
-    def test(exe=test_exe, pyreader=test_pyreader):
-        position_encoding_init_list = get_position_enc(dev_count)
-        position_encoding_init_flag = False
-
+    def test(exe=test_exe, pyreader=pyreader):
         test_total_cost = 0
-        test_total_token = 1
-        pyreader.decorate_tensor_provider(test_reader_provider)
-        pyreader.start()
-
+        test_total_token = 0
+
+        if args.use_py_reader:
+            pyreader.start()
         while True:
             try:
-                outs = exe.run(fetch_list=[sum_cost.name, token_num.name],
-                               feed=position_encoding_init_list
-                               if not position_encoding_init_flag else None)
-                position_encoding_init_flag = True
+                feed_dict_list = prepare_feed_dict_list(test_data, False,
+                                                        dev_count)
+                outs = train_exe.run(
+                    fetch_list=[sum_cost.name, token_num.name],
+                    feed=feed_dict_list)
             except:
-                pyreader.reset()
+                if args.use_py_reader:
+                    pyreader.reset()
                 break
             sum_cost_val, token_num_val = np.array(outs[0]), np.array(outs[1])
             test_total_cost += sum_cost_val.sum()
@@ -371,7 +406,7 @@
     return test
 
 
-def train_loop(exe, train_progm, startup_prog, dev_count, sum_cost, avg_cost,
+def train_loop(exe, train_prog, startup_prog, dev_count, sum_cost, avg_cost,
                token_num, predict, pyreader):
     # Initialize the parameters.
     if TrainTaskConfig.ckpt_path:
@@ -380,52 +415,22 @@
         print "init fluid.framework.default_startup_program"
         exe.run(startup_prog)
 
-    train_data = reader.DataReader(
-        src_vocab_fpath=args.src_vocab_fpath,
-        trg_vocab_fpath=args.trg_vocab_fpath,
-        fpattern=args.train_file_pattern,
-        token_delimiter=args.token_delimiter,
-        use_token_batch=args.use_token_batch,
-        batch_size=args.batch_size * (1 if args.use_token_batch else dev_count),
-        pool_size=args.pool_size,
-        sort_type=args.sort_type,
-        shuffle=args.shuffle,
-        shuffle_batch=args.shuffle_batch,
-        start_mark=args.special_token[0],
-        end_mark=args.special_token[1],
-        unk_mark=args.special_token[2],
-        # count start and end tokens out
-        max_length=ModelHyperParams.max_length - 2,
-        clip_last_batch=False)
-
-    data_input_names = encoder_data_input_fields + \
-                decoder_data_input_fields[:-1] + label_data_input_fields
-
-    def train_reader_provider():
-        feed_order = \
-            encoder_data_input_fields + \
-             decoder_data_input_fields[:-1] + \
-             label_data_input_fields
-
-        for batch_id, data in enumerate(train_data.batch_generator()):
-            data_input_dict, num_token = \
-                prepare_batch_input(data, data_input_names,
-                                    ModelHyperParams.eos_idx,
-                                    ModelHyperParams.eos_idx,
-                                    ModelHyperParams.n_head, ModelHyperParams.d_model)
-            total_dict = dict(data_input_dict.items())
-            yield [total_dict[item] for item in feed_order]
+    train_data = prepare_data_generator(
+        is_test=False, count=dev_count, pyreader=pyreader)
 
     build_strategy = fluid.BuildStrategy()
+    # Since the token number differs among devices, customize gradient scale to
+    # use token average cost among multi-devices. and the gradient scale is
+    # `1 / token_number` for average cost.
+    build_strategy.gradient_scale_strategy = fluid.BuildStrategy.GradientScaleStrategy.Customized
     train_exe = fluid.ParallelExecutor(
         use_cuda=TrainTaskConfig.use_gpu,
         loss_name=avg_cost.name,
-        main_program=train_progm,
+        main_program=train_prog,
         build_strategy=build_strategy)
 
     if args.val_file_pattern is not None:
-        test = test_context(exe, avg_cost, train_exe, dev_count,
-                            data_input_names, sum_cost, token_num)
+        test = test_context(exe, train_exe, dev_count)
 
     # the best cross-entropy value with label smoothing
     loss_normalizer = -((1. - TrainTaskConfig.label_smooth_eps) * np.log(
@@ -434,82 +439,80 @@
                         np.log(TrainTaskConfig.label_smooth_eps / (
                             ModelHyperParams.trg_vocab_size - 1) + 1e-20))
 
-    position_encoding_init_flag = False
-    position_encoding_init_list = get_position_enc(dev_count)
-    batch_time = []
-    pass_start_time = time.time()
-    for pass_id in xrange(TrainTaskConfig.pass_num):
-        pyreader.decorate_tensor_provider(train_reader_provider)
-        pyreader.start()
+    interval = 100
+    accu_time = 0
+
+    step_idx = 0
+    init_flag = True
+    for pass_id in six.moves.xrange(TrainTaskConfig.pass_num):
+        if args.use_py_reader:
+            pyreader.start()
+
+        pass_start_time = time.time()
+
         batch_id = 0
         while True:
             try:
-                beg = time.time()
+
+                iter_start_time = time.time()
+
+                feed_dict_list = prepare_feed_dict_list(train_data, init_flag,
+                                                        dev_count)
                 outs = train_exe.run(
                     fetch_list=[sum_cost.name, token_num.name],
-                    feed=position_encoding_init_list
-                    if not position_encoding_init_flag else None)
-                batch_time.append(time.time() - beg)
-                position_encoding_init_flag = True
+                    feed=feed_dict_list)
+                sum_cost_val, token_num_val = np.array(outs[0]), np.array(outs[
+                    1])
+                # sum the cost from multi-devices
+                total_sum_cost = sum_cost_val.sum()
+                total_token_num = token_num_val.sum()
+                total_avg_cost = total_sum_cost / total_token_num
+
+                print("step_idx: %d, epoch: %d, batch: %d, avg loss: %f, "
+                      "normalized loss: %f, ppl: %f" %
+                      (step_idx, pass_id, batch_id, total_avg_cost,
+                       total_avg_cost - loss_normalizer,
+                       np.exp([min(total_avg_cost, 100)])))
+
+                iter_end_time = time.time()
+                accu_time += iter_end_time - iter_start_time
+                if batch_id % interval == interval - 1:
+                    print("accu_time: %f" % accu_time)
+
+                if step_idx % int(TrainTaskConfig.save_freq) == 0:
+                    fluid.io.save_persistables(
+                        exe,
+                        os.path.join(TrainTaskConfig.ckpt_dir,
+                                     "latest.checkpoint"), train_prog)
+                    fluid.io.save_params(
+                        exe,
+                        os.path.join(TrainTaskConfig.model_dir,
+                                     "iter_" + str(step_idx) + ".infer.model"),
+                        train_prog)
+                init_flag = False
+                batch_id += 1
+                step_idx += 1
             except:
                 # The current pass is over.
-                pyreader.reset()
-                break
-
-            sum_cost_val, token_num_val = np.array(outs[0]), np.array(outs[1])
-            total_sum_cost = sum_cost_val.sum(
-            )  # sum the cost from multi-devices
-            total_token_num = token_num_val.sum()
-            total_avg_cost = total_sum_cost / total_token_num
-
-            print(
-<<<<<<< HEAD
-                "step_idx: %d, total samples: %d, epoch: %d, batch: %d, avg loss: %f, "
-                "normalized loss: %f, ppl: %f" %
-                (step_idx, inst_num, pass_id, batch_id, total_avg_cost,
-                 total_avg_cost - loss_normalizer,
-                 np.exp([min(total_avg_cost, 100)])))
-            if step_idx % int(TrainTaskConfig.save_freq) == 0:
-                fluid.io.save_persistables(
-                    exe,
-                    os.path.join(TrainTaskConfig.ckpt_dir, "latest.checkpoint"))
-                fluid.io.save_inference_model(
-                    os.path.join(TrainTaskConfig.model_dir,
-                                 "iter_" + str(step_idx) + ".infer.model"),
-                    data_input_names[:-2], [predict], exe)
-            step_idx += 1
-            init = True
-=======
-                "epoch: %d, batch: %d, sum loss: %f, avg loss: %f, normalized loss: %f, ppl: %f"
-                % (pass_id, batch_id, total_sum_cost, total_avg_cost,
-                   total_avg_cost - loss_normalizer,
-                   np.exp([min(total_avg_cost, 100)])))
-            if batch_id > 0 and batch_id % 1000 == 0:
-                fluid.io.save_persistables(
-                    exe,
-                    os.path.join(TrainTaskConfig.ckpt_dir, "latest.checkpoint"))
-
-            batch_id += 1
->>>>>>> 2e9dc638
+                if args.use_py_reader:
+                    pyreader.reset()
+                    break
 
         time_consumed = time.time() - pass_start_time
-
-        # Validate and save the model for inference.
+        # Validate and save the persistable.
         if args.val_file_pattern is not None:
             val_avg_cost, val_ppl = test()
             print(
                 "epoch: %d, val avg loss: %f, val normalized loss: %f, val ppl: %f,"
-                " consumed %fs, batch per second%f" %
-                (pass_id, val_avg_cost, val_avg_cost - loss_normalizer, val_ppl,
-                 time_consumed, 1 / np.array(batch_time).mean()))
+                " consumed %fs" % (pass_id, val_avg_cost,
+                                   val_avg_cost - loss_normalizer, val_ppl,
+                                   time_consumed))
         else:
-            print("epoch: %d, consumed %fs, batch per second%f" %
-                  (pass_id, time_consumed, 1 / np.array(batch_time).mean()))
-
-    fluid.io.save_persistables(
-        exe,
-        os.path.join(TrainTaskConfig.ckpt_dir,
-                     "pass_" + str(pass_id) + ".checkpoint"))
+            print("epoch: %d, consumed %fs" % (pass_id, time_consumed))
+        fluid.io.save_persistables(
+            exe,
+            os.path.join(TrainTaskConfig.ckpt_dir,
+                         "pass_" + str(pass_id) + ".checkpoint"), train_prog)
 
     if args.enable_ce:  # For CE
         print("kpis\ttrain_cost_card%d\t%f" % (dev_count, total_avg_cost))
@@ -543,24 +546,8 @@
     startup_prog = fluid.Program()
 
     if args.enable_ce:
-<<<<<<< HEAD
-        fluid.default_startup_program().random_seed = 1000
-
-    sum_cost, avg_cost, predict, token_num = transformer(
-        ModelHyperParams.src_vocab_size, ModelHyperParams.trg_vocab_size,
-        ModelHyperParams.max_length + 1, ModelHyperParams.n_layer,
-        ModelHyperParams.n_head, ModelHyperParams.d_key,
-        ModelHyperParams.d_value, ModelHyperParams.d_model,
-        ModelHyperParams.d_inner_hid, ModelHyperParams.prepostprocess_dropout,
-        ModelHyperParams.attention_dropout, ModelHyperParams.relu_dropout,
-        ModelHyperParams.preprocess_cmd, ModelHyperParams.postprocess_cmd,
-        ModelHyperParams.weight_sharing, TrainTaskConfig.label_smooth_eps)
-    lr_scheduler = LearningRateScheduler(ModelHyperParams.d_model,
-                                         TrainTaskConfig.warmup_steps,
-                                         TrainTaskConfig.learning_rate)
-=======
-        startup_prog.random_seed = 1
-        train_prog.random_seed = 1
+        train_prog.random_seed = 1000
+        startup_prog.random_seed = 1000
 
     with fluid.program_guard(train_prog, startup_prog):
         with fluid.unique_name.guard():
@@ -574,40 +561,30 @@
                 ModelHyperParams.d_value,
                 ModelHyperParams.d_model,
                 ModelHyperParams.d_inner_hid,
-                ModelHyperParams.dropout,
+                ModelHyperParams.prepostprocess_dropout,
+                ModelHyperParams.attention_dropout,
+                ModelHyperParams.relu_dropout,
+                ModelHyperParams.preprocess_cmd,
+                ModelHyperParams.postprocess_cmd,
                 ModelHyperParams.weight_sharing,
                 TrainTaskConfig.label_smooth_eps,
-                use_py_reader=True)
-
-            lr_decay = fluid.layers \
-                    .learning_rate_scheduler \
-                    .noam_decay(ModelHyperParams.d_model,
-                                TrainTaskConfig.warmup_steps)
->>>>>>> 2e9dc638
+                use_py_reader=args.use_py_reader,
+                is_test=False)
 
             if args.local:
+                lr_decay = fluid.layers.learning_rate_scheduler.noam_decay(
+                    ModelHyperParams.d_model, TrainTaskConfig.warmup_steps)
                 optimizer = fluid.optimizer.Adam(
-                    learning_rate=lr_decay,
+                    learning_rate=lr_decay * TrainTaskConfig.learning_rate,
                     beta1=TrainTaskConfig.beta1,
                     beta2=TrainTaskConfig.beta2,
                     epsilon=TrainTaskConfig.eps)
-                optimizer.minimize(avg_cost)
             elif args.sync == False:
                 optimizer = fluid.optimizer.SGD(0.003)
-                optimizer.minimize(avg_cost)
-            else:
-                optimizer = fluid.optimizer.Adam(
-                    learning_rate=lr_decay,
-                    beta1=TrainTaskConfig.beta1,
-                    beta2=TrainTaskConfig.beta2,
-                    epsilon=TrainTaskConfig.eps)
-                optimizer.minimize(avg_cost)
-
-    if args.open_mem_opt:
+            optimizer.minimize(avg_cost)
+
+    if args.use_mem_opt:
         fluid.memory_optimize(train_prog)
-
-    if args.use_mem_opt:
-        fluid.memory_optimize(fluid.default_main_program())
 
     if args.local:
         print("local start_up:")
@@ -624,7 +601,12 @@
         current_endpoint = os.getenv("POD_IP") + ":" + port
         trainer_id = int(os.getenv("PADDLE_TRAINER_ID"))
         t = fluid.DistributeTranspiler()
-        t.transpile(trainer_id, pservers=pserver_endpoints, trainers=trainers)
+        t.transpile(
+            trainer_id,
+            pservers=pserver_endpoints,
+            trainers=trainers,
+            program=train_prog,
+            startup_program=startup_prog)
 
         if training_role == "PSERVER":
             current_endpoint = os.getenv("POD_IP") + ":" + os.getenv(
