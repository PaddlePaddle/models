--- conflicted
+++ resolved
@@ -365,13 +365,8 @@
     if TrainTaskConfig.ckpt_path:
         fluid.io.load_persistables(exe, TrainTaskConfig.ckpt_path)
     else:
-<<<<<<< HEAD
         print "init fluid.framework.default_startup_program"
         exe.run(startup_prog)
-=======
-        print("init fluid.framework.default_startup_program")
-        exe.run(fluid.framework.default_startup_program())
->>>>>>> 3dccfbe1
 
     train_data = reader.DataReader(
         src_vocab_fpath=args.src_vocab_fpath,
@@ -427,7 +422,6 @@
                         np.log(TrainTaskConfig.label_smooth_eps / (
                             ModelHyperParams.trg_vocab_size - 1) + 1e-20))
 
-<<<<<<< HEAD
     position_encoding_init_flag = False
     position_encoding_init_list = get_position_enc(dev_count)
     batch_time = []
@@ -450,75 +444,23 @@
                 pyreader.reset()
                 break
 
-=======
-    step_idx = 0
-    inst_num = 0
-    init = False
-    for pass_id in six.moves.xrange(TrainTaskConfig.pass_num):
-        pass_start_time = time.time()
-        for batch_id, data in enumerate(train_data()):
-            feed_list = []
-            total_num_token = 0
-            if args.local:
-                lr_rate = lr_scheduler.update_learning_rate()
-            for place_id, data_buffer in enumerate(
-                    split_data(
-                        data, num_part=dev_count)):
-                data_input_dict, num_token = prepare_batch_input(
-                    data_buffer, data_input_names, ModelHyperParams.eos_idx,
-                    ModelHyperParams.eos_idx, ModelHyperParams.n_head,
-                    ModelHyperParams.d_model)
-                total_num_token += num_token
-                inst_num += len(data_buffer)
-                feed_kv_pairs = list(data_input_dict.items())
-                if args.local:
-                    feed_kv_pairs += list({
-                        lr_scheduler.learning_rate.name: lr_rate
-                    }.items())
-                feed_list.append(dict(feed_kv_pairs))
-
-                if not init:
-                    for pos_enc_param_name in pos_enc_param_names:
-                        pos_enc = position_encoding_init(
-                            ModelHyperParams.max_length + 1,
-                            ModelHyperParams.d_model)
-                        feed_list[place_id][pos_enc_param_name] = pos_enc
-            for feed_dict in feed_list:
-                feed_dict[sum_cost.name + "@GRAD"] = 1. / total_num_token
-            outs = train_exe.run(fetch_list=[sum_cost.name, token_num.name],
-                                 feed=feed_list)
->>>>>>> 3dccfbe1
             sum_cost_val, token_num_val = np.array(outs[0]), np.array(outs[1])
             total_sum_cost = sum_cost_val.sum(
             )  # sum the cost from multi-devices
             total_token_num = token_num_val.sum()
             total_avg_cost = total_sum_cost / total_token_num
-<<<<<<< HEAD
 
             print(
                 "epoch: %d, batch: %d, sum loss: %f, avg loss: %f, normalized loss: %f, ppl: %f"
                 % (pass_id, batch_id, total_sum_cost, total_avg_cost,
                    total_avg_cost - loss_normalizer,
                    np.exp([min(total_avg_cost, 100)])))
-=======
-            print(
-                "step_idx: %d, total samples: %d, epoch: %d, batch: %d, avg loss: %f, "
-                "normalized loss: %f, ppl: %f" %
-                (step_idx, inst_num, pass_id, batch_id, total_avg_cost,
-                 total_avg_cost - loss_normalizer,
-                 np.exp([min(total_avg_cost, 100)])))
->>>>>>> 3dccfbe1
             if batch_id > 0 and batch_id % 1000 == 0:
                 fluid.io.save_persistables(
                     exe,
                     os.path.join(TrainTaskConfig.ckpt_dir, "latest.checkpoint"))
-<<<<<<< HEAD
 
             batch_id += 1
-=======
-            step_idx += 1
-            init = True
->>>>>>> 3dccfbe1
 
         time_consumed = time.time() - pass_start_time
 
