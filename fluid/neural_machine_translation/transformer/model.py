from functools import partial
import numpy as np

import paddle.fluid as fluid
import paddle.fluid.layers as layers

from config import *


def position_encoding_init(n_position, d_pos_vec):
    """
    Generate the initial values for the sinusoid position encoding table.
    """
    position_enc = np.array([[
        pos / np.power(10000, 2 * (j // 2) / d_pos_vec)
        for j in range(d_pos_vec)
    ] if pos != 0 else np.zeros(d_pos_vec) for pos in range(n_position)])
    position_enc[1:, 0::2] = np.sin(position_enc[1:, 0::2])  # dim 2i
    position_enc[1:, 1::2] = np.cos(position_enc[1:, 1::2])  # dim 2i+1
    return position_enc.astype("float32")


def multi_head_attention(queries,
                         keys,
                         values,
                         attn_bias,
                         d_key,
                         d_value,
                         d_model,
                         n_head=1,
                         dropout_rate=0.,
                         cache=None):
    """
    Multi-Head Attention. Note that attn_bias is added to the logit before
    computing softmax activiation to mask certain selected positions so that
    they will not considered in attention weights.
    """
    if not (len(queries.shape) == len(keys.shape) == len(values.shape) == 3):
        raise ValueError(
            "Inputs: quries, keys and values should all be 3-D tensors.")

    def __compute_qkv(queries, keys, values, n_head, d_key, d_value):
        """
        Add linear projection to queries, keys, and values.
        """
        q = layers.fc(input=queries,
                      size=d_key * n_head,
                      bias_attr=False,
                      num_flatten_dims=2)
        k = layers.fc(input=keys,
                      size=d_key * n_head,
                      bias_attr=False,
                      num_flatten_dims=2)
        v = layers.fc(input=values,
                      size=d_value * n_head,
                      bias_attr=False,
                      num_flatten_dims=2)
        return q, k, v

    def __split_heads(x, n_head):
        """
        Reshape the last dimension of inpunt tensor x so that it becomes two
        dimensions and then transpose. Specifically, input a tensor with shape
        [bs, max_sequence_length, n_head * hidden_dim] then output a tensor
        with shape [bs, n_head, max_sequence_length, hidden_dim].
        """
        if n_head == 1:
            return x

        hidden_size = x.shape[-1]
        # The value 0 in shape attr means copying the corresponding dimension
        # size of the input as the output dimension size.
        reshaped = layers.reshape(
            x=x, shape=[0, 0, n_head, hidden_size // n_head])

        # permuate the dimensions into:
        # [batch_size, n_head, max_sequence_len, hidden_size_per_head]
        return layers.transpose(x=reshaped, perm=[0, 2, 1, 3])

    def __combine_heads(x):
        """
        Transpose and then reshape the last two dimensions of inpunt tensor x
        so that it becomes one dimension, which is reverse to __split_heads.
        """
        if len(x.shape) == 3: return x
        if len(x.shape) != 4:
            raise ValueError("Input(x) should be a 4-D Tensor.")

        trans_x = layers.transpose(x, perm=[0, 2, 1, 3])
        # The value 0 in shape attr means copying the corresponding dimension
        # size of the input as the output dimension size.
        return layers.reshape(
            x=trans_x,
            shape=map(int, [0, 0, trans_x.shape[2] * trans_x.shape[3]]))

    def scaled_dot_product_attention(q, k, v, attn_bias, d_model, dropout_rate):
        """
        Scaled Dot-Product Attention
        """
        scaled_q = layers.scale(x=q, scale=d_model**-0.5)
        product = layers.matmul(x=scaled_q, y=k, transpose_y=True)
        if attn_bias:
            product += attn_bias
        weights = layers.softmax(product)
        if dropout_rate:
            weights = layers.dropout(
                weights,
                dropout_prob=dropout_rate,
                seed=ModelHyperParams.dropout_seed,
                is_test=False)
        out = layers.matmul(weights, v)
        return out

    q, k, v = __compute_qkv(queries, keys, values, n_head, d_key, d_value)

    if cache is not None:  # use cache and concat time steps
        k = cache["k"] = layers.concat([cache["k"], k], axis=1)
        v = cache["v"] = layers.concat([cache["v"], v], axis=1)

    q = __split_heads(q, n_head)
    k = __split_heads(k, n_head)
    v = __split_heads(v, n_head)

    ctx_multiheads = scaled_dot_product_attention(q, k, v, attn_bias, d_model,
                                                  dropout_rate)

    out = __combine_heads(ctx_multiheads)

    # Project back to the model size.
    proj_out = layers.fc(input=out,
                         size=d_model,
                         bias_attr=False,
                         num_flatten_dims=2)
    return proj_out


def positionwise_feed_forward(x, d_inner_hid, d_hid):
    """
    Position-wise Feed-Forward Networks.
    This module consists of two linear transformations with a ReLU activation
    in between, which is applied to each position separately and identically.
    """
    hidden = layers.fc(input=x,
                       size=d_inner_hid,
                       num_flatten_dims=2,
                       act="relu")
    out = layers.fc(input=hidden, size=d_hid, num_flatten_dims=2)
    return out


def pre_post_process_layer(prev_out, out, process_cmd, dropout_rate=0.):
    """
    Add residual connection, layer normalization and droput to the out tensor
    optionally according to the value of process_cmd.
    This will be used before or after multi-head attention and position-wise
    feed-forward networks.
    """
    for cmd in process_cmd:
        if cmd == "a":  # add residual connection
            out = out + prev_out if prev_out else out
        elif cmd == "n":  # add layer normalization
            out = layers.layer_norm(
                out,
                begin_norm_axis=len(out.shape) - 1,
                param_attr=fluid.initializer.Constant(1.),
                bias_attr=fluid.initializer.Constant(0.))
        elif cmd == "d":  # add dropout
            if dropout_rate:
                out = layers.dropout(
                    out,
                    dropout_prob=dropout_rate,
                    seed=ModelHyperParams.dropout_seed,
                    is_test=False)
    return out


pre_process_layer = partial(pre_post_process_layer, None)
post_process_layer = pre_post_process_layer


<<<<<<< HEAD
def prepare_encoder(src_word,
                    src_pos,
                    src_vocab_size,
                    src_emb_dim,
                    src_max_len,
                    dropout_rate=0.,
                    word_emb_param_name=None,
                    pos_enc_param_name=None):
=======
def prepare_encoder_decoder(src_word,
                            src_pos,
                            src_vocab_size,
                            src_emb_dim,
                            src_max_len,
                            dropout_rate=0.,
                            src_data_shape=None,
                            word_emb_param_name=None,
                            pos_enc_param_name=None):
>>>>>>> b125103e
    """Add word embeddings and position encodings.
    The output tensor has a shape of:
    [batch_size, max_src_length_in_batch, d_model].
    This module is used at the bottom of the encoder stacks.
    """
    src_word_emb = layers.embedding(
        src_word,
        size=[src_vocab_size, src_emb_dim],
        param_attr=fluid.ParamAttr(
            name=word_emb_param_name,
            initializer=fluid.initializer.Normal(0., src_emb_dim**-0.5)))

    src_word_emb = layers.scale(x=src_word_emb, scale=src_emb_dim**0.5)
    src_pos_enc = layers.embedding(
        src_pos,
        size=[src_max_len, src_emb_dim],
        param_attr=fluid.ParamAttr(
            name=pos_enc_param_name, trainable=False))
    enc_input = src_word_emb + src_pos_enc
    return layers.dropout(
        enc_input,
        dropout_prob=dropout_rate,
        seed=ModelHyperParams.dropout_seed,
        is_test=False) if dropout_rate else enc_input


prepare_encoder = partial(
    prepare_encoder_decoder, pos_enc_param_name=pos_enc_param_names[0])
prepare_decoder = partial(
    prepare_encoder_decoder, pos_enc_param_name=pos_enc_param_names[1])


def encoder_layer(enc_input,
                  attn_bias,
                  n_head,
                  d_key,
                  d_value,
                  d_model,
                  d_inner_hid,
                  dropout_rate=0.):
    """The encoder layers that can be stacked to form a deep encoder.
    This module consits of a multi-head (self) attention followed by
    position-wise feed-forward networks and both the two components companied
    with the post_process_layer to add residual connection, layer normalization
    and droput.
    """
    attn_output = multi_head_attention(enc_input, enc_input, enc_input,
                                       attn_bias, d_key, d_value, d_model,
                                       n_head, dropout_rate)
    attn_output = post_process_layer(enc_input, attn_output, "dan",
                                     dropout_rate)
    ffd_output = positionwise_feed_forward(attn_output, d_inner_hid, d_model)
    return post_process_layer(attn_output, ffd_output, "dan", dropout_rate)


def encoder(enc_input,
            attn_bias,
            n_layer,
            n_head,
            d_key,
            d_value,
            d_model,
            d_inner_hid,
            dropout_rate=0.):
    """
    The encoder is composed of a stack of identical layers returned by calling
    encoder_layer.
    """
    for i in range(n_layer):
        enc_output = encoder_layer(enc_input, attn_bias, n_head, d_key, d_value,
                                   d_model, d_inner_hid, dropout_rate)
        enc_input = enc_output
    return enc_output


def decoder_layer(dec_input,
                  enc_output,
                  slf_attn_bias,
                  dec_enc_attn_bias,
                  n_head,
                  d_key,
                  d_value,
                  d_model,
                  d_inner_hid,
                  dropout_rate=0.,
                  cache=None):
    """ The layer to be stacked in decoder part.
    The structure of this module is similar to that in the encoder part except
    a multi-head attention is added to implement encoder-decoder attention.
    """
    slf_attn_output = multi_head_attention(
        dec_input,
        dec_input,
        dec_input,
        slf_attn_bias,
        d_key,
        d_value,
        d_model,
        n_head,
        dropout_rate,
        cache, )
    slf_attn_output = post_process_layer(
        dec_input,
        slf_attn_output,
        "dan",  # residual connection + dropout + layer normalization
        dropout_rate, )
    enc_attn_output = multi_head_attention(
        slf_attn_output,
        enc_output,
        enc_output,
        dec_enc_attn_bias,
        d_key,
        d_value,
        d_model,
        n_head,
        dropout_rate, )
    enc_attn_output = post_process_layer(
        slf_attn_output,
        enc_attn_output,
        "dan",  # residual connection + dropout + layer normalization
        dropout_rate, )
    ffd_output = positionwise_feed_forward(
        enc_attn_output,
        d_inner_hid,
        d_model, )
    dec_output = post_process_layer(
        enc_attn_output,
        ffd_output,
        "dan",  # residual connection + dropout + layer normalization
        dropout_rate, )
    return dec_output


def decoder(dec_input,
            enc_output,
            dec_slf_attn_bias,
            dec_enc_attn_bias,
            n_layer,
            n_head,
            d_key,
            d_value,
            d_model,
            d_inner_hid,
            dropout_rate=0.,
            caches=None):
    """
    The decoder is composed of a stack of identical decoder_layer layers.
    """
    for i in range(n_layer):
        cache = None
        if caches is not None:
            cache = caches[i]

        dec_output = decoder_layer(
            dec_input,
            enc_output,
            dec_slf_attn_bias,
            dec_enc_attn_bias,
            n_head,
            d_key,
            d_value,
            d_model,
            d_inner_hid,
            dropout_rate,
            cache=cache)
        dec_input = dec_output
    return dec_output


def make_all_inputs(input_fields):
    """
    Define the input data layers for the transformer model.
    """
    inputs = []
    for input_field in input_fields:
        input_var = layers.data(
            name=input_field,
            shape=input_descs[input_field][0],
            dtype=input_descs[input_field][1],
            lod_level=input_descs[input_field][2]
            if len(input_descs[input_field]) == 3 else 0,
            append_batch_size=False)
        inputs.append(input_var)
    return inputs


def make_all_py_reader_inputs(input_fields):
    print 'feed ', input_fields
    reader = layers.py_reader(
        capacity=20,
        shapes=[input_descs[input_field][0] for input_field in input_fields],
        dtypes=[input_descs[input_field][1] for input_field in input_fields],
        lod_levels=[
            input_descs[input_field][2]
            if len(input_descs[input_field]) == 3 else 0
            for input_field in input_fields
        ])
    return layers.read_file(reader), reader


def transformer(src_vocab_size,
                trg_vocab_size,
                max_length,
                n_layer,
                n_head,
                d_key,
                d_value,
                d_model,
                d_inner_hid,
                dropout_rate,
                weight_sharing,
                label_smooth_eps,
                use_py_reader=False):
    if weight_sharing:
        assert src_vocab_size == src_vocab_size, (
            "Vocabularies in source and target should be same for weight sharing."
        )
<<<<<<< HEAD
    enc_inputs = make_all_inputs(encoder_data_input_fields)
=======
    enc_inputs_len = len(encoder_data_input_fields) + len(
        encoder_util_input_fields)
    dec_inputs_len = len(decoder_data_input_fields[:-1]) + len(
        decoder_util_input_fields)

    if not use_py_reader:
        all_inputs = make_all_inputs(
            encoder_data_input_fields + encoder_util_input_fields +
            decoder_data_input_fields[:-1] + decoder_util_input_fields +
            label_data_input_fields)
    else:
        all_inputs, reader = make_all_py_reader_inputs(
            encoder_data_input_fields + encoder_util_input_fields +
            decoder_data_input_fields[:-1] + decoder_util_input_fields +
            label_data_input_fields)

    enc_inputs = all_inputs[0:enc_inputs_len]
    dec_inputs = all_inputs[enc_inputs_len:enc_inputs_len + dec_inputs_len]
    label = all_inputs[-2]
    weights = all_inputs[-1]
>>>>>>> b125103e

    enc_output = wrap_encoder(
        src_vocab_size,
        max_length,
        n_layer,
        n_head,
        d_key,
        d_value,
        d_model,
        d_inner_hid,
        dropout_rate,
        weight_sharing,
        enc_inputs, )

<<<<<<< HEAD
    dec_inputs = make_all_inputs(decoder_data_input_fields[:-1])

=======
>>>>>>> b125103e
    predict = wrap_decoder(
        trg_vocab_size,
        max_length,
        n_layer,
        n_head,
        d_key,
        d_value,
        d_model,
        d_inner_hid,
        dropout_rate,
        weight_sharing,
        dec_inputs,
        enc_output, )

    # Padding index do not contribute to the total loss. The weights is used to
    # cancel padding index in calculating the loss.
    if label_smooth_eps:
        label = layers.label_smooth(
            label=layers.one_hot(
                input=label, depth=trg_vocab_size),
            epsilon=label_smooth_eps)

    cost = layers.softmax_with_cross_entropy(
        logits=layers.reshape(
            predict, shape=[-1, trg_vocab_size]),
        label=label,
        soft_label=True if label_smooth_eps else False)
    weighted_cost = cost * weights
    sum_cost = layers.reduce_sum(weighted_cost)
    token_num = layers.reduce_sum(weights)
    token_num.stop_gradient = True
    avg_cost = sum_cost / token_num
    return sum_cost, avg_cost, predict, token_num, reader if use_py_reader else None


def wrap_encoder(src_vocab_size,
                 max_length,
                 n_layer,
                 n_head,
                 d_key,
                 d_value,
                 d_model,
                 d_inner_hid,
                 dropout_rate,
                 weight_sharing,
                 enc_inputs=None):
    """
    The wrapper assembles together all needed layers for the encoder.
    """
    if enc_inputs is None:
        # This is used to implement independent encoder program in inference.
<<<<<<< HEAD
        src_word, src_pos, src_slf_attn_bias = \
            make_all_inputs(encoder_data_input_fields)
    else:
        src_word, src_pos, src_slf_attn_bias = \
=======
        src_word, src_pos, src_slf_attn_bias, src_data_shape, \
        slf_attn_pre_softmax_shape, slf_attn_post_softmax_shape = \
            make_all_inputs(encoder_data_input_fields +
                            encoder_util_input_fields)
    else:
        src_word, src_pos, src_slf_attn_bias, src_data_shape, \
        slf_attn_pre_softmax_shape, slf_attn_post_softmax_shape = \
>>>>>>> b125103e
            enc_inputs
    enc_input = prepare_encoder(
        src_word,
        src_pos,
        src_vocab_size,
        d_model,
        max_length,
        dropout_rate,
        word_emb_param_name=word_emb_param_names[0])
    enc_output = encoder(enc_input, src_slf_attn_bias, n_layer, n_head, d_key,
                         d_value, d_model, d_inner_hid, dropout_rate)
    return enc_output


def wrap_decoder(trg_vocab_size,
                 max_length,
                 n_layer,
                 n_head,
                 d_key,
                 d_value,
                 d_model,
                 d_inner_hid,
                 dropout_rate,
                 weight_sharing,
                 dec_inputs=None,
                 enc_output=None,
                 caches=None):
    """
    The wrapper assembles together all needed layers for the decoder.
    """
    if dec_inputs is None:
        # This is used to implement independent decoder program in inference.
        trg_word, trg_pos, trg_slf_attn_bias, trg_src_attn_bias, \
<<<<<<< HEAD
        enc_output = make_all_inputs(
            decoder_data_input_fields + decoder_util_input_fields)
    else:
        trg_word, trg_pos, trg_slf_attn_bias, trg_src_attn_bias = dec_inputs
=======
        enc_output, trg_data_shape, slf_attn_pre_softmax_shape, \
        slf_attn_post_softmax_shape, src_attn_pre_softmax_shape, \
        src_attn_post_softmax_shape = make_all_inputs(
            decoder_data_input_fields + decoder_util_input_fields)
    else:
        trg_word, trg_pos, trg_slf_attn_bias, trg_src_attn_bias, \
        trg_data_shape, slf_attn_pre_softmax_shape, \
        slf_attn_post_softmax_shape, src_attn_pre_softmax_shape, \
        src_attn_post_softmax_shape = dec_inputs
>>>>>>> b125103e

    dec_input = prepare_decoder(
        trg_word,
        trg_pos,
        trg_vocab_size,
        d_model,
        max_length,
        dropout_rate,
        word_emb_param_name=word_emb_param_names[0]
        if weight_sharing else word_emb_param_names[1])
    dec_output = decoder(
        dec_input,
        enc_output,
        trg_slf_attn_bias,
        trg_src_attn_bias,
        n_layer,
        n_head,
        d_key,
        d_value,
        d_model,
        d_inner_hid,
        dropout_rate,
        caches=caches)
    # Return logits for training and probs for inference.
    if weight_sharing:
        predict = layers.matmul(
            x=dec_output,
            y=fluid.get_var(word_emb_param_names[0]),
            transpose_y=True)
    else:
        predict = layers.fc(input=dec_output,
                            size=trg_vocab_size,
                            bias_attr=False,
                            num_flatten_dims=2)
    if dec_inputs is None:
        predict = layers.softmax(predict)
    return predict


def fast_decode(
        src_vocab_size,
        trg_vocab_size,
        max_in_len,
        n_layer,
        n_head,
        d_key,
        d_value,
        d_model,
        d_inner_hid,
        dropout_rate,
        weight_sharing,
        beam_size,
        max_out_len,
        eos_idx, ):
    """
    Use beam search to decode. Caches will be used to store states of history
    steps which can make the decoding faster.
    """
    enc_output = wrap_encoder(src_vocab_size, max_in_len, n_layer, n_head,
                              d_key, d_value, d_model, d_inner_hid,
                              dropout_rate, weight_sharing)
<<<<<<< HEAD
    start_tokens, init_scores, trg_src_attn_bias = \
        make_all_inputs(fast_decoder_data_input_fields )
=======
    start_tokens, init_scores, trg_src_attn_bias, trg_data_shape, \
    slf_attn_pre_softmax_shape, slf_attn_post_softmax_shape, \
    src_attn_pre_softmax_shape, src_attn_post_softmax_shape, \
    attn_pre_softmax_shape_delta, attn_post_softmax_shape_delta = \
        make_all_inputs(fast_decoder_data_input_fields +
                        fast_decoder_util_input_fields)
>>>>>>> b125103e

    def beam_search():
        max_len = layers.fill_constant(
            shape=[1], dtype=start_tokens.dtype, value=max_out_len)
        step_idx = layers.fill_constant(
            shape=[1], dtype=start_tokens.dtype, value=0)
        cond = layers.less_than(x=step_idx, y=max_len)
        while_op = layers.While(cond)
        # array states will be stored for each step.
        ids = layers.array_write(
            layers.reshape(start_tokens, (-1, 1)), step_idx)
        scores = layers.array_write(init_scores, step_idx)
        # cell states will be overwrited at each step.
        # caches contains states of history steps to reduce redundant
        # computation in decoder.
        caches = [{
            "k": layers.fill_constant_batch_size_like(
                input=start_tokens,
                shape=[-1, 0, d_model],
                dtype=enc_output.dtype,
                value=0),
            "v": layers.fill_constant_batch_size_like(
                input=start_tokens,
                shape=[-1, 0, d_model],
                dtype=enc_output.dtype,
                value=0)
        } for i in range(n_layer)]
        with while_op.block():
            pre_ids = layers.array_read(array=ids, i=step_idx)
            pre_ids = layers.reshape(pre_ids, (-1, 1, 1))
            pre_scores = layers.array_read(array=scores, i=step_idx)
            # sequence_expand can gather sequences according to lod thus can be
            # used in beam search to sift states corresponding to selected ids.
            pre_src_attn_bias = layers.sequence_expand(
                x=trg_src_attn_bias, y=pre_scores)
            pre_enc_output = layers.sequence_expand(x=enc_output, y=pre_scores)
            pre_caches = [{
                "k": layers.sequence_expand(
                    x=cache["k"], y=pre_scores),
                "v": layers.sequence_expand(
                    x=cache["v"], y=pre_scores),
            } for cache in caches]
            pre_pos = layers.elementwise_mul(
                x=layers.fill_constant_batch_size_like(
                    input=pre_enc_output,  # cann't use pre_ids here since it has lod
                    value=1,
                    shape=[-1, 1, 1],
                    dtype=pre_ids.dtype),
                y=layers.increment(
                    x=step_idx, value=1.0, in_place=False),
                axis=0)
            logits = wrap_decoder(
                trg_vocab_size,
                max_in_len,
                n_layer,
                n_head,
                d_key,
                d_value,
                d_model,
                d_inner_hid,
                dropout_rate,
                weight_sharing,
                dec_inputs=(pre_ids, pre_pos, None, pre_src_attn_bias),
                enc_output=pre_enc_output,
                caches=pre_caches)
            logits = layers.reshape(logits, (-1, trg_vocab_size))

            topk_scores, topk_indices = layers.topk(
                input=layers.softmax(logits), k=beam_size)
            accu_scores = layers.elementwise_add(
                x=layers.log(topk_scores),
                y=layers.reshape(
                    pre_scores, shape=[-1]),
                axis=0)
            # beam_search op uses lod to distinguish branches.
            topk_indices = layers.lod_reset(topk_indices, pre_ids)
            selected_ids, selected_scores = layers.beam_search(
                pre_ids=pre_ids,
                pre_scores=pre_scores,
                ids=topk_indices,
                scores=accu_scores,
                beam_size=beam_size,
                end_id=eos_idx)

            layers.increment(x=step_idx, value=1.0, in_place=True)
            # update states
            layers.array_write(selected_ids, i=step_idx, array=ids)
            layers.array_write(selected_scores, i=step_idx, array=scores)
            layers.assign(pre_src_attn_bias, trg_src_attn_bias)
            layers.assign(pre_enc_output, enc_output)
            for i in range(n_layer):
                layers.assign(pre_caches[i]["k"], caches[i]["k"])
                layers.assign(pre_caches[i]["v"], caches[i]["v"])
            length_cond = layers.less_than(x=step_idx, y=max_len)
            finish_cond = layers.logical_not(layers.is_empty(x=selected_ids))
            layers.logical_and(x=length_cond, y=finish_cond, out=cond)

        finished_ids, finished_scores = layers.beam_search_decode(
            ids, scores, beam_size=beam_size, end_id=eos_idx)
        return finished_ids, finished_scores

    finished_ids, finished_scores = beam_search()
    return finished_ids, finished_scores<|MERGE_RESOLUTION|>--- conflicted
+++ resolved
@@ -178,16 +178,6 @@
 post_process_layer = pre_post_process_layer
 
 
-<<<<<<< HEAD
-def prepare_encoder(src_word,
-                    src_pos,
-                    src_vocab_size,
-                    src_emb_dim,
-                    src_max_len,
-                    dropout_rate=0.,
-                    word_emb_param_name=None,
-                    pos_enc_param_name=None):
-=======
 def prepare_encoder_decoder(src_word,
                             src_pos,
                             src_vocab_size,
@@ -197,7 +187,6 @@
                             src_data_shape=None,
                             word_emb_param_name=None,
                             pos_enc_param_name=None):
->>>>>>> b125103e
     """Add word embeddings and position encodings.
     The output tensor has a shape of:
     [batch_size, max_src_length_in_batch, d_model].
@@ -415,9 +404,6 @@
         assert src_vocab_size == src_vocab_size, (
             "Vocabularies in source and target should be same for weight sharing."
         )
-<<<<<<< HEAD
-    enc_inputs = make_all_inputs(encoder_data_input_fields)
-=======
     enc_inputs_len = len(encoder_data_input_fields) + len(
         encoder_util_input_fields)
     dec_inputs_len = len(decoder_data_input_fields[:-1]) + len(
@@ -438,7 +424,6 @@
     dec_inputs = all_inputs[enc_inputs_len:enc_inputs_len + dec_inputs_len]
     label = all_inputs[-2]
     weights = all_inputs[-1]
->>>>>>> b125103e
 
     enc_output = wrap_encoder(
         src_vocab_size,
@@ -453,11 +438,6 @@
         weight_sharing,
         enc_inputs, )
 
-<<<<<<< HEAD
-    dec_inputs = make_all_inputs(decoder_data_input_fields[:-1])
-
-=======
->>>>>>> b125103e
     predict = wrap_decoder(
         trg_vocab_size,
         max_length,
@@ -509,12 +489,6 @@
     """
     if enc_inputs is None:
         # This is used to implement independent encoder program in inference.
-<<<<<<< HEAD
-        src_word, src_pos, src_slf_attn_bias = \
-            make_all_inputs(encoder_data_input_fields)
-    else:
-        src_word, src_pos, src_slf_attn_bias = \
-=======
         src_word, src_pos, src_slf_attn_bias, src_data_shape, \
         slf_attn_pre_softmax_shape, slf_attn_post_softmax_shape = \
             make_all_inputs(encoder_data_input_fields +
@@ -522,7 +496,6 @@
     else:
         src_word, src_pos, src_slf_attn_bias, src_data_shape, \
         slf_attn_pre_softmax_shape, slf_attn_post_softmax_shape = \
->>>>>>> b125103e
             enc_inputs
     enc_input = prepare_encoder(
         src_word,
@@ -556,12 +529,6 @@
     if dec_inputs is None:
         # This is used to implement independent decoder program in inference.
         trg_word, trg_pos, trg_slf_attn_bias, trg_src_attn_bias, \
-<<<<<<< HEAD
-        enc_output = make_all_inputs(
-            decoder_data_input_fields + decoder_util_input_fields)
-    else:
-        trg_word, trg_pos, trg_slf_attn_bias, trg_src_attn_bias = dec_inputs
-=======
         enc_output, trg_data_shape, slf_attn_pre_softmax_shape, \
         slf_attn_post_softmax_shape, src_attn_pre_softmax_shape, \
         src_attn_post_softmax_shape = make_all_inputs(
@@ -571,7 +538,6 @@
         trg_data_shape, slf_attn_pre_softmax_shape, \
         slf_attn_post_softmax_shape, src_attn_pre_softmax_shape, \
         src_attn_post_softmax_shape = dec_inputs
->>>>>>> b125103e
 
     dec_input = prepare_decoder(
         trg_word,
@@ -633,17 +599,12 @@
     enc_output = wrap_encoder(src_vocab_size, max_in_len, n_layer, n_head,
                               d_key, d_value, d_model, d_inner_hid,
                               dropout_rate, weight_sharing)
-<<<<<<< HEAD
-    start_tokens, init_scores, trg_src_attn_bias = \
-        make_all_inputs(fast_decoder_data_input_fields )
-=======
     start_tokens, init_scores, trg_src_attn_bias, trg_data_shape, \
     slf_attn_pre_softmax_shape, slf_attn_post_softmax_shape, \
     src_attn_pre_softmax_shape, src_attn_post_softmax_shape, \
     attn_pre_softmax_shape_delta, attn_post_softmax_shape_delta = \
         make_all_inputs(fast_decoder_data_input_fields +
                         fast_decoder_util_input_fields)
->>>>>>> b125103e
 
     def beam_search():
         max_len = layers.fill_constant(
