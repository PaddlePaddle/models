from functools import partial
import numpy as np

import paddle.fluid as fluid
import paddle.fluid.layers as layers

from config import *


def position_encoding_init(n_position, d_pos_vec):
    """
    Generate the initial values for the sinusoid position encoding table.
    """
    channels = d_pos_vec
    position = np.arange(n_position)
    num_timescales = channels // 2
    log_timescale_increment = (np.log(float(1e4) / float(1)) /
                               (num_timescales - 1))
    inv_timescales = np.exp(np.arange(
        num_timescales)) * -log_timescale_increment
    scaled_time = np.expand_dims(position, 1) * np.expand_dims(inv_timescales,
                                                               0)
    signal = np.concatenate([np.sin(scaled_time), np.cos(scaled_time)], axis=1)
    signal = np.pad(signal, [[0, 0], [0, np.mod(channels, 2)]], 'constant')
    position_enc = signal
    return position_enc.astype("float32")


def multi_head_attention(queries,
                         keys,
                         values,
                         attn_bias,
                         d_key,
                         d_value,
                         d_model,
                         n_head=1,
                         dropout_rate=0.,
                         cache=None):
    """
    Multi-Head Attention. Note that attn_bias is added to the logit before
    computing softmax activiation to mask certain selected positions so that
    they will not considered in attention weights.
    """
    keys = queries if keys is None else keys
    values = keys if values is None else values

    if not (len(queries.shape) == len(keys.shape) == len(values.shape) == 3):
        raise ValueError(
            "Inputs: quries, keys and values should all be 3-D tensors.")

    def __compute_qkv(queries, keys, values, n_head, d_key, d_value):
        """
        Add linear projection to queries, keys, and values.
        """
        q = layers.fc(input=queries,
                      size=d_key * n_head,
                      bias_attr=False,
                      num_flatten_dims=2)
        k = layers.fc(input=keys,
                      size=d_key * n_head,
                      bias_attr=False,
                      num_flatten_dims=2)
        v = layers.fc(input=values,
                      size=d_value * n_head,
                      bias_attr=False,
                      num_flatten_dims=2)
        return q, k, v

    def __split_heads(x, n_head):
        """
        Reshape the last dimension of inpunt tensor x so that it becomes two
        dimensions and then transpose. Specifically, input a tensor with shape
        [bs, max_sequence_length, n_head * hidden_dim] then output a tensor
        with shape [bs, n_head, max_sequence_length, hidden_dim].
        """
        if n_head == 1:
            return x

        hidden_size = x.shape[-1]
        # The value 0 in shape attr means copying the corresponding dimension
        # size of the input as the output dimension size.
        reshaped = layers.reshape(
            x=x, shape=[0, 0, n_head, hidden_size // n_head])

        # permuate the dimensions into:
        # [batch_size, n_head, max_sequence_len, hidden_size_per_head]
        return layers.transpose(x=reshaped, perm=[0, 2, 1, 3])

    def __combine_heads(x):
        """
        Transpose and then reshape the last two dimensions of inpunt tensor x
        so that it becomes one dimension, which is reverse to __split_heads.
        """
        if len(x.shape) == 3: return x
        if len(x.shape) != 4:
            raise ValueError("Input(x) should be a 4-D Tensor.")

        trans_x = layers.transpose(x, perm=[0, 2, 1, 3])
        # The value 0 in shape attr means copying the corresponding dimension
        # size of the input as the output dimension size.
        return layers.reshape(
            x=trans_x, shape=[0, 0, trans_x.shape[2] * trans_x.shape[3]])

    def scaled_dot_product_attention(q, k, v, attn_bias, d_key, dropout_rate):
        """
        Scaled Dot-Product Attention
        """
        scaled_q = layers.scale(x=q, scale=d_key**-0.5)
        product = layers.matmul(x=scaled_q, y=k, transpose_y=True)
        if attn_bias:
            product += attn_bias
        weights = layers.softmax(product)
        if dropout_rate:
            weights = layers.dropout(
                weights,
                dropout_prob=dropout_rate,
                seed=ModelHyperParams.dropout_seed,
                is_test=False)
        out = layers.matmul(weights, v)
        return out

    q, k, v = __compute_qkv(queries, keys, values, n_head, d_key, d_value)

    if cache is not None:  # use cache and concat time steps
        k = cache["k"] = layers.concat([cache["k"], k], axis=1)
        v = cache["v"] = layers.concat([cache["v"], v], axis=1)

    q = __split_heads(q, n_head)
    k = __split_heads(k, n_head)
    v = __split_heads(v, n_head)

    ctx_multiheads = scaled_dot_product_attention(q, k, v, attn_bias, d_model,
                                                  dropout_rate)

    out = __combine_heads(ctx_multiheads)

    # Project back to the model size.
    proj_out = layers.fc(input=out,
                         size=d_model,
                         bias_attr=False,
                         num_flatten_dims=2)
    return proj_out


def positionwise_feed_forward(x, d_inner_hid, d_hid, dropout_rate):
    """
    Position-wise Feed-Forward Networks.
    This module consists of two linear transformations with a ReLU activation
    in between, which is applied to each position separately and identically.
    """
    hidden = layers.fc(input=x,
                       size=d_inner_hid,
                       num_flatten_dims=2,
                       act="relu")
    if dropout_rate:
        hidden = layers.dropout(
            hidden,
            dropout_prob=dropout_rate,
            seed=ModelHyperParams.dropout_seed,
            is_test=False)
    out = layers.fc(input=hidden, size=d_hid, num_flatten_dims=2)
    return out


def pre_post_process_layer(prev_out, out, process_cmd, dropout_rate=0.):
    """
    Add residual connection, layer normalization and droput to the out tensor
    optionally according to the value of process_cmd.
    This will be used before or after multi-head attention and position-wise
    feed-forward networks.
    """
    for cmd in process_cmd:
        if cmd == "a":  # add residual connection
            out = out + prev_out if prev_out else out
        elif cmd == "n":  # add layer normalization
            out = layers.layer_norm(
                out,
                begin_norm_axis=len(out.shape) - 1,
                param_attr=fluid.initializer.Constant(1.),
                bias_attr=fluid.initializer.Constant(0.))
        elif cmd == "d":  # add dropout
            if dropout_rate:
                out = layers.dropout(
                    out,
                    dropout_prob=dropout_rate,
                    seed=ModelHyperParams.dropout_seed,
                    is_test=False)
    return out


pre_process_layer = partial(pre_post_process_layer, None)
post_process_layer = pre_post_process_layer


def prepare_encoder_decoder(src_word,
                            src_pos,
                            src_vocab_size,
                            src_emb_dim,
                            src_max_len,
                            dropout_rate=0.,
                            word_emb_param_name=None,
                            pos_enc_param_name=None):
    """Add word embeddings and position encodings.
    The output tensor has a shape of:
    [batch_size, max_src_length_in_batch, d_model].
    This module is used at the bottom of the encoder stacks.
    """
    src_word_emb = layers.embedding(
        src_word,
        size=[src_vocab_size, src_emb_dim],
        padding_idx=ModelHyperParams.bos_idx,  # set embedding of bos to 0
        param_attr=fluid.ParamAttr(
            name=word_emb_param_name,
            initializer=fluid.initializer.Normal(0., src_emb_dim**-0.5)))

    src_word_emb = layers.scale(x=src_word_emb, scale=src_emb_dim**0.5)
    src_pos_enc = layers.embedding(
        src_pos,
        size=[src_max_len, src_emb_dim],
        param_attr=fluid.ParamAttr(
            name=pos_enc_param_name, trainable=False))
    enc_input = src_word_emb + src_pos_enc
    return layers.dropout(
        enc_input,
        dropout_prob=dropout_rate,
        seed=ModelHyperParams.dropout_seed,
        is_test=False) if dropout_rate else enc_input


prepare_encoder = partial(
    prepare_encoder_decoder, pos_enc_param_name=pos_enc_param_names[0])
prepare_decoder = partial(
    prepare_encoder_decoder, pos_enc_param_name=pos_enc_param_names[1])


def encoder_layer(enc_input,
                  attn_bias,
                  n_head,
                  d_key,
                  d_value,
                  d_model,
                  d_inner_hid,
                  prepostprocess_dropout,
                  attention_dropout,
                  relu_dropout,
                  preprocess_cmd="n",
                  postprocess_cmd="da"):
    """The encoder layers that can be stacked to form a deep encoder.
    This module consits of a multi-head (self) attention followed by
    position-wise feed-forward networks and both the two components companied
    with the post_process_layer to add residual connection, layer normalization
    and droput.
    """
    attn_output = multi_head_attention(
        pre_process_layer(enc_input, preprocess_cmd,
                          prepostprocess_dropout), None, None, attn_bias, d_key,
        d_value, d_model, n_head, attention_dropout)
    attn_output = post_process_layer(enc_input, attn_output, postprocess_cmd,
                                     prepostprocess_dropout)
    ffd_output = positionwise_feed_forward(
        pre_process_layer(attn_output, preprocess_cmd, prepostprocess_dropout),
        d_inner_hid, d_model, relu_dropout)
    return post_process_layer(attn_output, ffd_output, postprocess_cmd,
                              prepostprocess_dropout)


def encoder(enc_input,
            attn_bias,
            n_layer,
            n_head,
            d_key,
            d_value,
            d_model,
            d_inner_hid,
            prepostprocess_dropout,
            attention_dropout,
            relu_dropout,
            preprocess_cmd="n",
            postprocess_cmd="da"):
    """
    The encoder is composed of a stack of identical layers returned by calling
    encoder_layer.
    """
    for i in range(n_layer):
        enc_output = encoder_layer(
            enc_input,
            attn_bias,
            n_head,
            d_key,
            d_value,
            d_model,
            d_inner_hid,
            prepostprocess_dropout,
            attention_dropout,
            relu_dropout,
            preprocess_cmd,
            postprocess_cmd, )
        enc_input = enc_output
    enc_output = pre_process_layer(enc_output, preprocess_cmd,
                                   prepostprocess_dropout)
    return enc_output


def decoder_layer(dec_input,
                  enc_output,
                  slf_attn_bias,
                  dec_enc_attn_bias,
                  n_head,
                  d_key,
                  d_value,
                  d_model,
                  d_inner_hid,
                  prepostprocess_dropout,
                  attention_dropout,
                  relu_dropout,
                  preprocess_cmd,
                  postprocess_cmd,
                  cache=None):
    """ The layer to be stacked in decoder part.
    The structure of this module is similar to that in the encoder part except
    a multi-head attention is added to implement encoder-decoder attention.
    """
    slf_attn_output = multi_head_attention(
        pre_process_layer(dec_input, preprocess_cmd, prepostprocess_dropout),
        None,
        None,
        slf_attn_bias,
        d_key,
        d_value,
        d_model,
        n_head,
        attention_dropout,
        cache, )
    slf_attn_output = post_process_layer(
        dec_input,
        slf_attn_output,
        postprocess_cmd,
        prepostprocess_dropout, )
    enc_attn_output = multi_head_attention(
        pre_process_layer(slf_attn_output, preprocess_cmd,
                          prepostprocess_dropout),
        enc_output,
        enc_output,
        dec_enc_attn_bias,
        d_key,
        d_value,
        d_model,
        n_head,
        attention_dropout, )
    enc_attn_output = post_process_layer(
        slf_attn_output,
        enc_attn_output,
        postprocess_cmd,
        prepostprocess_dropout, )
    ffd_output = positionwise_feed_forward(
        pre_process_layer(enc_attn_output, preprocess_cmd,
                          prepostprocess_dropout),
        d_inner_hid,
        d_model,
        relu_dropout, )
    dec_output = post_process_layer(
        enc_attn_output,
        ffd_output,
        postprocess_cmd,
        prepostprocess_dropout, )
    return dec_output


def decoder(dec_input,
            enc_output,
            dec_slf_attn_bias,
            dec_enc_attn_bias,
            n_layer,
            n_head,
            d_key,
            d_value,
            d_model,
            d_inner_hid,
            prepostprocess_dropout,
            attention_dropout,
            relu_dropout,
            preprocess_cmd,
            postprocess_cmd,
            caches=None):
    """
    The decoder is composed of a stack of identical decoder_layer layers.
    """
    for i in range(n_layer):
        dec_output = decoder_layer(
            dec_input,
            enc_output,
            dec_slf_attn_bias,
            dec_enc_attn_bias,
            n_head,
            d_key,
            d_value,
            d_model,
            d_inner_hid,
            prepostprocess_dropout,
            attention_dropout,
            relu_dropout,
            preprocess_cmd,
            postprocess_cmd,
            cache=None if caches is None else caches[i])
        dec_input = dec_output
    dec_output = pre_process_layer(dec_output, preprocess_cmd,
                                   prepostprocess_dropout)
    return dec_output


def make_all_inputs(input_fields):
    """
    Define the input data layers for the transformer model.
    """
    inputs = []
    for input_field in input_fields:
        input_var = layers.data(
            name=input_field,
            shape=input_descs[input_field][0],
            dtype=input_descs[input_field][1],
            lod_level=input_descs[input_field][2]
            if len(input_descs[input_field]) == 3 else 0,
            append_batch_size=False)
        inputs.append(input_var)
    return inputs


<<<<<<< HEAD
def transformer(
        src_vocab_size,
        trg_vocab_size,
        max_length,
        n_layer,
        n_head,
        d_key,
        d_value,
        d_model,
        d_inner_hid,
        prepostprocess_dropout,
        attention_dropout,
        relu_dropout,
        preprocess_cmd,
        postprocess_cmd,
        weight_sharing,
        label_smooth_eps, ):
=======
def make_all_py_reader_inputs(input_fields, is_test=False):
    print 'feed ', input_fields
    reader = layers.py_reader(
        capacity=20,
        name="test_reader" if is_test else "train_reader",
        shapes=[input_descs[input_field][0] for input_field in input_fields],
        dtypes=[input_descs[input_field][1] for input_field in input_fields],
        lod_levels=[
            input_descs[input_field][2]
            if len(input_descs[input_field]) == 3 else 0
            for input_field in input_fields
        ])
    return layers.read_file(reader), reader


def transformer(src_vocab_size,
                trg_vocab_size,
                max_length,
                n_layer,
                n_head,
                d_key,
                d_value,
                d_model,
                d_inner_hid,
                dropout_rate,
                weight_sharing,
                label_smooth_eps,
                use_py_reader=False,
                is_test=False):
>>>>>>> 2e9dc638
    if weight_sharing:
        assert src_vocab_size == src_vocab_size, (
            "Vocabularies in source and target should be same for weight sharing."
        )
    enc_inputs_len = len(encoder_data_input_fields)
    dec_inputs_len = len(decoder_data_input_fields[:-1])

    if not use_py_reader:
        all_inputs = make_all_inputs(encoder_data_input_fields +
                                     decoder_data_input_fields[:-1] +
                                     label_data_input_fields)
    else:
        all_inputs, reader = make_all_py_reader_inputs(
            encoder_data_input_fields + decoder_data_input_fields[:-1] +
            label_data_input_fields, is_test)

    enc_inputs = all_inputs[0:enc_inputs_len]
    dec_inputs = all_inputs[enc_inputs_len:enc_inputs_len + dec_inputs_len]
    label = all_inputs[-2]
    weights = all_inputs[-1]

    enc_output = wrap_encoder(
        src_vocab_size,
        max_length,
        n_layer,
        n_head,
        d_key,
        d_value,
        d_model,
        d_inner_hid,
        prepostprocess_dropout,
        attention_dropout,
        relu_dropout,
        preprocess_cmd,
        postprocess_cmd,
        weight_sharing,
        enc_inputs, )

    predict = wrap_decoder(
        trg_vocab_size,
        max_length,
        n_layer,
        n_head,
        d_key,
        d_value,
        d_model,
        d_inner_hid,
        prepostprocess_dropout,
        attention_dropout,
        relu_dropout,
        preprocess_cmd,
        postprocess_cmd,
        weight_sharing,
        dec_inputs,
        enc_output, )

    # Padding index do not contribute to the total loss. The weights is used to
    # cancel padding index in calculating the loss.
    if label_smooth_eps:
        label = layers.label_smooth(
            label=layers.one_hot(
                input=label, depth=trg_vocab_size),
            epsilon=label_smooth_eps)

    cost = layers.softmax_with_cross_entropy(
        logits=layers.reshape(
            predict, shape=[-1, trg_vocab_size]),
        label=label,
        soft_label=True if label_smooth_eps else False)
    weighted_cost = cost * weights
    sum_cost = layers.reduce_sum(weighted_cost)
    token_num = layers.reduce_sum(weights)
    token_num.stop_gradient = True
    avg_cost = sum_cost / token_num
    return sum_cost, avg_cost, predict, token_num, reader if use_py_reader else None


def wrap_encoder(src_vocab_size,
                 max_length,
                 n_layer,
                 n_head,
                 d_key,
                 d_value,
                 d_model,
                 d_inner_hid,
                 prepostprocess_dropout,
                 attention_dropout,
                 relu_dropout,
                 preprocess_cmd,
                 postprocess_cmd,
                 weight_sharing,
                 enc_inputs=None):
    """
    The wrapper assembles together all needed layers for the encoder.
    """
    if enc_inputs is None:
        # This is used to implement independent encoder program in inference.
        src_word, src_pos, src_slf_attn_bias = make_all_inputs(
            encoder_data_input_fields)
    else:
        src_word, src_pos, src_slf_attn_bias = enc_inputs
    enc_input = prepare_encoder(
        src_word,
        src_pos,
        src_vocab_size,
        d_model,
        max_length,
        prepostprocess_dropout,
        word_emb_param_name=word_emb_param_names[0])
    enc_output = encoder(
        enc_input,
        src_slf_attn_bias,
        n_layer,
        n_head,
        d_key,
        d_value,
        d_model,
        d_inner_hid,
        prepostprocess_dropout,
        attention_dropout,
        relu_dropout,
        preprocess_cmd,
        postprocess_cmd, )
    return enc_output


def wrap_decoder(trg_vocab_size,
                 max_length,
                 n_layer,
                 n_head,
                 d_key,
                 d_value,
                 d_model,
                 d_inner_hid,
                 prepostprocess_dropout,
                 attention_dropout,
                 relu_dropout,
                 preprocess_cmd,
                 postprocess_cmd,
                 weight_sharing,
                 dec_inputs=None,
                 enc_output=None,
                 caches=None):
    """
    The wrapper assembles together all needed layers for the decoder.
    """
    if dec_inputs is None:
        # This is used to implement independent decoder program in inference.
<<<<<<< HEAD
        trg_word, trg_pos, trg_slf_attn_bias, trg_src_attn_bias, enc_output = \
            make_all_inputs(decoder_data_input_fields)
=======
        trg_word, trg_pos, trg_slf_attn_bias, trg_src_attn_bias = make_all_inputs(
            decoder_data_input_fields + decoder_util_input_fields)
>>>>>>> 2e9dc638
    else:
        trg_word, trg_pos, trg_slf_attn_bias, trg_src_attn_bias = dec_inputs

    dec_input = prepare_decoder(
        trg_word,
        trg_pos,
        trg_vocab_size,
        d_model,
        max_length,
        prepostprocess_dropout,
        word_emb_param_name=word_emb_param_names[0]
        if weight_sharing else word_emb_param_names[1])
    dec_output = decoder(
        dec_input,
        enc_output,
        trg_slf_attn_bias,
        trg_src_attn_bias,
        n_layer,
        n_head,
        d_key,
        d_value,
        d_model,
        d_inner_hid,
        prepostprocess_dropout,
        attention_dropout,
        relu_dropout,
        preprocess_cmd,
        postprocess_cmd,
        caches=caches)
    if weight_sharing:
        predict = layers.matmul(
            x=dec_output,
            y=fluid.get_var(word_emb_param_names[0]),
            transpose_y=True)
    else:
        predict = layers.fc(input=dec_output,
                            size=trg_vocab_size,
                            bias_attr=False,
                            num_flatten_dims=2)
    if dec_inputs is None:
        # Return probs for independent decoder program.
        predict = layers.softmax(predict)
    return predict


def fast_decode(
        src_vocab_size,
        trg_vocab_size,
        max_in_len,
        n_layer,
        n_head,
        d_key,
        d_value,
        d_model,
        d_inner_hid,
        prepostprocess_dropout,
        attention_dropout,
        relu_dropout,
        preprocess_cmd,
        postprocess_cmd,
        weight_sharing,
        beam_size,
        max_out_len,
        eos_idx, ):
    """
    Use beam search to decode. Caches will be used to store states of history
    steps which can make the decoding faster.
    """
<<<<<<< HEAD
    enc_output = wrap_encoder(
        src_vocab_size, max_in_len, n_layer, n_head, d_key, d_value, d_model,
        d_inner_hid, prepostprocess_dropout, attention_dropout, relu_dropout,
        preprocess_cmd, postprocess_cmd, weight_sharing)
    start_tokens, init_scores, trg_src_attn_bias = make_all_inputs(
        fast_decoder_data_input_fields)
=======
    enc_output = wrap_encoder(src_vocab_size, max_in_len, n_layer, n_head,
                              d_key, d_value, d_model, d_inner_hid,
                              dropout_rate, weight_sharing)
    start_tokens, init_scores, trg_src_attn_bias= \
        make_all_inputs(fast_decoder_data_input_fields)
>>>>>>> 2e9dc638

    def beam_search():
        max_len = layers.fill_constant(
            shape=[1], dtype=start_tokens.dtype, value=max_out_len)
        step_idx = layers.fill_constant(
            shape=[1], dtype=start_tokens.dtype, value=0)
        cond = layers.less_than(x=step_idx, y=max_len)
        while_op = layers.While(cond)
        # array states will be stored for each step.
        ids = layers.array_write(
            layers.reshape(start_tokens, (-1, 1)), step_idx)
        scores = layers.array_write(init_scores, step_idx)
        # cell states will be overwrited at each step.
        # caches contains states of history steps to reduce redundant
        # computation in decoder.
        caches = [{
            "k": layers.fill_constant_batch_size_like(
                input=start_tokens,
                shape=[-1, 0, d_model],
                dtype=enc_output.dtype,
                value=0),
            "v": layers.fill_constant_batch_size_like(
                input=start_tokens,
                shape=[-1, 0, d_model],
                dtype=enc_output.dtype,
                value=0)
        } for i in range(n_layer)]
        with while_op.block():
            pre_ids = layers.array_read(array=ids, i=step_idx)
            pre_ids = layers.reshape(pre_ids, (-1, 1, 1))
            pre_scores = layers.array_read(array=scores, i=step_idx)
            # sequence_expand can gather sequences according to lod thus can be
            # used in beam search to sift states corresponding to selected ids.
            pre_src_attn_bias = layers.sequence_expand(
                x=trg_src_attn_bias, y=pre_scores)
            pre_enc_output = layers.sequence_expand(x=enc_output, y=pre_scores)
            pre_caches = [{
                "k": layers.sequence_expand(
                    x=cache["k"], y=pre_scores),
                "v": layers.sequence_expand(
                    x=cache["v"], y=pre_scores),
            } for cache in caches]
            pre_pos = layers.elementwise_mul(
                x=layers.fill_constant_batch_size_like(
                    input=pre_enc_output,  # cann't use pre_ids here since it has lod
                    value=1,
                    shape=[-1, 1, 1],
                    dtype=pre_ids.dtype),
                y=step_idx,
                axis=0)
            logits = wrap_decoder(
                trg_vocab_size,
                max_in_len,
                n_layer,
                n_head,
                d_key,
                d_value,
                d_model,
                d_inner_hid,
                prepostprocess_dropout,
                attention_dropout,
                relu_dropout,
                preprocess_cmd,
                postprocess_cmd,
                weight_sharing,
                dec_inputs=(pre_ids, pre_pos, None, pre_src_attn_bias),
                enc_output=pre_enc_output,
                caches=pre_caches)
            logits = layers.reshape(logits, (-1, trg_vocab_size))

            topk_scores, topk_indices = layers.topk(
                input=layers.softmax(logits), k=beam_size)
            accu_scores = layers.elementwise_add(
                x=layers.log(topk_scores),
                y=layers.reshape(
                    pre_scores, shape=[-1]),
                axis=0)
            # beam_search op uses lod to distinguish branches.
            topk_indices = layers.lod_reset(topk_indices, pre_ids)
            selected_ids, selected_scores = layers.beam_search(
                pre_ids=pre_ids,
                pre_scores=pre_scores,
                ids=topk_indices,
                scores=accu_scores,
                beam_size=beam_size,
                end_id=eos_idx)

            layers.increment(x=step_idx, value=1.0, in_place=True)
            # update states
            layers.array_write(selected_ids, i=step_idx, array=ids)
            layers.array_write(selected_scores, i=step_idx, array=scores)
            layers.assign(pre_src_attn_bias, trg_src_attn_bias)
            layers.assign(pre_enc_output, enc_output)
            for i in range(n_layer):
                layers.assign(pre_caches[i]["k"], caches[i]["k"])
                layers.assign(pre_caches[i]["v"], caches[i]["v"])
            length_cond = layers.less_than(x=step_idx, y=max_len)
            finish_cond = layers.logical_not(layers.is_empty(x=selected_ids))
            layers.logical_and(x=length_cond, y=finish_cond, out=cond)

        finished_ids, finished_scores = layers.beam_search_decode(
            ids, scores, beam_size=beam_size, end_id=eos_idx)
        return finished_ids, finished_scores

    finished_ids, finished_scores = beam_search()
    return finished_ids, finished_scores<|MERGE_RESOLUTION|>--- conflicted
+++ resolved
@@ -425,27 +425,7 @@
     return inputs
 
 
-<<<<<<< HEAD
-def transformer(
-        src_vocab_size,
-        trg_vocab_size,
-        max_length,
-        n_layer,
-        n_head,
-        d_key,
-        d_value,
-        d_model,
-        d_inner_hid,
-        prepostprocess_dropout,
-        attention_dropout,
-        relu_dropout,
-        preprocess_cmd,
-        postprocess_cmd,
-        weight_sharing,
-        label_smooth_eps, ):
-=======
 def make_all_py_reader_inputs(input_fields, is_test=False):
-    print 'feed ', input_fields
     reader = layers.py_reader(
         capacity=20,
         name="test_reader" if is_test else "train_reader",
@@ -468,28 +448,31 @@
                 d_value,
                 d_model,
                 d_inner_hid,
-                dropout_rate,
+                prepostprocess_dropout,
+                attention_dropout,
+                relu_dropout,
+                preprocess_cmd,
+                postprocess_cmd,
                 weight_sharing,
                 label_smooth_eps,
                 use_py_reader=False,
                 is_test=False):
->>>>>>> 2e9dc638
     if weight_sharing:
         assert src_vocab_size == src_vocab_size, (
             "Vocabularies in source and target should be same for weight sharing."
         )
+
+    data_input_names = encoder_data_input_fields + \
+                decoder_data_input_fields[:-1] + label_data_input_fields
+
+    if use_py_reader:
+        all_inputs, reader = make_all_py_reader_inputs(data_input_names,
+                                                       is_test)
+    else:
+        all_inputs = make_all_inputs(data_input_names)
+
     enc_inputs_len = len(encoder_data_input_fields)
     dec_inputs_len = len(decoder_data_input_fields[:-1])
-
-    if not use_py_reader:
-        all_inputs = make_all_inputs(encoder_data_input_fields +
-                                     decoder_data_input_fields[:-1] +
-                                     label_data_input_fields)
-    else:
-        all_inputs, reader = make_all_py_reader_inputs(
-            encoder_data_input_fields + decoder_data_input_fields[:-1] +
-            label_data_input_fields, is_test)
-
     enc_inputs = all_inputs[0:enc_inputs_len]
     dec_inputs = all_inputs[enc_inputs_len:enc_inputs_len + dec_inputs_len]
     label = all_inputs[-2]
@@ -622,13 +605,8 @@
     """
     if dec_inputs is None:
         # This is used to implement independent decoder program in inference.
-<<<<<<< HEAD
         trg_word, trg_pos, trg_slf_attn_bias, trg_src_attn_bias, enc_output = \
             make_all_inputs(decoder_data_input_fields)
-=======
-        trg_word, trg_pos, trg_slf_attn_bias, trg_src_attn_bias = make_all_inputs(
-            decoder_data_input_fields + decoder_util_input_fields)
->>>>>>> 2e9dc638
     else:
         trg_word, trg_pos, trg_slf_attn_bias, trg_src_attn_bias = dec_inputs
 
@@ -697,20 +675,12 @@
     Use beam search to decode. Caches will be used to store states of history
     steps which can make the decoding faster.
     """
-<<<<<<< HEAD
     enc_output = wrap_encoder(
         src_vocab_size, max_in_len, n_layer, n_head, d_key, d_value, d_model,
         d_inner_hid, prepostprocess_dropout, attention_dropout, relu_dropout,
         preprocess_cmd, postprocess_cmd, weight_sharing)
     start_tokens, init_scores, trg_src_attn_bias = make_all_inputs(
         fast_decoder_data_input_fields)
-=======
-    enc_output = wrap_encoder(src_vocab_size, max_in_len, n_layer, n_head,
-                              d_key, d_value, d_model, d_inner_hid,
-                              dropout_rate, weight_sharing)
-    start_tokens, init_scores, trg_src_attn_bias= \
-        make_all_inputs(fast_decoder_data_input_fields)
->>>>>>> 2e9dc638
 
     def beam_search():
         max_len = layers.fill_constant(
