--- conflicted
+++ resolved
@@ -116,17 +116,10 @@
 input_descs = {
     # The actual data shape of src_word is:
     # [batch_size, max_src_len_in_batch, 1]
-<<<<<<< HEAD
-    "src_word": [(batch_size, seq_len, 1L), "int64", 2],
-    # The actual data shape of src_pos is:
-    # [batch_size, max_src_len_in_batch, 1]
-    "src_pos": [(batch_size, seq_len, 1L), "int64"],
-=======
     "src_word": [(batch_size, seq_len, 1), "int64", 2],
     # The actual data shape of src_pos is:
     # [batch_size, max_src_len_in_batch, 1]
     "src_pos": [(batch_size, seq_len, 1), "int64"],
->>>>>>> 3dccfbe1
     # This input is used to remove attention weights on paddings in the
     # encoder.
     # The actual data shape of src_slf_attn_bias is:
