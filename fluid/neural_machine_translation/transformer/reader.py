--- conflicted
+++ resolved
@@ -201,12 +201,8 @@
         self._shuffle_batch = shuffle_batch
         self._min_length = min_length
         self._max_length = max_length
-<<<<<<< HEAD
         self._field_delimiter = field_delimiter
         self._token_delimiter = token_delimiter
-        self.load_src_trg_ids(end_mark, fpattern, start_mark, tar_fname,
-                              unk_mark)
-=======
         self._delimiter = delimiter
 
         if pkl_filename is None:
@@ -225,7 +221,6 @@
                                   self._sample_infos), f,
                                  cPickle.HIGHEST_PROTOCOL)
 
->>>>>>> b125103e
         self._random = random.Random(x=seed)
 
     def load_src_trg_ids(self, end_mark, fpattern, start_mark, tar_fname,
@@ -312,17 +307,12 @@
 
             if self._sort_type == SortType.POOL:
                 for i in range(0, len(infos), self._pool_size):
-<<<<<<< HEAD
-                    infos[i:i + self._pool_size] = sorted(
-                        infos[i:i + self._pool_size], key=lambda x: x.max_len)
-=======
                     infos[i * self._pool_size:(i + 1) *
                           self._pool_size] = sorted(
                               infos[i * self._pool_size:(i + 1) *
                                     self._pool_size],
                               key=lambda x: x.max_len,
                               reverse=True)
->>>>>>> b125103e
 
         # concat batch
         batches = []
