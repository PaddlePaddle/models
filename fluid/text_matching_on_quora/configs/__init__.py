# Copyright (c) 2016 PaddlePaddle Authors. All Rights Reserved
#
# Licensed under the Apache License, Version 2.0 (the "License");
# you may not use this file except in compliance with the License.
# You may obtain a copy of the License at
#
#     http://www.apache.org/licenses/LICENSE-2.0
#
# Unless required by applicable law or agreed to in writing, software
# distributed under the License is distributed on an "AS IS" BASIS,
# WITHOUT WARRANTIES OR CONDITIONS OF ANY KIND, either express or implied.
# See the License for the specific language governing permissions and
# limitations under the License.

<<<<<<< HEAD
#from dec_att import decatt_word
#from esim import esim_seq
from .pwim import pwim_base
from .cdssm import cdssm_base
from .dec_att import decatt_glove
from .sse import sse_base
from .infer_sent import infer_sent_v1
from .infer_sent import infer_sent_v2
=======
from .cdssm import cdssm_base, cdssm_glue
from .dec_att import decatt_glove
from .sse import sse_base
from .infer_sent import infer_sent_v1
from .infer_sent import infer_sent_v2, infer_sent_glue
>>>>>>> 38020334
<|MERGE_RESOLUTION|>--- conflicted
+++ resolved
@@ -12,19 +12,11 @@
 # See the License for the specific language governing permissions and
 # limitations under the License.
 
-<<<<<<< HEAD
 #from dec_att import decatt_word
 #from esim import esim_seq
 from .pwim import pwim_base
-from .cdssm import cdssm_base
-from .dec_att import decatt_glove
-from .sse import sse_base
-from .infer_sent import infer_sent_v1
-from .infer_sent import infer_sent_v2
-=======
 from .cdssm import cdssm_base, cdssm_glue
 from .dec_att import decatt_glove
 from .sse import sse_base
 from .infer_sent import infer_sent_v1
-from .infer_sent import infer_sent_v2, infer_sent_glue
->>>>>>> 38020334
+from .infer_sent import infer_sent_v2, infer_sent_glue