import os
import numpy as np
import time
import sys
import paddle
import paddle.fluid as fluid
from se_resnext import SE_ResNeXt
import reader

import argparse
import functools
from utility import add_arguments, print_arguments

parser = argparse.ArgumentParser(description=__doc__)
add_arg = functools.partial(add_arguments, argparser=parser)
# yapf: disable
add_arg('batch_size',   int,  256, "Minibatch size.")
add_arg('num_layers',   int,  50,  "How many layers for SE-ResNeXt model.")
add_arg('with_mem_opt', bool, True, "Whether to use memory optimization or not.")
add_arg('parallel_exe', bool, True, "Whether to use ParallelExecutor to train or not.")
<<<<<<< HEAD
add_arg('init_model', str, None, "Whether to use initialized model.")
add_arg('pretrained_model', str, None, "Whether to use pretrained model.")


def train_parallel_do(args,
                     learning_rate,
                     batch_size,
                     num_passes,
                     init_model=None,
                     pretrained_model=None,
                     model_save_dir='model',
                     parallel=True,
                     use_nccl=True,
                     lr_strategy=None,
                     layers=50):
=======
# yapf: enable


def train_parallel_do(args,
                      learning_rate,
                      batch_size,
                      num_passes,
                      init_model=None,
                      model_save_dir='model',
                      parallel=True,
                      use_nccl=True,
                      lr_strategy=None,
                      layers=50):
>>>>>>> 98a47232
    class_dim = 1000
    image_shape = [3, 224, 224]

    image = fluid.layers.data(name='image', shape=image_shape, dtype='float32')
    label = fluid.layers.data(name='label', shape=[1], dtype='int64')

    if parallel:
        places = fluid.layers.get_places()
        pd = fluid.layers.ParallelDo(places, use_nccl=use_nccl)

        with pd.do():
            image_ = pd.read_input(image)
            label_ = pd.read_input(label)
            out = SE_ResNeXt(input=image_, class_dim=class_dim, layers=layers)
            cost = fluid.layers.cross_entropy(input=out, label=label_)
            avg_cost = fluid.layers.mean(x=cost)
            acc_top1 = fluid.layers.accuracy(input=out, label=label_, k=1)
            acc_top5 = fluid.layers.accuracy(input=out, label=label_, k=5)
            pd.write_output(avg_cost)
            pd.write_output(acc_top1)
            pd.write_output(acc_top5)

        avg_cost, acc_top1, acc_top5 = pd()
        avg_cost = fluid.layers.mean(x=avg_cost)
        acc_top1 = fluid.layers.mean(x=acc_top1)
        acc_top5 = fluid.layers.mean(x=acc_top5)
    else:
        out = SE_ResNeXt(input=image, class_dim=class_dim, layers=layers)
        cost = fluid.layers.cross_entropy(input=out, label=label)
        avg_cost = fluid.layers.mean(x=cost)
        acc_top1 = fluid.layers.accuracy(input=out, label=label, k=1)
        acc_top5 = fluid.layers.accuracy(input=out, label=label, k=5)

    inference_program = fluid.default_main_program().clone(for_test=True)

    if lr_strategy is None:
        optimizer = fluid.optimizer.Momentum(
            learning_rate=learning_rate,
            momentum=0.9,
            regularization=fluid.regularizer.L2Decay(1e-4))
    else:
        bd = lr_strategy["bd"]
        lr = lr_strategy["lr"]
        optimizer = fluid.optimizer.Momentum(
            learning_rate=fluid.layers.piecewise_decay(
                boundaries=bd, values=lr),
            momentum=0.9,
            regularization=fluid.regularizer.L2Decay(1e-4))

    opts = optimizer.minimize(avg_cost)
    if args.with_mem_opt:
        fluid.memory_optimize(fluid.default_main_program())

    place = fluid.CUDAPlace(0)
    exe = fluid.Executor(place)
    exe.run(fluid.default_startup_program())

    if init_model is not None:
        fluid.io.load_persistables(exe, init_model)

    if pretrained_model:
        def if_exist(var):
            return os.path.exists(os.path.join(pretrained_model, var.name))
        fluid.io.load_vars(exe, pretrained_model, predicate=if_exist)

    train_reader = paddle.batch(reader.train(), batch_size=batch_size)
    test_reader = paddle.batch(reader.test(), batch_size=batch_size)
    feeder = fluid.DataFeeder(place=place, feed_list=[image, label])

    for pass_id in range(num_passes):
        train_info = [[], [], []]
        test_info = [[], [], []]
        for batch_id, data in enumerate(train_reader()):
            t1 = time.time()
            loss, acc1, acc5 = exe.run(
                fluid.default_main_program(),
                feed=feeder.feed(data),
                fetch_list=[avg_cost, acc_top1, acc_top5])
            t2 = time.time()
            period = t2 - t1
            train_info[0].append(loss[0])
            train_info[1].append(acc1[0])
            train_info[2].append(acc5[0])
            if batch_id % 10 == 0:
                print("Pass {0}, trainbatch {1}, loss {2}, \
                       acc1 {3}, acc5 {4} time {5}"
                                                   .format(pass_id, \
                       batch_id, loss[0], acc1[0], acc5[0], \
                       "%2.2f sec" % period))
                sys.stdout.flush()

        train_loss = np.array(train_info[0]).mean()
        train_acc1 = np.array(train_info[1]).mean()
        train_acc5 = np.array(train_info[2]).mean()
        for data in test_reader():
            t1 = time.time()
            loss, acc1, acc5 = exe.run(
                inference_program,
                feed=feeder.feed(data),
                fetch_list=[avg_cost, acc_top1, acc_top5])
            t2 = time.time()
            period = t2 - t1
            test_info[0].append(loss[0])
            test_info[1].append(acc1[0])
            test_info[2].append(acc5[0])
            if batch_id % 10 == 0:
                print("Pass {0},testbatch {1},loss {2}, \
                       acc1 {3},acc5 {4},time {5}"
                                                  .format(pass_id, \
                       batch_id, loss[0], acc1[0], acc5[0], \
                       "%2.2f sec" % period))
                sys.stdout.flush()

        test_loss = np.array(test_info[0]).mean()
        test_acc1 = np.array(test_info[1]).mean()
        test_acc5 = np.array(test_info[2]).mean()

        print("End pass {0}, train_loss {1}, train_acc1 {2}, train_acc5 {3}, \
               test_loss {4}, test_acc1 {5}, test_acc5 {6}"
                                                           .format(pass_id, \
              train_loss, train_acc1, train_acc5, test_loss, test_acc1, \
              test_acc5))
        sys.stdout.flush()

        model_path = os.path.join(model_save_dir, str(pass_id))
        if not os.path.isdir(model_path):
            os.makedirs(model_path)
        fluid.io.save_persistables(exe, model_path)


def train_parallel_exe(args,
                       learning_rate,
                       batch_size,
                       num_passes,
                       init_model=None,
                       pretrained_model=None,
                       model_save_dir='model',
                       parallel=True,
                       use_nccl=True,
                       lr_strategy=None,
                       layers=50):
    class_dim = 1000
    image_shape = [3, 224, 224]

    image = fluid.layers.data(name='image', shape=image_shape, dtype='float32')
    label = fluid.layers.data(name='label', shape=[1], dtype='int64')
    out = SE_ResNeXt(input=image, class_dim=class_dim, layers=layers)
    cost = fluid.layers.cross_entropy(input=out, label=label)
    acc_top1 = fluid.layers.accuracy(input=out, label=label, k=1)
    acc_top5 = fluid.layers.accuracy(input=out, label=label, k=5)
    avg_cost = fluid.layers.mean(x=cost)

    test_program = fluid.default_main_program().clone(for_test=True)

    if lr_strategy is None:
        optimizer = fluid.optimizer.Momentum(
            learning_rate=learning_rate,
            momentum=0.9,
            regularization=fluid.regularizer.L2Decay(1e-4))
    else:
        bd = lr_strategy["bd"]
        lr = lr_strategy["lr"]
        optimizer = fluid.optimizer.Momentum(
            learning_rate=fluid.layers.piecewise_decay(
                boundaries=bd, values=lr),
            momentum=0.9,
            regularization=fluid.regularizer.L2Decay(1e-4))

    opts = optimizer.minimize(avg_cost)

    if args.with_mem_opt:
        fluid.memory_optimize(fluid.default_main_program())

    place = fluid.CUDAPlace(0)
    exe = fluid.Executor(place)
    exe.run(fluid.default_startup_program())

    if init_model is not None:
        fluid.io.load_persistables(exe, init_model)

    if pretrained_model:
        def if_exist(var):
            return os.path.exists(os.path.join(pretrained_model, var.name))
        fluid.io.load_vars(exe, pretrained_model, predicate=if_exist)

    train_reader = paddle.batch(reader.train(), batch_size=batch_size)
    test_reader = paddle.batch(reader.test(), batch_size=batch_size)
    feeder = fluid.DataFeeder(place=place, feed_list=[image, label])

    train_exe = fluid.ParallelExecutor(use_cuda=True, loss_name=avg_cost.name)
    test_exe = fluid.ParallelExecutor(
        use_cuda=True, main_program=test_program, share_vars_from=train_exe)

    fetch_list = [avg_cost.name, acc_top1.name, acc_top5.name]

    for pass_id in range(num_passes):
        train_info = [[], [], []]
        test_info = [[], [], []]
        for batch_id, data in enumerate(train_reader()):
            t1 = time.time()
            loss, acc1, acc5 = train_exe.run(fetch_list, feed=feeder.feed(data))
            t2 = time.time()
            period = t2 - t1
            loss = np.mean(np.array(loss))
            acc1 = np.mean(np.array(acc1))
            acc5 = np.mean(np.array(acc5))
            train_info[0].append(loss)
            train_info[1].append(acc1)
            train_info[2].append(acc5)
            if batch_id % 10 == 0:
                print("Pass {0}, trainbatch {1}, loss {2}, \
                       acc1 {3}, acc5 {4} time {5}"
                                                   .format(pass_id, \
                       batch_id, loss, acc1, acc5, \
                       "%2.2f sec" % period))
                sys.stdout.flush()

        train_loss = np.array(train_info[0]).mean()
        train_acc1 = np.array(train_info[1]).mean()
        train_acc5 = np.array(train_info[2]).mean()
        for data in test_reader():
            t1 = time.time()
            loss, acc1, acc5 = test_exe.run(fetch_list, feed=feeder.feed(data))
            t2 = time.time()
            period = t2 - t1
            loss = np.mean(np.array(loss))
            acc1 = np.mean(np.array(acc1))
            acc5 = np.mean(np.array(acc5))
            test_info[0].append(loss)
            test_info[1].append(acc1)
            test_info[2].append(acc5)
            if batch_id % 10 == 0:
                print("Pass {0},testbatch {1},loss {2}, \
                       acc1 {3},acc5 {4},time {5}"
                                                  .format(pass_id, \
                       batch_id, loss, acc1, acc5, \
                       "%2.2f sec" % period))
                sys.stdout.flush()

        test_loss = np.array(test_info[0]).mean()
        test_acc1 = np.array(test_info[1]).mean()
        test_acc5 = np.array(test_info[2]).mean()

        print("End pass {0}, train_loss {1}, train_acc1 {2}, train_acc5 {3}, \
               test_loss {4}, test_acc1 {5}, test_acc5 {6}"
                                                           .format(pass_id, \
              train_loss, train_acc1, train_acc5, test_loss, test_acc1, \
              test_acc5))
        sys.stdout.flush()

        model_path = os.path.join(model_save_dir, str(pass_id))
        if not os.path.isdir(model_path):
            os.makedirs(model_path)
        fluid.io.save_persistables(exe, model_path)


if __name__ == '__main__':
    args = parser.parse_args()
    print_arguments(args)

    epoch_points = [30, 60, 90]
    total_images = 1281167
    batch_size = args.batch_size
    step = int(total_images / batch_size + 1)
    bd = [e * step for e in epoch_points]
    lr = [0.1, 0.01, 0.001, 0.0001]

    lr_strategy = {"bd": bd, "lr": lr}

    use_nccl = True
    # layers: 50, 152
    layers = args.num_layers
    method = train_parallel_exe if args.parallel_exe else train_parallel_do
<<<<<<< HEAD
    init_model = args.init_model if args.init_model else None
    pretrained_model = args.pretrained_model if args.pretrained_model else None
    method(args,
           learning_rate=0.1,
           batch_size=batch_size,
           num_passes=120,
           init_model=init_model,
           pretrained_model=pretrained_model,
           parallel=True,
           use_nccl=True,
           lr_strategy=lr_strategy,
           layers=layers)
=======
    method(
        args,
        learning_rate=0.1,
        batch_size=batch_size,
        num_passes=120,
        init_model=None,
        parallel=True,
        use_nccl=True,
        lr_strategy=lr_strategy,
        layers=layers)
>>>>>>> 98a47232
<|MERGE_RESOLUTION|>--- conflicted
+++ resolved
@@ -18,7 +18,6 @@
 add_arg('num_layers',   int,  50,  "How many layers for SE-ResNeXt model.")
 add_arg('with_mem_opt', bool, True, "Whether to use memory optimization or not.")
 add_arg('parallel_exe', bool, True, "Whether to use ParallelExecutor to train or not.")
-<<<<<<< HEAD
 add_arg('init_model', str, None, "Whether to use initialized model.")
 add_arg('pretrained_model', str, None, "Whether to use pretrained model.")
 
@@ -34,21 +33,6 @@
                      use_nccl=True,
                      lr_strategy=None,
                      layers=50):
-=======
-# yapf: enable
-
-
-def train_parallel_do(args,
-                      learning_rate,
-                      batch_size,
-                      num_passes,
-                      init_model=None,
-                      model_save_dir='model',
-                      parallel=True,
-                      use_nccl=True,
-                      lr_strategy=None,
-                      layers=50):
->>>>>>> 98a47232
     class_dim = 1000
     image_shape = [3, 224, 224]
 
@@ -322,7 +306,6 @@
     # layers: 50, 152
     layers = args.num_layers
     method = train_parallel_exe if args.parallel_exe else train_parallel_do
-<<<<<<< HEAD
     init_model = args.init_model if args.init_model else None
     pretrained_model = args.pretrained_model if args.pretrained_model else None
     method(args,
@@ -334,16 +317,4 @@
            parallel=True,
            use_nccl=True,
            lr_strategy=lr_strategy,
-           layers=layers)
-=======
-    method(
-        args,
-        learning_rate=0.1,
-        batch_size=batch_size,
-        num_passes=120,
-        init_model=None,
-        parallel=True,
-        use_nccl=True,
-        lr_strategy=lr_strategy,
-        layers=layers)
->>>>>>> 98a47232
+           layers=layers)