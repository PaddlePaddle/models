--- conflicted
+++ resolved
@@ -33,16 +33,12 @@
 add_arg('checkpoint',       str,   None,
         "Whether to resume checkpoint.")
 add_arg('lr',               float, 0.1,                  "set learning rate.")
-<<<<<<< HEAD
 add_arg('lr_strategy',      str,   "piecewise_decay",
         "Set the learning rate decay strategy.")
 add_arg('model',            str,   "SE_ResNeXt50_32x4d",
         "Set the network to use.")
-=======
-add_arg('lr_strategy',      str,   "piecewise_decay",    "Set the learning rate decay strategy.")
-add_arg('model',            str,   "SE_ResNeXt50_32x4d", "Set the network to use.")
-add_arg('enable_ce',        bool,  False,                "If set True, enable continuous evaluation job.")
->>>>>>> aa0ab8c9
+add_arg('enable_ce',        bool,  False,
+        "If set True, enable continuous evaluation job.")
 # yapf: enable
 
 model_list = [m for m in dir(models) if "__" not in m]
@@ -149,6 +145,8 @@
                 params["num_epochs"] = args.num_epochs
                 params["learning_strategy"]["batch_size"] = args.batch_size
                 params["learning_strategy"]["name"] = args.lr_strategy
+                if args.enable_ce:
+                    params["dropout_seed"] = 10
 
                 optimizer = optimizer_setting(params)
                 optimizer.minimize(avg_cost)
@@ -159,7 +157,6 @@
     return py_reader, avg_cost, acc_top1, acc_top5
 
 
-<<<<<<< HEAD
 def train(args):
     # parameters from arguments
     model_name = args.model
@@ -167,21 +164,14 @@
     pretrained_model = args.pretrained_model
     with_memory_optimization = args.with_mem_opt
     model_save_dir = args.model_save_dir
-=======
-    # parameters from model and arguments
-    params = model.params
-    params["total_images"] = args.total_images
-    params["lr"] = args.lr
-    params["num_epochs"] = args.num_epochs
-    params["learning_strategy"]["batch_size"] = args.batch_size
-    params["learning_strategy"]["name"] = args.lr_strategy
-    if args.enable_ce:
-        params["dropout_seed"] = 10
->>>>>>> aa0ab8c9
 
     startup_prog = fluid.Program()
     train_prog = fluid.Program()
     test_prog = fluid.Program()
+
+    if args.enable_ce:
+        startup_prog.random_seed = 1000
+        train_prog.random_seed = 1000
 
     train_py_reader, train_cost, train_acc1, train_acc5 = build_program(
         is_train=True,
@@ -198,9 +188,6 @@
         fluid.memory_optimize(train_prog)
         fluid.memory_optimize(test_prog)
 
-    if args.enable_ce:
-        fluid.default_startup_program().random_seed = 1000
-
     place = fluid.CUDAPlace(0) if args.use_gpu else fluid.CPUPlace()
     exe = fluid.Executor(place)
     exe.run(startup_prog)
@@ -218,14 +205,6 @@
 
     train_batch_size = args.batch_size
     test_batch_size = 16
-<<<<<<< HEAD
-    train_reader = paddle.batch(reader.train(), batch_size=train_batch_size)
-    test_reader = paddle.batch(reader.val(), batch_size=test_batch_size)
-
-    train_py_reader.decorate_paddle_reader(train_reader)
-    test_py_reader.decorate_paddle_reader(test_reader)
-=======
-
     if not args.enable_ce:
         train_reader = paddle.batch(reader.train(), batch_size=train_batch_size)
         test_reader = paddle.batch(reader.val(), batch_size=test_batch_size)
@@ -239,8 +218,8 @@
         test_reader = paddle.batch(
             flowers.test(use_xmap=False), batch_size=test_batch_size)
 
-    feeder = fluid.DataFeeder(place=place, feed_list=[image, label])
->>>>>>> aa0ab8c9
+    train_py_reader.decorate_paddle_reader(train_reader)
+    test_py_reader.decorate_paddle_reader(test_reader)
 
     train_exe = fluid.ParallelExecutor(
         main_program=train_prog,
@@ -255,13 +234,16 @@
     test_fetch_list = [test_cost.name, test_acc1.name, test_acc5.name]
 
     params = models.__dict__[args.model]().params
+    gpu = os.getenv("CUDA_VISIBLE_DEVICES") or ""
+    gpu_nums = len(gpu.split(","))
+
     for pass_id in range(params["num_epochs"]):
 
         train_py_reader.start()
 
-<<<<<<< HEAD
         train_info = [[], [], []]
         test_info = [[], [], []]
+        train_time = []
         batch_id = 0
         try:
             while True:
@@ -275,6 +257,7 @@
                 train_info[0].append(loss)
                 train_info[1].append(acc1)
                 train_info[2].append(acc5)
+                train_time.append(period)
                 if batch_id % 10 == 0:
                     print("Pass {0}, trainbatch {1}, loss {2}, \
                         acc1 {3}, acc5 {4} time {5}"
@@ -284,38 +267,11 @@
                 batch_id += 1
         except fluid.core.EOFException:
             train_py_reader.reset()
-=======
-    gpu = os.getenv("CUDA_VISIBLE_DEVICES") or ""
-    gpu_nums = len(gpu.split(","))
-    for pass_id in range(params["num_epochs"]):
-        train_info = [[], [], []]
-        test_info = [[], [], []]
-        train_time = []
-        for batch_id, data in enumerate(train_reader()):
-            t1 = time.time()
-            loss, acc1, acc5 = train_exe.run(fetch_list, feed=feeder.feed(data))
-            t2 = time.time()
-            period = t2 - t1
-            loss = np.mean(np.array(loss))
-            acc1 = np.mean(np.array(acc1))
-            acc5 = np.mean(np.array(acc5))
-            train_info[0].append(loss)
-            train_info[1].append(acc1)
-            train_info[2].append(acc5)
-            train_time.append(period)
-            if batch_id % 10 == 0:
-                print("Pass {0}, trainbatch {1}, loss {2}, \
-                       acc1 {3}, acc5 {4} time {5}"
-                                                   .format(pass_id, \
-                       batch_id, loss, acc1, acc5, \
-                       "%2.2f sec" % period))
-                sys.stdout.flush()
->>>>>>> aa0ab8c9
 
         train_loss = np.array(train_info[0]).mean()
         train_acc1 = np.array(train_info[1]).mean()
         train_acc5 = np.array(train_info[2]).mean()
-<<<<<<< HEAD
+        train_speed = np.array(train_time).mean() / train_batch_size
 
         test_py_reader.start()
 
@@ -345,35 +301,6 @@
         test_loss = np.array(test_info[0]).mean()
         test_acc1 = np.array(test_info[1]).mean()
         test_acc5 = np.array(test_info[2]).mean()
-=======
-        train_speed = np.array(train_time).mean() / train_batch_size
-        cnt = 0
-        for test_batch_id, data in enumerate(test_reader()):
-            t1 = time.time()
-            loss, acc1, acc5 = exe.run(test_program,
-                                       fetch_list=fetch_list,
-                                       feed=feeder.feed(data))
-            t2 = time.time()
-            period = t2 - t1
-            loss = np.mean(loss)
-            acc1 = np.mean(acc1)
-            acc5 = np.mean(acc5)
-            test_info[0].append(loss * len(data))
-            test_info[1].append(acc1 * len(data))
-            test_info[2].append(acc5 * len(data))
-            cnt += len(data)
-            if test_batch_id % 10 == 0:
-                print("Pass {0},testbatch {1},loss {2}, \
-                       acc1 {3},acc5 {4},time {5}"
-                                                  .format(pass_id, \
-                       test_batch_id, loss, acc1, acc5, \
-                       "%2.2f sec" % period))
-                sys.stdout.flush()
-
-        test_loss = np.sum(test_info[0]) / cnt
-        test_acc1 = np.sum(test_info[1]) / cnt
-        test_acc5 = np.sum(test_info[2]) / cnt
->>>>>>> aa0ab8c9
 
         print("End pass {0}, train_loss {1}, train_acc1 {2}, train_acc5 {3}, "
               "test_loss {4}, test_acc1 {5}, test_acc5 {6}".format(
