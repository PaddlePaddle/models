import os
import numpy as np
import time
import sys
import paddle
import paddle.fluid as fluid
from se_resnext import SE_ResNeXt
from mobilenet import mobile_net
import reader

import argparse
import functools
from utility import add_arguments, print_arguments

parser = argparse.ArgumentParser(description=__doc__)
add_arg = functools.partial(add_arguments, argparser=parser)
# yapf: disable
add_arg('batch_size',   int,  256, "Minibatch size.")
add_arg('num_layers',   int,  50,  "How many layers for SE-ResNeXt model.")
add_arg('with_mem_opt', bool, True, "Whether to use memory optimization or not.")
add_arg('parallel_exe', bool, True, "Whether to use ParallelExecutor to train or not.")
<<<<<<< HEAD
add_arg('init_model', str, None, "Whether to use initialized model.")
add_arg('pretrained_model', str, None, "Whether to use pretrained model.")
=======
add_arg('model',
        type=str,
        choices=['mobilenet', 'se_resnext'],
        default='se_resnext',
        help="Which model to use.")
# yapf: enable
>>>>>>> 806cff7c


def train_parallel_do(args,
                     learning_rate,
                     batch_size,
                     num_passes,
                     init_model=None,
                     pretrained_model=None,
                     model_save_dir='model',
                     parallel=True,
                     use_nccl=True,
                     lr_strategy=None,
                     layers=50):
    class_dim = 1000
    image_shape = [3, 224, 224]

    image = fluid.layers.data(name='image', shape=image_shape, dtype='float32')
    label = fluid.layers.data(name='label', shape=[1], dtype='int64')

    if parallel:
        places = fluid.layers.get_places()
        pd = fluid.layers.ParallelDo(places, use_nccl=use_nccl)

        with pd.do():
            image_ = pd.read_input(image)
            label_ = pd.read_input(label)
            if args.model is 'se_resnext':
                out = SE_ResNeXt(
                    input=image_, class_dim=class_dim, layers=layers)
            else:
                out = mobile_net(img=image_, class_dim=class_dim)

            cost = fluid.layers.cross_entropy(input=out, label=label_)
            avg_cost = fluid.layers.mean(x=cost)
            acc_top1 = fluid.layers.accuracy(input=out, label=label_, k=1)
            acc_top5 = fluid.layers.accuracy(input=out, label=label_, k=5)
            pd.write_output(avg_cost)
            pd.write_output(acc_top1)
            pd.write_output(acc_top5)

        avg_cost, acc_top1, acc_top5 = pd()
        avg_cost = fluid.layers.mean(x=avg_cost)
        acc_top1 = fluid.layers.mean(x=acc_top1)
        acc_top5 = fluid.layers.mean(x=acc_top5)
    else:
        if args.model is 'se_resnext':
            out = SE_ResNeXt(input=image, class_dim=class_dim, layers=layers)
        else:
            out = mobile_net(img=image, class_dim=class_dim)

        cost = fluid.layers.cross_entropy(input=out, label=label)
        avg_cost = fluid.layers.mean(x=cost)
        acc_top1 = fluid.layers.accuracy(input=out, label=label, k=1)
        acc_top5 = fluid.layers.accuracy(input=out, label=label, k=5)

    inference_program = fluid.default_main_program().clone(for_test=True)

    if lr_strategy is None:
        optimizer = fluid.optimizer.Momentum(
            learning_rate=learning_rate,
            momentum=0.9,
            regularization=fluid.regularizer.L2Decay(1e-4))
    else:
        bd = lr_strategy["bd"]
        lr = lr_strategy["lr"]
        optimizer = fluid.optimizer.Momentum(
            learning_rate=fluid.layers.piecewise_decay(
                boundaries=bd, values=lr),
            momentum=0.9,
            regularization=fluid.regularizer.L2Decay(1e-4))

    opts = optimizer.minimize(avg_cost)
    if args.with_mem_opt:
        fluid.memory_optimize(fluid.default_main_program())

    place = fluid.CUDAPlace(0)
    exe = fluid.Executor(place)
    exe.run(fluid.default_startup_program())

    if init_model is not None:
        fluid.io.load_persistables(exe, init_model)

    if pretrained_model:
        def if_exist(var):
            return os.path.exists(os.path.join(pretrained_model, var.name))
        fluid.io.load_vars(exe, pretrained_model, predicate=if_exist)

    train_reader = paddle.batch(reader.train(), batch_size=batch_size)
    test_reader = paddle.batch(reader.test(), batch_size=batch_size)
    feeder = fluid.DataFeeder(place=place, feed_list=[image, label])

    for pass_id in range(num_passes):
        train_info = [[], [], []]
        test_info = [[], [], []]
        for batch_id, data in enumerate(train_reader()):
            t1 = time.time()
            loss, acc1, acc5 = exe.run(
                fluid.default_main_program(),
                feed=feeder.feed(data),
                fetch_list=[avg_cost, acc_top1, acc_top5])
            t2 = time.time()
            period = t2 - t1
            train_info[0].append(loss[0])
            train_info[1].append(acc1[0])
            train_info[2].append(acc5[0])
            if batch_id % 10 == 0:
                print("Pass {0}, trainbatch {1}, loss {2}, \
                       acc1 {3}, acc5 {4} time {5}"
                                                   .format(pass_id, \
                       batch_id, loss[0], acc1[0], acc5[0], \
                       "%2.2f sec" % period))
                sys.stdout.flush()

        train_loss = np.array(train_info[0]).mean()
        train_acc1 = np.array(train_info[1]).mean()
        train_acc5 = np.array(train_info[2]).mean()
        for data in test_reader():
            t1 = time.time()
            loss, acc1, acc5 = exe.run(
                inference_program,
                feed=feeder.feed(data),
                fetch_list=[avg_cost, acc_top1, acc_top5])
            t2 = time.time()
            period = t2 - t1
            test_info[0].append(loss[0])
            test_info[1].append(acc1[0])
            test_info[2].append(acc5[0])
            if batch_id % 10 == 0:
                print("Pass {0},testbatch {1},loss {2}, \
                       acc1 {3},acc5 {4},time {5}"
                                                  .format(pass_id, \
                       batch_id, loss[0], acc1[0], acc5[0], \
                       "%2.2f sec" % period))
                sys.stdout.flush()

        test_loss = np.array(test_info[0]).mean()
        test_acc1 = np.array(test_info[1]).mean()
        test_acc5 = np.array(test_info[2]).mean()

        print("End pass {0}, train_loss {1}, train_acc1 {2}, train_acc5 {3}, \
               test_loss {4}, test_acc1 {5}, test_acc5 {6}"
                                                           .format(pass_id, \
              train_loss, train_acc1, train_acc5, test_loss, test_acc1, \
              test_acc5))
        sys.stdout.flush()

        model_path = os.path.join(model_save_dir + '/' + args.model,
                                  str(pass_id))
        if not os.path.isdir(model_path):
            os.makedirs(model_path)
        fluid.io.save_persistables(exe, model_path)


def train_parallel_exe(args,
                       learning_rate,
                       batch_size,
                       num_passes,
                       init_model=None,
                       pretrained_model=None,
                       model_save_dir='model',
                       parallel=True,
                       use_nccl=True,
                       lr_strategy=None,
                       layers=50):
    class_dim = 1000
    image_shape = [3, 224, 224]

    image = fluid.layers.data(name='image', shape=image_shape, dtype='float32')
    label = fluid.layers.data(name='label', shape=[1], dtype='int64')
    if args.model is 'se_resnext':
        out = SE_ResNeXt(input=image, class_dim=class_dim, layers=layers)
    else:
        out = mobile_net(img=image, class_dim=class_dim)

    cost = fluid.layers.cross_entropy(input=out, label=label)
    acc_top1 = fluid.layers.accuracy(input=out, label=label, k=1)
    acc_top5 = fluid.layers.accuracy(input=out, label=label, k=5)
    avg_cost = fluid.layers.mean(x=cost)

    test_program = fluid.default_main_program().clone(for_test=True)

    if lr_strategy is None:
        optimizer = fluid.optimizer.Momentum(
            learning_rate=learning_rate,
            momentum=0.9,
            regularization=fluid.regularizer.L2Decay(1e-4))
    else:
        bd = lr_strategy["bd"]
        lr = lr_strategy["lr"]
        optimizer = fluid.optimizer.Momentum(
            learning_rate=fluid.layers.piecewise_decay(
                boundaries=bd, values=lr),
            momentum=0.9,
            regularization=fluid.regularizer.L2Decay(1e-4))

    opts = optimizer.minimize(avg_cost)

    if args.with_mem_opt:
        fluid.memory_optimize(fluid.default_main_program())

    place = fluid.CUDAPlace(0)
    exe = fluid.Executor(place)
    exe.run(fluid.default_startup_program())

    if init_model is not None:
        fluid.io.load_persistables(exe, init_model)

    if pretrained_model:
        def if_exist(var):
            return os.path.exists(os.path.join(pretrained_model, var.name))
        fluid.io.load_vars(exe, pretrained_model, predicate=if_exist)

    train_reader = paddle.batch(reader.train(), batch_size=batch_size)
    test_reader = paddle.batch(reader.test(), batch_size=batch_size)
    feeder = fluid.DataFeeder(place=place, feed_list=[image, label])

    train_exe = fluid.ParallelExecutor(use_cuda=True, loss_name=avg_cost.name)
    test_exe = fluid.ParallelExecutor(
        use_cuda=True, main_program=test_program, share_vars_from=train_exe)

    fetch_list = [avg_cost.name, acc_top1.name, acc_top5.name]

    for pass_id in range(num_passes):
        train_info = [[], [], []]
        test_info = [[], [], []]
        for batch_id, data in enumerate(train_reader()):
            t1 = time.time()
            loss, acc1, acc5 = train_exe.run(fetch_list, feed=feeder.feed(data))
            t2 = time.time()
            period = t2 - t1
            loss = np.mean(np.array(loss))
            acc1 = np.mean(np.array(acc1))
            acc5 = np.mean(np.array(acc5))
            train_info[0].append(loss)
            train_info[1].append(acc1)
            train_info[2].append(acc5)
            if batch_id % 10 == 0:
                print("Pass {0}, trainbatch {1}, loss {2}, \
                       acc1 {3}, acc5 {4} time {5}"
                                                   .format(pass_id, \
                       batch_id, loss, acc1, acc5, \
                       "%2.2f sec" % period))
                sys.stdout.flush()

        train_loss = np.array(train_info[0]).mean()
        train_acc1 = np.array(train_info[1]).mean()
        train_acc5 = np.array(train_info[2]).mean()
        for data in test_reader():
            t1 = time.time()
            loss, acc1, acc5 = test_exe.run(fetch_list, feed=feeder.feed(data))
            t2 = time.time()
            period = t2 - t1
            loss = np.mean(np.array(loss))
            acc1 = np.mean(np.array(acc1))
            acc5 = np.mean(np.array(acc5))
            test_info[0].append(loss)
            test_info[1].append(acc1)
            test_info[2].append(acc5)
            if batch_id % 10 == 0:
                print("Pass {0},testbatch {1},loss {2}, \
                       acc1 {3},acc5 {4},time {5}"
                                                  .format(pass_id, \
                       batch_id, loss, acc1, acc5, \
                       "%2.2f sec" % period))
                sys.stdout.flush()

        test_loss = np.array(test_info[0]).mean()
        test_acc1 = np.array(test_info[1]).mean()
        test_acc5 = np.array(test_info[2]).mean()

        print("End pass {0}, train_loss {1}, train_acc1 {2}, train_acc5 {3}, \
               test_loss {4}, test_acc1 {5}, test_acc5 {6}"
                                                           .format(pass_id, \
              train_loss, train_acc1, train_acc5, test_loss, test_acc1, \
              test_acc5))
        sys.stdout.flush()

        model_path = os.path.join(model_save_dir + '/' + args.model,
                                  str(pass_id))
        if not os.path.isdir(model_path):
            os.makedirs(model_path)
        fluid.io.save_persistables(exe, model_path)


if __name__ == '__main__':
    args = parser.parse_args()
    print_arguments(args)

    epoch_points = [30, 60, 90]
    total_images = 1281167
    batch_size = args.batch_size
    step = int(total_images / batch_size + 1)
    bd = [e * step for e in epoch_points]
    lr = [0.1, 0.01, 0.001, 0.0001]

    lr_strategy = {"bd": bd, "lr": lr}

    use_nccl = True
    # layers: 50, 152
    layers = args.num_layers
    method = train_parallel_exe if args.parallel_exe else train_parallel_do
    init_model = args.init_model if args.init_model else None
    pretrained_model = args.pretrained_model if args.pretrained_model else None
    method(args,
           learning_rate=0.1,
           batch_size=batch_size,
           num_passes=120,
           init_model=init_model,
           pretrained_model=pretrained_model,
           parallel=True,
           use_nccl=True,
           lr_strategy=lr_strategy,
           layers=layers)<|MERGE_RESOLUTION|>--- conflicted
+++ resolved
@@ -19,18 +19,8 @@
 add_arg('num_layers',   int,  50,  "How many layers for SE-ResNeXt model.")
 add_arg('with_mem_opt', bool, True, "Whether to use memory optimization or not.")
 add_arg('parallel_exe', bool, True, "Whether to use ParallelExecutor to train or not.")
-<<<<<<< HEAD
 add_arg('init_model', str, None, "Whether to use initialized model.")
 add_arg('pretrained_model', str, None, "Whether to use pretrained model.")
-=======
-add_arg('model',
-        type=str,
-        choices=['mobilenet', 'se_resnext'],
-        default='se_resnext',
-        help="Which model to use.")
-# yapf: enable
->>>>>>> 806cff7c
-
 
 def train_parallel_do(args,
                      learning_rate,
