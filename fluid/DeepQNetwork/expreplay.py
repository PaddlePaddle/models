# -*- coding: utf-8 -*-
# File: expreplay.py
# Author: Yuxin Wu

import numpy as np
import copy
from collections import deque, namedtuple

Experience = namedtuple('Experience', ['state', 'action', 'reward', 'isOver'])


class ReplayMemory(object):
    def __init__(self, max_size, state_shape, history_len):
        self.max_size = int(max_size)
        self.state_shape = state_shape
        self.history_len = int(history_len)

        self.state = np.zeros((self.max_size,) + state_shape, dtype='uint8')
        self.action = np.zeros((self.max_size,), dtype='int32')
        self.reward = np.zeros((self.max_size,), dtype='float32')
        self.isOver = np.zeros((self.max_size,), dtype='bool')

        self._curr_size = 0
        self._curr_pos = 0
        self._hist = deque(maxlen=history_len - 1)

    def append(self, exp):
        """append a new experience into replay memory
        """
        if self._curr_size < self.max_size:
            self._assign(self._curr_pos, exp)
            self._curr_size += 1
        else:
            self._assign(self._curr_pos, exp)
        self._curr_pos = (self._curr_pos + 1) % self.max_size
        if exp.isOver:
            self._hist.clear()
        else:
            self._hist.append(exp)

    def recent_state(self):
        """ maintain recent state for training"""
        lst = list(self._hist)
        states = [np.zeros(self.state_shape, dtype='uint8')] * (self._hist.maxlen - len(lst))
        states.extend([k.state for k in lst])
        return states

    def sample(self, idx):
<<<<<<< HEAD
        """ return a tuple of (s,r,a,o),
            where s is of shape STATE_SIZE + (hist_len+1,)"""
        state = np.zeros((self.history_len,) + self.state_shape, dtype=np.uint8)
        cur_idx = idx
        for k in range(history_len):
            cur_idx = (idx + k) % self._curr_size
            state = self.state[cur_idx]
            if isOver[cur_idx]:
                break

        action = self.action[cur_idx]
        reward = self.reward[cur_idx]
        isOver = self.isOver[cur_idx]
        state = state.transpose(1, 2, 0)
=======
        """ return state, action, reward, isOver,
            note that some frames in state may be generated from last episode,
            they should be removed from state
            """
        state = np.zeros((self.history_len + 1,) + self.state_shape, dtype=np.uint8)
        state_idx = np.arange(idx, idx + self.history_len + 1) % self._curr_size

        # confirm that no frame was generated from last episode
        has_last_episode = False
        for k in range(self.history_len - 2, -1, -1):
            to_check_idx = state_idx[k]
            if self.isOver[to_check_idx]:
                has_last_episode = True
                state_idx = state_idx[k + 1:]
                state[k + 1:] = self.state[state_idx]
                break

        if not has_last_episode:
            state = self.state[state_idx]

        real_idx = (idx + self.history_len - 1) % self._curr_size
        action = self.action[real_idx]
        reward = self.reward[real_idx]
        isOver = self.isOver[real_idx]
>>>>>>> 6eda25f0
        return state, reward, action, isOver

    def __len__(self):
        return self._curr_size

    def _assign(self, pos, exp):
        self.state[pos] = exp.state
        self.reward[pos] = exp.reward
        self.action[pos] = exp.action
        self.isOver[pos] = exp.isOver

    def sample_batch(self, batch_size):
        """sample a batch from replay memory for training
        """
        batch_idx = np.random.randint(self._curr_size - self.history_len - 1, size=batch_size)
        batch_idx = (self._curr_pos + batch_idx) % self._curr_size
        batch_exp = [self.sample(i) for i in batch_idx]
        return self._process_batch(batch_exp)

    def _process_batch(self, batch_exp):
        state = np.asarray([e[0] for e in batch_exp], dtype='uint8')
        reward = np.asarray([e[1] for e in batch_exp], dtype='float32')
        action = np.asarray([e[2] for e in batch_exp], dtype='int8')
        isOver = np.asarray([e[3] for e in batch_exp], dtype='bool')
        return [state, action, reward, isOver]<|MERGE_RESOLUTION|>--- conflicted
+++ resolved
@@ -46,22 +46,6 @@
         return states
 
     def sample(self, idx):
-<<<<<<< HEAD
-        """ return a tuple of (s,r,a,o),
-            where s is of shape STATE_SIZE + (hist_len+1,)"""
-        state = np.zeros((self.history_len,) + self.state_shape, dtype=np.uint8)
-        cur_idx = idx
-        for k in range(history_len):
-            cur_idx = (idx + k) % self._curr_size
-            state = self.state[cur_idx]
-            if isOver[cur_idx]:
-                break
-
-        action = self.action[cur_idx]
-        reward = self.reward[cur_idx]
-        isOver = self.isOver[cur_idx]
-        state = state.transpose(1, 2, 0)
-=======
         """ return state, action, reward, isOver,
             note that some frames in state may be generated from last episode,
             they should be removed from state
@@ -86,7 +70,6 @@
         action = self.action[real_idx]
         reward = self.reward[real_idx]
         isOver = self.isOver[real_idx]
->>>>>>> 6eda25f0
         return state, reward, action, isOver
 
     def __len__(self):
