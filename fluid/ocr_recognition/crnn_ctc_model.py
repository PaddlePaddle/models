import paddle.fluid as fluid
from paddle.fluid.layers.learning_rate_scheduler import _decay_step_counter
from paddle.fluid.initializer import init_on_cpu
import math


def conv_bn_pool(input,
                 group,
                 out_ch,
                 act="relu",
                 param=None,
                 bias=None,
                 param_0=None,
                 is_test=False,
                 pooling=True,
                 use_cudnn=False):
    tmp = input
    for i in xrange(group):
        tmp = fluid.layers.conv2d(
            input=tmp,
            num_filters=out_ch[i],
            filter_size=3,
            padding=1,
            param_attr=param if param_0 is None else param_0,
            act=None,  # LinearActivation
            use_cudnn=use_cudnn)
        tmp = fluid.layers.batch_norm(
            input=tmp,
            act=act,
            param_attr=param,
            bias_attr=bias,
            is_test=is_test)
    if pooling:
        tmp = fluid.layers.pool2d(
            input=tmp,
            pool_size=2,
            pool_type='max',
            pool_stride=2,
            use_cudnn=use_cudnn,
            ceil_mode=True)

    return tmp


def ocr_convs(input,
              regularizer=None,
              gradient_clip=None,
              is_test=False,
              use_cudnn=False):
    b = fluid.ParamAttr(
        regularizer=regularizer,
        gradient_clip=gradient_clip,
        initializer=fluid.initializer.Normal(0.0, 0.0))
    w0 = fluid.ParamAttr(
        regularizer=regularizer,
        gradient_clip=gradient_clip,
        initializer=fluid.initializer.Normal(0.0, 0.0005))
    w1 = fluid.ParamAttr(
        regularizer=regularizer,
        gradient_clip=gradient_clip,
        initializer=fluid.initializer.Normal(0.0, 0.01))
    tmp = input
    tmp = conv_bn_pool(
        tmp,
        2, [16, 16],
        param=w1,
        bias=b,
        param_0=w0,
        is_test=is_test,
        use_cudnn=use_cudnn)

    tmp = conv_bn_pool(
        tmp,
        2, [32, 32],
        param=w1,
        bias=b,
        is_test=is_test,
        use_cudnn=use_cudnn)
    tmp = conv_bn_pool(
        tmp,
        2, [64, 64],
        param=w1,
        bias=b,
        is_test=is_test,
        use_cudnn=use_cudnn)
    tmp = conv_bn_pool(
        tmp,
        2, [128, 128],
        param=w1,
        bias=b,
        is_test=is_test,
        pooling=False,
        use_cudnn=use_cudnn)
    return tmp


def encoder_net(images,
                num_classes,
                rnn_hidden_size=200,
                regularizer=None,
                gradient_clip=None,
                is_test=False,
                use_cudnn=False):
    conv_features = ocr_convs(
        images,
        regularizer=regularizer,
        gradient_clip=gradient_clip,
        is_test=is_test,
        use_cudnn=use_cudnn)
    sliced_feature = fluid.layers.im2sequence(
        input=conv_features,
        stride=[1, 1],
        filter_size=[conv_features.shape[2], 1])

    para_attr = fluid.ParamAttr(
        regularizer=regularizer,
        gradient_clip=gradient_clip,
        initializer=fluid.initializer.Normal(0.0, 0.02))
    bias_attr = fluid.ParamAttr(
        regularizer=regularizer,
        gradient_clip=gradient_clip,
        initializer=fluid.initializer.Normal(0.0, 0.02),
        learning_rate=2.0)
    bias_attr_nobias = fluid.ParamAttr(
        regularizer=regularizer,
        gradient_clip=gradient_clip,
        initializer=fluid.initializer.Normal(0.0, 0.02))

    fc_1 = fluid.layers.fc(input=sliced_feature,
                           size=rnn_hidden_size * 3,
                           param_attr=para_attr,
                           bias_attr=bias_attr_nobias)
    fc_2 = fluid.layers.fc(input=sliced_feature,
                           size=rnn_hidden_size * 3,
                           param_attr=para_attr,
                           bias_attr=bias_attr_nobias)

    gru_forward = fluid.layers.dynamic_gru(
        input=fc_1,
        size=rnn_hidden_size,
        param_attr=para_attr,
        bias_attr=bias_attr,
        candidate_activation='relu')
    gru_backward = fluid.layers.dynamic_gru(
        input=fc_2,
        size=rnn_hidden_size,
        is_reverse=True,
        param_attr=para_attr,
        bias_attr=bias_attr,
        candidate_activation='relu')

    w_attr = fluid.ParamAttr(
        regularizer=regularizer,
        gradient_clip=gradient_clip,
        initializer=fluid.initializer.Normal(0.0, 0.02))
    b_attr = fluid.ParamAttr(
        regularizer=regularizer,
        gradient_clip=gradient_clip,
        initializer=fluid.initializer.Normal(0.0, 0.0))

    fc_out = fluid.layers.fc(input=[gru_forward, gru_backward],
                             size=num_classes + 1,
                             param_attr=w_attr,
                             bias_attr=b_attr)

    return fc_out


def ctc_train_net(args, data_shape, num_classes):
    L2_RATE = 0.0004
    LR = 1.0e-3
    MOMENTUM = 0.9
    learning_rate_decay = None
    regularizer = fluid.regularizer.L2Decay(L2_RATE)

<<<<<<< HEAD
    images = fluid.layers.data(name='pixel', shape=data_shape, dtype='float32')
    label = fluid.layers.data(
        name='label', shape=[1], dtype='int32', lod_level=1)

    fc_out = encoder_net(images, num_classes, regularizer=regularizer)
=======
    fc_out = encoder_net(
        images,
        num_classes,
        regularizer=regularizer,
        use_cudnn=True if args.use_gpu else False)
>>>>>>> 6274cc99
    cost = fluid.layers.warpctc(
        input=fc_out, label=label, blank=num_classes, norm_by_times=True)
    sum_cost = fluid.layers.reduce_sum(cost)
    decoded_out = fluid.layers.ctc_greedy_decoder(
        input=fc_out, blank=num_classes)
    casted_label = fluid.layers.cast(x=label, dtype='int64')
    error_evaluator = fluid.evaluator.EditDistance(
        input=decoded_out, label=casted_label)
    inference_program = fluid.default_main_program().clone(for_test=True)
    if learning_rate_decay == "piecewise_decay":
        learning_rate = fluid.layers.piecewise_decay([
            args.total_step / 4, args.total_step / 2, args.total_step * 3 / 4
        ], [LR, LR * 0.1, LR * 0.01, LR * 0.001])
    else:
        learning_rate = LR

    optimizer = fluid.optimizer.Momentum(
        learning_rate=learning_rate, momentum=MOMENTUM)
    _, params_grads = optimizer.minimize(sum_cost)
    model_average = None
    if args.average_window > 0:
        model_average = fluid.optimizer.ModelAverage(
            args.average_window,
<<<<<<< HEAD
            #            params_grads,
=======
>>>>>>> 6274cc99
            min_average_window=args.min_average_window,
            max_average_window=args.max_average_window)
    return sum_cost, error_evaluator, inference_program, model_average


def ctc_infer(images, num_classes, use_cudnn):
    fc_out = encoder_net(images, num_classes, is_test=True, use_cudnn=use_cudnn)
    return fluid.layers.ctc_greedy_decoder(input=fc_out, blank=num_classes)


<<<<<<< HEAD
def ctc_eval(data_shape, num_classes):

    images = fluid.layers.data(name='pixel', shape=data_shape, dtype='float32')
    label = fluid.layers.data(
        name='label', shape=[1], dtype='int32', lod_level=1)
    fc_out = encoder_net(images, num_classes, is_test=True)
=======
def ctc_eval(images, label, num_classes, use_cudnn):
    fc_out = encoder_net(images, num_classes, is_test=True, use_cudnn=use_cudnn)
>>>>>>> 6274cc99
    decoded_out = fluid.layers.ctc_greedy_decoder(
        input=fc_out, blank=num_classes)

    casted_label = fluid.layers.cast(x=label, dtype='int64')
    error_evaluator = fluid.evaluator.EditDistance(
        input=decoded_out, label=casted_label)

    cost = fluid.layers.warpctc(
        input=fc_out, label=label, blank=num_classes, norm_by_times=True)

    return error_evaluator, cost<|MERGE_RESOLUTION|>--- conflicted
+++ resolved
@@ -173,19 +173,14 @@
     learning_rate_decay = None
     regularizer = fluid.regularizer.L2Decay(L2_RATE)
 
-<<<<<<< HEAD
     images = fluid.layers.data(name='pixel', shape=data_shape, dtype='float32')
     label = fluid.layers.data(
         name='label', shape=[1], dtype='int32', lod_level=1)
-
-    fc_out = encoder_net(images, num_classes, regularizer=regularizer)
-=======
     fc_out = encoder_net(
         images,
         num_classes,
         regularizer=regularizer,
         use_cudnn=True if args.use_gpu else False)
->>>>>>> 6274cc99
     cost = fluid.layers.warpctc(
         input=fc_out, label=label, blank=num_classes, norm_by_times=True)
     sum_cost = fluid.layers.reduce_sum(cost)
@@ -209,10 +204,6 @@
     if args.average_window > 0:
         model_average = fluid.optimizer.ModelAverage(
             args.average_window,
-<<<<<<< HEAD
-            #            params_grads,
-=======
->>>>>>> 6274cc99
             min_average_window=args.min_average_window,
             max_average_window=args.max_average_window)
     return sum_cost, error_evaluator, inference_program, model_average
@@ -223,17 +214,11 @@
     return fluid.layers.ctc_greedy_decoder(input=fc_out, blank=num_classes)
 
 
-<<<<<<< HEAD
-def ctc_eval(data_shape, num_classes):
-
+def ctc_eval(data_shape, num_classes, use_cudnn):
     images = fluid.layers.data(name='pixel', shape=data_shape, dtype='float32')
     label = fluid.layers.data(
         name='label', shape=[1], dtype='int32', lod_level=1)
-    fc_out = encoder_net(images, num_classes, is_test=True)
-=======
-def ctc_eval(images, label, num_classes, use_cudnn):
     fc_out = encoder_net(images, num_classes, is_test=True, use_cudnn=use_cudnn)
->>>>>>> 6274cc99
     decoded_out = fluid.layers.ctc_greedy_decoder(
         input=fc_out, blank=num_classes)
 
