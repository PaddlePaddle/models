# Copyright (c) 2016 PaddlePaddle Authors. All Rights Reserved
#
# Licensed under the Apache License, Version 2.0 (the "License");
# you may not use this file except in compliance with the License.
# You may obtain a copy of the License at
#
#     http://www.apache.org/licenses/LICENSE-2.0
#
# Unless required by applicable law or agreed to in writing, software
# distributed under the License is distributed on an "AS IS" BASIS,
# WITHOUT WARRANTIES OR CONDITIONS OF ANY KIND, either express or implied.
# See the License for the specific language governing permissions and
# limitations under the License.

import image_util
from paddle.utils.image_util import *
import random
from PIL import Image
from PIL import ImageDraw
import numpy as np
import xml.etree.ElementTree
import os
import time
import copy


class Settings(object):
    def __init__(self, dataset, toy, data_dir, label_file, resize_h, resize_w,
                 mean_value, apply_distort, apply_expand):
        self._dataset = dataset
        self._toy = toy
        self._data_dir = data_dir
        if dataset == "pascalvoc":
            self._label_list = []
            label_fpath = os.path.join(data_dir, label_file)
            for line in open(label_fpath):
                self._label_list.append(line.strip())

        self._apply_distort = apply_distort
        self._apply_expand = apply_expand
        self._resize_height = resize_h
        self._resize_width = resize_w
        self._img_mean = np.array(mean_value)[:, np.newaxis, np.newaxis].astype(
            'float32')
        self._expand_prob = 0.5
        self._expand_max_ratio = 4
        self._hue_prob = 0.5
        self._hue_delta = 18
        self._contrast_prob = 0.5
        self._contrast_delta = 0.5
        self._saturation_prob = 0.5
        self._saturation_delta = 0.5
        self._brightness_prob = 0.5
        self._brightness_delta = 0.125

    @property
    def dataset(self):
        return self._dataset

    @property
    def toy(self):
        return self._toy

    @property
    def apply_distort(self):
        return self._apply_expand

    @property
    def apply_distort(self):
        return self._apply_distort

    @property
    def data_dir(self):
        return self._data_dir

    @data_dir.setter
    def data_dir(self, data_dir):
        self._data_dir = data_dir

    @property
    def label_list(self):
        return self._label_list

    @property
    def resize_h(self):
        return self._resize_height

    @property
    def resize_w(self):
        return self._resize_width

    @property
    def img_mean(self):
        return self._img_mean


def _reader_creator(settings, file_list, mode, shuffle):
    def reader():
        if settings.dataset == 'coco':
            # cocoapi 
            from pycocotools.coco import COCO
            from pycocotools.cocoeval import COCOeval

            coco = COCO(file_list)
            image_ids = coco.getImgIds()
            images = coco.loadImgs(image_ids)
            category_ids = coco.getCatIds()
            category_names = [
                item['name'] for item in coco.loadCats(category_ids)
            ]
        elif settings.dataset == 'pascalvoc':
            flist = open(file_list)
            images = [line.strip() for line in flist]

        if not settings.toy == 0:
            images = images[:settings.toy] if len(
                images) > settings.toy else images
        print("{} on {} with {} images".format(mode, settings.dataset,
                                               len(images)))

        if shuffle:
            random.shuffle(images)

        for image in images:
            if settings.dataset == 'coco':
                image_name = image['file_name']
                image_path = os.path.join(settings.data_dir, image_name)
            elif settings.dataset == 'pascalvoc':
                if mode == 'train' or mode == 'test':
                    image_path, label_path = image.split()
                    image_path = os.path.join(settings.data_dir, image_path)
                    label_path = os.path.join(settings.data_dir, label_path)
                elif mode == 'infer':
                    image_path = os.path.join(settings.data_dir, image)

            img = Image.open(image_path)
            if img.mode == 'L':
                img = img.convert('RGB')
            img_width, img_height = img.size
            img_id = image['id']

            if mode == 'train' or mode == 'test':
                if settings.dataset == 'coco':
                    # layout: label | xmin | ymin | xmax | ymax | iscrowd | area | image_id | category_id
                    bbox_labels = []
                    annIds = coco.getAnnIds(imgIds=image['id'])
                    anns = coco.loadAnns(annIds)
                    for ann in anns:
                        bbox_sample = []
                        # start from 1, leave 0 to background
                        bbox_sample.append(
                            float(ann['category_id']))
                            #float(category_ids.index(ann['category_id'])) + 1)
                        bbox = ann['bbox']
                        xmin, ymin, w, h = bbox
                        xmax = xmin + w
                        ymax = ymin + h
                        bbox_sample.append(float(xmin) / img_width)
                        bbox_sample.append(float(ymin) / img_height)
                        bbox_sample.append(float(xmax) / img_width)
                        bbox_sample.append(float(ymax) / img_height)
                        bbox_sample.append(float(ann['iscrowd']))
                        #bbox_sample.append(ann['area'])
                        #bbox_sample.append(ann['image_id'])
                        #bbox_sample.append(ann['category_id'])
                        #bbox_sample.append(ann['id'])
                        #bbox_sample.append(ann['bbox'])
                        #bbox_sample.append(ann['segmentation'])
                        bbox_labels.append(bbox_sample)
                elif settings.dataset == 'pascalvoc':
                    # layout: label | xmin | ymin | xmax | ymax | difficult
                    bbox_labels = []
                    root = xml.etree.ElementTree.parse(label_path).getroot()
                    for object in root.findall('object'):
                        bbox_sample = []
                        # start from 1
                        bbox_sample.append(
                            float(
                                settings.label_list.index(
                                    object.find('name').text)))
                        bbox = object.find('bndbox')
                        difficult = float(object.find('difficult').text)
                        bbox_sample.append(
                            float(bbox.find('xmin').text) / img_width)
                        bbox_sample.append(
                            float(bbox.find('ymin').text) / img_height)
                        bbox_sample.append(
                            float(bbox.find('xmax').text) / img_width)
                        bbox_sample.append(
                            float(bbox.find('ymax').text) / img_height)
                        bbox_sample.append(difficult)
                        bbox_labels.append(bbox_sample)

                sample_labels = bbox_labels
                if mode == 'train':
                    if settings._apply_distort:
                        img = image_util.distort_image(img, settings)
                    if settings._apply_expand:
                        img, bbox_labels, img_width, img_height = image_util.expand_image(
                            img, bbox_labels, img_width, img_height, settings)
                    batch_sampler = []
                    # hard-code here
                    batch_sampler.append(
                        image_util.sampler(1, 1, 1.0, 1.0, 1.0, 1.0, 0.0, 0.0))
                    batch_sampler.append(
                        image_util.sampler(1, 50, 0.3, 1.0, 0.5, 2.0, 0.1, 0.0))
                    batch_sampler.append(
                        image_util.sampler(1, 50, 0.3, 1.0, 0.5, 2.0, 0.3, 0.0))
                    batch_sampler.append(
                        image_util.sampler(1, 50, 0.3, 1.0, 0.5, 2.0, 0.5, 0.0))
                    batch_sampler.append(
                        image_util.sampler(1, 50, 0.3, 1.0, 0.5, 2.0, 0.7, 0.0))
                    batch_sampler.append(
                        image_util.sampler(1, 50, 0.3, 1.0, 0.5, 2.0, 0.9, 0.0))
                    batch_sampler.append(
                        image_util.sampler(1, 50, 0.3, 1.0, 0.5, 2.0, 0.0, 1.0))
                    """ random crop """
                    sampled_bbox = image_util.generate_batch_samples(
                        batch_sampler, bbox_labels, img_width, img_height)

                    img = np.array(img)
                    if len(sampled_bbox) > 0:
                        idx = int(random.uniform(0, len(sampled_bbox)))
                        img, sample_labels = image_util.crop_image(
                            img, bbox_labels, sampled_bbox[idx], img_width,
                            img_height)

                    img = Image.fromarray(img)
            img = img.resize((settings.resize_w, settings.resize_h),
                             Image.ANTIALIAS)
            img = np.array(img)

            if mode == 'train':
                mirror = int(random.uniform(0, 2))
                if mirror == 1:
                    img = img[:, ::-1, :]
                    for i in xrange(len(sample_labels)):
                        tmp = sample_labels[i][1]
                        sample_labels[i][1] = 1 - sample_labels[i][3]
                        sample_labels[i][3] = 1 - tmp

            # HWC to CHW
            if len(img.shape) == 3:
                img = np.swapaxes(img, 1, 2)
                img = np.swapaxes(img, 1, 0)
            # RBG to BGR
            img = img[[2, 1, 0], :, :]
            img = img.astype('float32')
            img -= settings.img_mean
            img = img.flatten()
            img = img * 0.007843

            if mode == 'train' or mode == 'test':
                sample_labels = np.array(sample_labels)
                if len(sample_labels) == 0:
                    continue
                if settings.dataset == 'coco':
                    yield img.astype('float32'), \
                        sample_labels[:, 1:5], \
                        sample_labels[:, 0].astype('int32'), \
                        sample_labels[:, 5].astype('int32'), \
                        [img_id, img_width, img_height]
                elif settings.dataset == 'pascalvoc':
                    yield img.astype(
                        'float32'
                    ), sample_labels[:, 1:5], sample_labels[:, 0].astype(
                        'int32'), sample_labels[:, -1].astype('int32')
            elif mode == 'infer':
                yield img.astype('float32')

    return reader

<<<<<<< HEAD
=======

def draw_bounding_box_on_image(image,
                               sample_labels,
                               image_name,
                               category_names,
                               color='red',
                               thickness=4,
                               with_text=True,
                               normalized=True):
    image = Image.fromarray(image)
    draw = ImageDraw.Draw(image)
    im_width, im_height = image.size
    if not normalized:
        im_width, im_height = 1, 1
    for item in sample_labels:
        label = item[0]
        category_name = category_names[int(label)]
        bbox = item[1:5]
        xmin, ymin, xmax, ymax = bbox
        (left, right, top, bottom) = (xmin * im_width, xmax * im_width,
                                      ymin * im_height, ymax * im_height)
        draw.line(
            [(left, top), (left, bottom), (right, bottom), (right, top),
             (left, top)],
            width=thickness,
            fill=color)
        if with_text:
            if image.mode == 'RGB':
                draw.text((left, top), category_name, (255, 255, 0))
    image.save(image_name)


>>>>>>> 26b3788b
def train(settings, file_list, shuffle=True):
    file_list = os.path.join(settings.data_dir, file_list)
    if settings.dataset == 'coco':
        train_settings = copy.copy(settings)
        if '2014' in file_list:
            sub_dir = "train2014"
        elif '2017' in file_list:
            sub_dir = "train2017"
        train_settings.data_dir = os.path.join(settings.data_dir, sub_dir)
        return _reader_creator(train_settings, file_list, 'train', shuffle)
    elif settings.dataset == 'pascalvoc':
        return _reader_creator(settings, file_list, 'train', shuffle)


def test(settings, file_list):
    file_list = os.path.join(settings.data_dir, file_list)
    if settings.dataset == 'coco':
        test_settings = copy.copy(settings)
        if '2014' in file_list:
            sub_dir = "val2014"
        elif '2017' in file_list:
            sub_dir = "val2017"
        test_settings.data_dir = os.path.join(settings.data_dir, sub_dir)
        return _reader_creator(test_settings, file_list, 'test', False)
    elif settings.dataset == 'pascalvoc':
        return _reader_creator(settings, file_list, 'test', False)


def infer(settings, file_list):
    return _reader_creator(settings, file_list, 'infer', False)<|MERGE_RESOLUTION|>--- conflicted
+++ resolved
@@ -216,7 +216,7 @@
                         image_util.sampler(1, 50, 0.3, 1.0, 0.5, 2.0, 0.0, 1.0))
                     """ random crop """
                     sampled_bbox = image_util.generate_batch_samples(
-                        batch_sampler, bbox_labels, img_width, img_height)
+                        batch_sampler, bbox_labels)
 
                     img = np.array(img)
                     if len(sampled_bbox) > 0:
@@ -270,8 +270,6 @@
 
     return reader
 
-<<<<<<< HEAD
-=======
 
 def draw_bounding_box_on_image(image,
                                sample_labels,
@@ -304,7 +302,6 @@
     image.save(image_name)
 
 
->>>>>>> 26b3788b
 def train(settings, file_list, shuffle=True):
     file_list = os.path.join(settings.data_dir, file_list)
     if settings.dataset == 'coco':
