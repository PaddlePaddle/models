# Copyright (c) 2016 PaddlePaddle Authors. All Rights Reserved
#
# Licensed under the Apache License, Version 2.0 (the "License");
# you may not use this file except in compliance with the License.
# You may obtain a copy of the License at
#
#     http://www.apache.org/licenses/LICENSE-2.0
#
# Unless required by applicable law or agreed to in writing, software
# distributed under the License is distributed on an "AS IS" BASIS,
# WITHOUT WARRANTIES OR CONDITIONS OF ANY KIND, either express or implied.
# See the License for the specific language governing permissions and
# limitations under the License.

import image_util
from paddle.utils.image_util import *
import random
from PIL import Image
from PIL import ImageDraw
import numpy as np
import xml.etree.ElementTree
import os
import time
import copy


class Settings(object):
<<<<<<< HEAD
    def __init__(self, dataset, ap_version, toy, data_dir, label_file, resize_h, resize_w,
                 mean_value, apply_distort, apply_expand):
=======
    def __init__(self,
                 dataset=None,
                 data_dir=None,
                 label_file=None,
                 resize_h=300,
                 resize_w=300,
                 mean_value=[127.5, 127.5, 127.5],
                 apply_distort=True,
                 apply_expand=True,
                 toy=0):
>>>>>>> e7684f07
        self._dataset = dataset
        self._ap_version = ap_version
        self._toy = toy
        self._data_dir = data_dir
        if 'pascalvoc' in dataset:
            self._label_list = []
            label_fpath = os.path.join(data_dir, label_file)
            for line in open(label_fpath):
                self._label_list.append(line.strip())

        self._apply_distort = apply_distort
        self._apply_expand = apply_expand
        self._resize_height = resize_h
        self._resize_width = resize_w
        self._img_mean = np.array(mean_value)[:, np.newaxis, np.newaxis].astype(
            'float32')
        self._expand_prob = 0.5
        self._expand_max_ratio = 4
        self._hue_prob = 0.5
        self._hue_delta = 18
        self._contrast_prob = 0.5
        self._contrast_delta = 0.5
        self._saturation_prob = 0.5
        self._saturation_delta = 0.5
        self._brightness_prob = 0.5
        self._brightness_delta = 0.125

    @property
    def dataset(self):
        return self._dataset

    @property
    def ap_version(self):
        return self._ap_version
    @property
    def toy(self):
        return self._toy

    @property
    def apply_distort(self):
        return self._apply_expand

    @property
    def apply_distort(self):
        return self._apply_distort

    @property
    def data_dir(self):
        return self._data_dir

    @data_dir.setter
    def data_dir(self, data_dir):
        self._data_dir = data_dir

    @property
    def label_list(self):
        return self._label_list

    @property
    def resize_h(self):
        return self._resize_height

    @property
    def resize_w(self):
        return self._resize_width

    @property
    def img_mean(self):
        return self._img_mean


def preprocess(img, bbox_labels, mode, settings):
    img_width, img_height = img.size
    sampled_labels = bbox_labels
    if mode == 'train':
        if settings._apply_distort:
            img = image_util.distort_image(img, settings)
        if settings._apply_expand:
            img, bbox_labels, img_width, img_height = image_util.expand_image(
                img, bbox_labels, img_width, img_height, settings)
        # sampling
        batch_sampler = []
        # hard-code here
        batch_sampler.append(
            image_util.sampler(1, 1, 1.0, 1.0, 1.0, 1.0, 0.0, 0.0))
        batch_sampler.append(
            image_util.sampler(1, 50, 0.3, 1.0, 0.5, 2.0, 0.1, 0.0))
        batch_sampler.append(
            image_util.sampler(1, 50, 0.3, 1.0, 0.5, 2.0, 0.3, 0.0))
        batch_sampler.append(
            image_util.sampler(1, 50, 0.3, 1.0, 0.5, 2.0, 0.5, 0.0))
        batch_sampler.append(
            image_util.sampler(1, 50, 0.3, 1.0, 0.5, 2.0, 0.7, 0.0))
        batch_sampler.append(
            image_util.sampler(1, 50, 0.3, 1.0, 0.5, 2.0, 0.9, 0.0))
        batch_sampler.append(
            image_util.sampler(1, 50, 0.3, 1.0, 0.5, 2.0, 0.0, 1.0))
        sampled_bbox = image_util.generate_batch_samples(batch_sampler,
                                                         bbox_labels)

        img = np.array(img)
        if len(sampled_bbox) > 0:
            idx = int(random.uniform(0, len(sampled_bbox)))
            img, sampled_labels = image_util.crop_image(
                img, bbox_labels, sampled_bbox[idx], img_width, img_height)

        img = Image.fromarray(img)
    img = img.resize((settings.resize_w, settings.resize_h), Image.ANTIALIAS)
    img = np.array(img)

    if mode == 'train':
        mirror = int(random.uniform(0, 2))
        if mirror == 1:
            img = img[:, ::-1, :]
            for i in xrange(len(sampled_labels)):
                tmp = sampled_labels[i][1]
                sampled_labels[i][1] = 1 - sampled_labels[i][3]
                sampled_labels[i][3] = 1 - tmp
    # HWC to CHW
    if len(img.shape) == 3:
        img = np.swapaxes(img, 1, 2)
        img = np.swapaxes(img, 1, 0)
    # RBG to BGR
    img = img[[2, 1, 0], :, :]
    img = img.astype('float32')
    img -= settings.img_mean
    img = img * 0.007843
    return img, sampled_labels


def coco(settings, file_list, mode, shuffle):
    # cocoapi
    from pycocotools.coco import COCO
    from pycocotools.cocoeval import COCOeval

    coco = COCO(file_list)
    image_ids = coco.getImgIds()
    images = coco.loadImgs(image_ids)
    category_ids = coco.getCatIds()
    category_names = [item['name'] for item in coco.loadCats(category_ids)]

    if not settings.toy == 0:
        images = images[:settings.toy] if len(images) > settings.toy else images
    print("{} on {} with {} images".format(mode, settings.dataset, len(images)))

    def reader():
<<<<<<< HEAD
        if 'coco' in settings.dataset:
            # cocoapi 
            from pycocotools.coco import COCO
            from pycocotools.cocoeval import COCOeval

            coco = COCO(file_list)
            image_ids = coco.getImgIds()
            images = coco.loadImgs(image_ids)
            category_ids = coco.getCatIds()
            category_names = [
                item['name'] for item in coco.loadCats(category_ids)
            ]
        elif 'pascalvoc' in settings.dataset:
            flist = open(file_list)
            images = [line.strip() for line in flist]

        if not settings.toy == 0:
            images = images[:settings.toy] if len(
                images) > settings.toy else images
        print("{} on {} with {} images".format(mode, settings.dataset,
                                               len(images)))

        if shuffle:
=======
        if mode == 'train' and shuffle:
>>>>>>> e7684f07
            random.shuffle(images)
        for image in images:
<<<<<<< HEAD
            if 'coco' in settings.dataset:
                image_name = image['file_name']
                image_path = os.path.join(settings.data_dir, image_name)
            elif 'pascalvoc' in settings.dataset:
                if mode == 'train' or mode == 'test':
                    image_path, label_path = image.split()
                    image_path = os.path.join(settings.data_dir, image_path)
                    label_path = os.path.join(settings.data_dir, label_path)
                elif mode == 'infer':
                    image_path = os.path.join(settings.data_dir, image)

            img = Image.open(image_path)
            if img.mode == 'L':
                img = img.convert('RGB')
            img_width, img_height = img.size
            img_id = image['id']

            if mode == 'train' or mode == 'test':
                if 'coco' in settings.dataset:
                    # layout: label | xmin | ymin | xmax | ymax | iscrowd | area | image_id | category_id
                    bbox_labels = []
                    annIds = coco.getAnnIds(imgIds=image['id'])
                    anns = coco.loadAnns(annIds)
                    for ann in anns:
                        bbox_sample = []
                        # start from 1, leave 0 to background
                        bbox_sample.append(float(ann['category_id']))
                        #float(category_ids.index(ann['category_id'])) + 1)
                        bbox = ann['bbox']
                        xmin, ymin, w, h = bbox
                        xmax = xmin + w
                        ymax = ymin + h
                        bbox_sample.append(float(xmin) / img_width)
                        bbox_sample.append(float(ymin) / img_height)
                        bbox_sample.append(float(xmax) / img_width)
                        bbox_sample.append(float(ymax) / img_height)
                        bbox_sample.append(float(ann['iscrowd']))
                        #bbox_sample.append(ann['area'])
                        #bbox_sample.append(ann['image_id'])
                        #bbox_sample.append(ann['category_id'])
                        #bbox_sample.append(ann['id'])
                        #bbox_sample.append(ann['bbox'])
                        #bbox_sample.append(ann['segmentation'])
                        bbox_labels.append(bbox_sample)
                elif 'pascalvoc' in settings.dataset:
                    # layout: label | xmin | ymin | xmax | ymax | difficult
                    bbox_labels = []
                    root = xml.etree.ElementTree.parse(label_path).getroot()
                    for object in root.findall('object'):
                        bbox_sample = []
                        # start from 1
                        bbox_sample.append(
                            float(
                                settings.label_list.index(
                                    object.find('name').text)))
                        bbox = object.find('bndbox')
                        difficult = float(object.find('difficult').text)
                        bbox_sample.append(
                            float(bbox.find('xmin').text) / img_width)
                        bbox_sample.append(
                            float(bbox.find('ymin').text) / img_height)
                        bbox_sample.append(
                            float(bbox.find('xmax').text) / img_width)
                        bbox_sample.append(
                            float(bbox.find('ymax').text) / img_height)
                        bbox_sample.append(difficult)
                        bbox_labels.append(bbox_sample)

                sample_labels = bbox_labels
                if mode == 'train':
                    if settings._apply_distort:
                        img = image_util.distort_image(img, settings)
                    if settings._apply_expand:
                        img, bbox_labels, img_width, img_height = image_util.expand_image(
                            img, bbox_labels, img_width, img_height, settings)
                    batch_sampler = []
                    # hard-code here
                    batch_sampler.append(
                        image_util.sampler(1, 1, 1.0, 1.0, 1.0, 1.0, 0.0, 0.0))
                    batch_sampler.append(
                        image_util.sampler(1, 50, 0.3, 1.0, 0.5, 2.0, 0.1, 0.0))
                    batch_sampler.append(
                        image_util.sampler(1, 50, 0.3, 1.0, 0.5, 2.0, 0.3, 0.0))
                    batch_sampler.append(
                        image_util.sampler(1, 50, 0.3, 1.0, 0.5, 2.0, 0.5, 0.0))
                    batch_sampler.append(
                        image_util.sampler(1, 50, 0.3, 1.0, 0.5, 2.0, 0.7, 0.0))
                    batch_sampler.append(
                        image_util.sampler(1, 50, 0.3, 1.0, 0.5, 2.0, 0.9, 0.0))
                    batch_sampler.append(
                        image_util.sampler(1, 50, 0.3, 1.0, 0.5, 2.0, 0.0, 1.0))
                    """ random crop """
                    sampled_bbox = image_util.generate_batch_samples(
                        batch_sampler, bbox_labels)

                    img = np.array(img)
                    if len(sampled_bbox) > 0:
                        idx = int(random.uniform(0, len(sampled_bbox)))
                        img, sample_labels = image_util.crop_image(
                            img, bbox_labels, sampled_bbox[idx], img_width,
                            img_height)

                    img = Image.fromarray(img)
            img = img.resize((settings.resize_w, settings.resize_h),
                             Image.ANTIALIAS)
            img = np.array(img)

            if mode == 'train':
                mirror = int(random.uniform(0, 2))
                if mirror == 1:
                    img = img[:, ::-1, :]
                    for i in xrange(len(sample_labels)):
                        tmp = sample_labels[i][1]
                        sample_labels[i][1] = 1 - sample_labels[i][3]
                        sample_labels[i][3] = 1 - tmp

            # HWC to CHW
            if len(img.shape) == 3:
                img = np.swapaxes(img, 1, 2)
                img = np.swapaxes(img, 1, 0)
            # RBG to BGR
            img = img[[2, 1, 0], :, :]
            img = img.astype('float32')
            img -= settings.img_mean
            img = img.flatten()
            img = img * 0.007843

            if mode == 'train' or mode == 'test':
                sample_labels = np.array(sample_labels)
                if len(sample_labels) == 0:
                    continue
                if 'cocoMAP' in settings.ap_version:
                    yield img.astype('float32'), \
                        sample_labels[:, 1:5], \
                        sample_labels[:, 0].astype('int32'), \
                        sample_labels[:, 5].astype('int32'), \
                        [img_id, img_width, img_height]
                else:
                    yield img.astype(
                        'float32'
                    ), sample_labels[:, 1:5], sample_labels[:, 0].astype(
                        'int32'), sample_labels[:, -1].astype('int32')
            elif mode == 'infer':
                yield img.astype('float32')
=======
            image_name = image['file_name']
            image_path = os.path.join(settings.data_dir, image_name)

            im = Image.open(image_path)
            if im.mode == 'L':
                im = im.convert('RGB')
            im_width, im_height = im.size

            # layout: category_id | xmin | ymin | xmax | ymax | iscrowd |
            # origin_coco_bbox | segmentation | area | image_id | annotation_id
            bbox_labels = []
            annIds = coco.getAnnIds(imgIds=image['id'])
            anns = coco.loadAnns(annIds)
            for ann in anns:
                bbox_sample = []
                # start from 1, leave 0 to background
                bbox_sample.append(
                    float(category_ids.index(ann['category_id'])) + 1)
                bbox = ann['bbox']
                xmin, ymin, w, h = bbox
                xmax = xmin + w
                ymax = ymin + h
                bbox_sample.append(float(xmin) / im_width)
                bbox_sample.append(float(ymin) / im_height)
                bbox_sample.append(float(xmax) / im_width)
                bbox_sample.append(float(ymax) / im_height)
                bbox_sample.append(float(ann['iscrowd']))
                bbox_labels.append(bbox_sample)
            im, sample_labels = preprocess(im, bbox_labels, mode, settings)
            sample_labels = np.array(sample_labels)
            if len(sample_labels) == 0: continue
            im = im.astype('float32')
            boxes = sample_labels[:, 1:5]
            lbls = sample_labels[:, 0].astype('int32')
            difficults = sample_labels[:, -1].astype('int32')
            yield im, boxes, lbls, difficults

    return reader


def pascalvoc(settings, file_list, mode, shuffle):
    flist = open(file_list)
    images = [line.strip() for line in flist]
    if not settings.toy == 0:
        images = images[:settings.toy] if len(images) > settings.toy else images
    print("{} on {} with {} images".format(mode, settings.dataset, len(images)))

    def reader():
        if mode == 'train' and shuffle:
            random.shuffle(images)
        for image in images:
            image_path, label_path = image.split()
            image_path = os.path.join(settings.data_dir, image_path)
            label_path = os.path.join(settings.data_dir, label_path)

            im = Image.open(image_path)
            if im.mode == 'L':
                im = im.convert('RGB')
            im_width, im_height = im.size

            # layout: label | xmin | ymin | xmax | ymax | difficult
            bbox_labels = []
            root = xml.etree.ElementTree.parse(label_path).getroot()
            for object in root.findall('object'):
                bbox_sample = []
                # start from 1
                bbox_sample.append(
                    float(settings.label_list.index(object.find('name').text)))
                bbox = object.find('bndbox')
                difficult = float(object.find('difficult').text)
                bbox_sample.append(float(bbox.find('xmin').text) / im_width)
                bbox_sample.append(float(bbox.find('ymin').text) / im_height)
                bbox_sample.append(float(bbox.find('xmax').text) / im_width)
                bbox_sample.append(float(bbox.find('ymax').text) / im_height)
                bbox_sample.append(difficult)
                bbox_labels.append(bbox_sample)
            im, sample_labels = preprocess(im, bbox_labels, mode, settings)
            sample_labels = np.array(sample_labels)
            if len(sample_labels) == 0: continue
            im = im.astype('float32')
            boxes = sample_labels[:, 1:5]
            lbls = sample_labels[:, 0].astype('int32')
            difficults = sample_labels[:, -1].astype('int32')
            yield im, boxes, lbls, difficults
>>>>>>> e7684f07

    return reader

def train(settings, file_list, shuffle=True):
    file_list = os.path.join(settings.data_dir, file_list)
    if 'coco' in settings.dataset:
        train_settings = copy.copy(settings)
        if '2014' in file_list:
            sub_dir = "train2014"
        elif '2017' in file_list:
            sub_dir = "train2017"
        train_settings.data_dir = os.path.join(settings.data_dir, sub_dir)
<<<<<<< HEAD
        return _reader_creator(train_settings, file_list, 'train', shuffle)
    elif 'pascalvoc' in settings.dataset:
        return _reader_creator(settings, file_list, 'train', shuffle)
=======
        return coco(train_settings, file_list, 'train', shuffle)
    else:
        return pascalvoc(settings, file_list, 'train', shuffle)
>>>>>>> e7684f07


def test(settings, file_list):
    file_list = os.path.join(settings.data_dir, file_list)
    if 'coco' in settings.dataset:
        test_settings = copy.copy(settings)
        if '2014' in file_list:
            sub_dir = "val2014"
        elif '2017' in file_list:
            sub_dir = "val2017"
        test_settings.data_dir = os.path.join(settings.data_dir, sub_dir)
<<<<<<< HEAD
        return _reader_creator(test_settings, file_list, 'test', False)
    elif 'pascalvoc' in settings.dataset:
        return _reader_creator(settings, file_list, 'test', False)
=======
        return coco(test_settings, file_list, 'test', False)
    else:
        return pascalvoc(settings, file_list, 'test', False)
>>>>>>> e7684f07


def infer(settings, image_path):
    def reader():
<<<<<<< HEAD
        img = Image.open(image_path)
        if img.mode == 'L':
            img = im.convert('RGB')
        im_width, im_height = img.size
=======
        im = Image.open(image_path)
        if im.mode == 'L':
            im = im.convert('RGB')
        im_width, im_height = im.size
>>>>>>> e7684f07
        img = img.resize((settings.resize_w, settings.resize_h),
                         Image.ANTIALIAS)
        img = np.array(img)
        # HWC to CHW
        if len(img.shape) == 3:
            img = np.swapaxes(img, 1, 2)
            img = np.swapaxes(img, 1, 0)
        # RBG to BGR
        img = img[[2, 1, 0], :, :]
        img = img.astype('float32')
        img -= settings.img_mean
        img = img * 0.007843
<<<<<<< HEAD
        return img
=======
        yield img

>>>>>>> e7684f07
    return reader<|MERGE_RESOLUTION|>--- conflicted
+++ resolved
@@ -25,21 +25,8 @@
 
 
 class Settings(object):
-<<<<<<< HEAD
     def __init__(self, dataset, ap_version, toy, data_dir, label_file, resize_h, resize_w,
                  mean_value, apply_distort, apply_expand):
-=======
-    def __init__(self,
-                 dataset=None,
-                 data_dir=None,
-                 label_file=None,
-                 resize_h=300,
-                 resize_w=300,
-                 mean_value=[127.5, 127.5, 127.5],
-                 apply_distort=True,
-                 apply_expand=True,
-                 toy=0):
->>>>>>> e7684f07
         self._dataset = dataset
         self._ap_version = ap_version
         self._toy = toy
@@ -186,7 +173,6 @@
     print("{} on {} with {} images".format(mode, settings.dataset, len(images)))
 
     def reader():
-<<<<<<< HEAD
         if 'coco' in settings.dataset:
             # cocoapi 
             from pycocotools.coco import COCO
@@ -210,12 +196,8 @@
                                                len(images)))
 
         if shuffle:
-=======
-        if mode == 'train' and shuffle:
->>>>>>> e7684f07
             random.shuffle(images)
         for image in images:
-<<<<<<< HEAD
             if 'coco' in settings.dataset:
                 image_name = image['file_name']
                 image_path = os.path.join(settings.data_dir, image_name)
@@ -360,92 +342,6 @@
                         'int32'), sample_labels[:, -1].astype('int32')
             elif mode == 'infer':
                 yield img.astype('float32')
-=======
-            image_name = image['file_name']
-            image_path = os.path.join(settings.data_dir, image_name)
-
-            im = Image.open(image_path)
-            if im.mode == 'L':
-                im = im.convert('RGB')
-            im_width, im_height = im.size
-
-            # layout: category_id | xmin | ymin | xmax | ymax | iscrowd |
-            # origin_coco_bbox | segmentation | area | image_id | annotation_id
-            bbox_labels = []
-            annIds = coco.getAnnIds(imgIds=image['id'])
-            anns = coco.loadAnns(annIds)
-            for ann in anns:
-                bbox_sample = []
-                # start from 1, leave 0 to background
-                bbox_sample.append(
-                    float(category_ids.index(ann['category_id'])) + 1)
-                bbox = ann['bbox']
-                xmin, ymin, w, h = bbox
-                xmax = xmin + w
-                ymax = ymin + h
-                bbox_sample.append(float(xmin) / im_width)
-                bbox_sample.append(float(ymin) / im_height)
-                bbox_sample.append(float(xmax) / im_width)
-                bbox_sample.append(float(ymax) / im_height)
-                bbox_sample.append(float(ann['iscrowd']))
-                bbox_labels.append(bbox_sample)
-            im, sample_labels = preprocess(im, bbox_labels, mode, settings)
-            sample_labels = np.array(sample_labels)
-            if len(sample_labels) == 0: continue
-            im = im.astype('float32')
-            boxes = sample_labels[:, 1:5]
-            lbls = sample_labels[:, 0].astype('int32')
-            difficults = sample_labels[:, -1].astype('int32')
-            yield im, boxes, lbls, difficults
-
-    return reader
-
-
-def pascalvoc(settings, file_list, mode, shuffle):
-    flist = open(file_list)
-    images = [line.strip() for line in flist]
-    if not settings.toy == 0:
-        images = images[:settings.toy] if len(images) > settings.toy else images
-    print("{} on {} with {} images".format(mode, settings.dataset, len(images)))
-
-    def reader():
-        if mode == 'train' and shuffle:
-            random.shuffle(images)
-        for image in images:
-            image_path, label_path = image.split()
-            image_path = os.path.join(settings.data_dir, image_path)
-            label_path = os.path.join(settings.data_dir, label_path)
-
-            im = Image.open(image_path)
-            if im.mode == 'L':
-                im = im.convert('RGB')
-            im_width, im_height = im.size
-
-            # layout: label | xmin | ymin | xmax | ymax | difficult
-            bbox_labels = []
-            root = xml.etree.ElementTree.parse(label_path).getroot()
-            for object in root.findall('object'):
-                bbox_sample = []
-                # start from 1
-                bbox_sample.append(
-                    float(settings.label_list.index(object.find('name').text)))
-                bbox = object.find('bndbox')
-                difficult = float(object.find('difficult').text)
-                bbox_sample.append(float(bbox.find('xmin').text) / im_width)
-                bbox_sample.append(float(bbox.find('ymin').text) / im_height)
-                bbox_sample.append(float(bbox.find('xmax').text) / im_width)
-                bbox_sample.append(float(bbox.find('ymax').text) / im_height)
-                bbox_sample.append(difficult)
-                bbox_labels.append(bbox_sample)
-            im, sample_labels = preprocess(im, bbox_labels, mode, settings)
-            sample_labels = np.array(sample_labels)
-            if len(sample_labels) == 0: continue
-            im = im.astype('float32')
-            boxes = sample_labels[:, 1:5]
-            lbls = sample_labels[:, 0].astype('int32')
-            difficults = sample_labels[:, -1].astype('int32')
-            yield im, boxes, lbls, difficults
->>>>>>> e7684f07
 
     return reader
 
@@ -458,15 +354,9 @@
         elif '2017' in file_list:
             sub_dir = "train2017"
         train_settings.data_dir = os.path.join(settings.data_dir, sub_dir)
-<<<<<<< HEAD
         return _reader_creator(train_settings, file_list, 'train', shuffle)
     elif 'pascalvoc' in settings.dataset:
         return _reader_creator(settings, file_list, 'train', shuffle)
-=======
-        return coco(train_settings, file_list, 'train', shuffle)
-    else:
-        return pascalvoc(settings, file_list, 'train', shuffle)
->>>>>>> e7684f07
 
 
 def test(settings, file_list):
@@ -478,30 +368,17 @@
         elif '2017' in file_list:
             sub_dir = "val2017"
         test_settings.data_dir = os.path.join(settings.data_dir, sub_dir)
-<<<<<<< HEAD
         return _reader_creator(test_settings, file_list, 'test', False)
     elif 'pascalvoc' in settings.dataset:
         return _reader_creator(settings, file_list, 'test', False)
-=======
-        return coco(test_settings, file_list, 'test', False)
-    else:
-        return pascalvoc(settings, file_list, 'test', False)
->>>>>>> e7684f07
 
 
 def infer(settings, image_path):
     def reader():
-<<<<<<< HEAD
         img = Image.open(image_path)
         if img.mode == 'L':
             img = im.convert('RGB')
         im_width, im_height = img.size
-=======
-        im = Image.open(image_path)
-        if im.mode == 'L':
-            im = im.convert('RGB')
-        im_width, im_height = im.size
->>>>>>> e7684f07
         img = img.resize((settings.resize_w, settings.resize_h),
                          Image.ANTIALIAS)
         img = np.array(img)
@@ -514,10 +391,5 @@
         img = img.astype('float32')
         img -= settings.img_mean
         img = img * 0.007843
-<<<<<<< HEAD
         return img
-=======
-        yield img
-
->>>>>>> e7684f07
     return reader