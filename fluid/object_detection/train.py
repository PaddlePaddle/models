import paddle
import paddle.fluid as fluid
import reader
import image_util
import load_model as load_model
from mobilenet_ssd import mobile_net
from utility import add_arguments, print_arguments
import os
import time
import numpy as np
import argparse
import functools

parser = argparse.ArgumentParser(description=__doc__)
add_arg = functools.partial(add_arguments, argparser=parser)
<<<<<<< HEAD
add_arg('learning_rate', float, 0.001, "Learning rate.")
add_arg('batch_size', int, 32, "Minibatch size.")
add_arg('num_passes', int, 0, "Epoch number.")
add_arg('nms_threshold', float, 0.5, "NMS threshold.")
add_arg('parallel', bool, False, "Whether use parallel training.")
add_arg('use_gpu', bool, False, "Whether use GPU.")
add_arg('data_dir', str, './data/COCO17', "Root path of data")
add_arg('train_file_list', str, 'annotations/instances_train2017.json',
        "train file list")
add_arg('val_file_list', str, 'annotations/instances_val2017.json',
        "vaild file list")
add_arg('model_save_dir', str, 'model_COCO17', "where to save model")

add_arg('dataset', str, 'coco', "coco or pascalvoc")
add_arg(
    'is_toy', int, 4,
    "Is Toy for quick debug, 0 means using all data, while n means using only n sample"
)
add_arg('label_file', str, 'label_list',
        "Lable file which lists all label name")
add_arg('apply_distort', bool, True, "Whether apply distort")
add_arg('apply_expand', bool, False, "Whether appley expand")
add_arg('resize_h', int, 300, "resize image size")
add_arg('resize_w', int, 300, "resize image size")
add_arg('mean_value_B', float, 127.5,
        "mean value which will be subtracted")  #123.68
add_arg('mean_value_G', float, 127.5,
        "mean value which will be subtracted")  #116.78
add_arg('mean_value_R', float, 127.5,
        "mean value which will be subtracted")  #103.94


def train(args,
          train_file_list,
          val_file_list,
          data_args,
          learning_rate,
          batch_size,
          num_passes,
          model_save_dir='model',
          init_model_path=None):
=======
# yapf: disable
add_arg('learning_rate',    float, 0.001,     "Learning rate.")
add_arg('batch_size',       int,   32,        "Minibatch size.")
add_arg('num_passes',       int,   25,        "Epoch number.")
add_arg('parallel',         bool,  True,      "Whether use parallel training.")
add_arg('use_gpu',          bool,  True,      "Whether use GPU.")
add_arg('use_nccl',         bool,  False,     "Whether use NCCL.")
add_arg('dataset',          str, 'pascalvoc', "coco or pascalvoc.")
add_arg('model_save_dir',   str, 'model',     "The path to save model.")
add_arg('pretrained_model', str, 'pretrained/ssd_mobilenet_v1_coco/', "The init model path.")
add_arg('apply_distort',    bool, True,   "Whether apply distort")
add_arg('apply_expand',     bool, False,  "Whether appley expand")
add_arg('resize_h',         int,  300,    "resize image size")
add_arg('resize_w',         int,  300,    "resize image size")
add_arg('mean_value_B',     float, 127.5, "mean value which will be subtracted")  #123.68
add_arg('mean_value_G',     float, 127.5, "mean value which will be subtracted")  #116.78
add_arg('mean_value_R',     float, 127.5, "mean value which will be subtracted")  #103.94
add_arg('is_toy',           int, 0, "Toy for quick debug, 0 means using all data, while n means using only n sample")
# yapf: disable


def parallel_do(args,
                train_file_list,
                val_file_list,
                data_args,
                learning_rate,
                batch_size,
                num_passes,
                model_save_dir,
                pretrained_model=None):
>>>>>>> 26b3788b
    image_shape = [3, data_args.resize_h, data_args.resize_w]
    if data_args.dataset == 'coco':
        num_classes = 91
    elif data_args.dataset == 'pascalvoc':
        num_classes = 21

    image = fluid.layers.data(name='image', shape=image_shape, dtype='float32')
    gt_box = fluid.layers.data(
        name='gt_box', shape=[4], dtype='float32', lod_level=1)
    gt_label = fluid.layers.data(
        name='gt_label', shape=[1], dtype='int32', lod_level=1)
    difficult = fluid.layers.data(
        name='gt_difficult', shape=[1], dtype='int32', lod_level=1)
    gt_iscrowd = fluid.layers.data(
        name='gt_iscrowd', shape=[1], dtype='int32', lod_level=1)
    gt_image_info = fluid.layers.data(
        name='gt_image_id', shape=[3], dtype='int32', lod_level=1)

    if args.parallel:
        places = fluid.layers.get_places()
        pd = fluid.layers.ParallelDo(places, use_nccl=args.use_nccl)
        with pd.do():
            image_ = pd.read_input(image)
            gt_box_ = pd.read_input(gt_box)
            gt_label_ = pd.read_input(gt_label)
            difficult_ = pd.read_input(difficult)
            locs, confs, box, box_var = mobile_net(num_classes, image_,
                                                   image_shape)
            loss = fluid.layers.ssd_loss(locs, confs, gt_box_, gt_label_, box,
                                         box_var)
            nmsed_out = fluid.layers.detection_output(
                locs, confs, box, box_var, nms_threshold=args.nms_threshold)
            loss = fluid.layers.reduce_sum(loss)
            pd.write_output(loss)
            pd.write_output(nmsed_out)

        loss, nmsed_out = pd()
        loss = fluid.layers.mean(loss)
    else:
        locs, confs, box, box_var = mobile_net(num_classes, image, image_shape)
        nmsed_out = fluid.layers.detection_output(
            locs, confs, box, box_var, nms_threshold=args.nms_threshold)
        loss = fluid.layers.ssd_loss(locs, confs, gt_box, gt_label, box,
                                     box_var)
        loss = fluid.layers.reduce_sum(loss)

    test_program = fluid.default_main_program().clone(for_test=True)
    with fluid.program_guard(test_program):
        map_eval = fluid.evaluator.DetectionMAP(
            nmsed_out,
            gt_label,
            gt_box,
            difficult,
            num_classes,
            overlap_threshold=0.5,
            evaluate_difficult=False,
            ap_version='integral')

    if data_args.dataset == 'coco':
        # learning rate decay in 12, 19 pass, respectively
        if '2014' in train_file_list:
            boundaries = [82783 / batch_size * 12, 82783 / batch_size * 19]
        elif '2017' in train_file_list:
            boundaries = [118287 / batch_size * 12, 118287 / batch_size * 19]
    elif data_args.dataset == 'pascalvoc':
        boundaries = [40000, 60000]
    values = [learning_rate, learning_rate * 0.5, learning_rate * 0.25]
    optimizer = fluid.optimizer.RMSProp(
        learning_rate=fluid.layers.piecewise_decay(boundaries, values),
        regularization=fluid.regularizer.L2Decay(0.00005), )

    optimizer.minimize(loss)

    place = fluid.CUDAPlace(0) if args.use_gpu else fluid.CPUPlace()
    exe = fluid.Executor(place)
    exe.run(fluid.default_startup_program())

    if pretrained_model:
        def if_exist(var):
            return os.path.exists(os.path.join(pretrained_model, var.name))
        fluid.io.load_vars(exe, pretrained_model, predicate=if_exist)

    train_reader = paddle.batch(
        reader.train(data_args, train_file_list), batch_size=batch_size)
    test_reader = paddle.batch(
        reader.test(data_args, val_file_list), batch_size=batch_size)
    if data_args.dataset == 'coco':
        feeder = fluid.DataFeeder(
            place=place, feed_list=[image, gt_box, gt_label, gt_iscrowd, gt_image_info])
    elif data_args.dataset == 'pascalvoc':
        feeder = fluid.DataFeeder(
            place=place, feed_list=[image, gt_box, gt_label, difficult])

    def test(pass_id):
        if data_args.dataset == 'coco':
            dts_res = []
            import json

            for batch_id, data in enumerate(test_reader()):
                nmsed_out_v = exe.run(fluid.default_main_program(),
                                        feed=feeder.feed(data),
                                        fetch_list=[nmsed_out],
                                        return_numpy=False)
                lod = nmsed_out_v[0].lod()[0]
                nmsed_out_v = np.array(nmsed_out_v[0])
                real_batch_size = min(batch_size, len(data))
                assert (len(lod) == real_batch_size + 1), \
                "Error Lod Tensor offset dimension. Lod({}) vs. batch_size({})".format(len(lod), batch_size)
                k = 0
                for i in range(real_batch_size):
                    dt_num_this_img = lod[i + 1] - lod[i]
                    image_id = int(data[i][4][0])
                    image_width = int(data[i][4][1])
                    image_height = int(data[i][4][2])
                    for j in range(dt_num_this_img):
                        dt = nmsed_out_v[k]
                        k = k + 1
                        category_id, score, xmin, ymin, xmax, ymax = dt.tolist()
                        xmin = max(min(xmin, 1.0), 0.0) * image_width
                        ymin = max(min(ymin, 1.0), 0.0) * image_height
                        xmax = max(min(xmax, 1.0), 0.0) * image_width
                        ymax = max(min(ymax, 1.0), 0.0) * image_height
                        w = xmax - xmin
                        h = ymax - ymin
                        bbox = [xmin, ymin, w, h]
                        dt_res = {
                            'image_id' : image_id,
                            'category_id' : category_id,
                            'bbox' : bbox,
                            'score' : score
                        }
                        dts_res.append(dt_res)
            
            with open("detection_result.json", 'w') as outfile:
                json.dump(dts_res, outfile)
            print("start evaluate using coco api")
            from pycocotools.coco import COCO
            from pycocotools.cocoeval import COCOeval
            cocoGt=COCO(os.path.join(args.data_dir,args.val_file_list))
            cocoDt=cocoGt.loadRes("detection_result.json")
            cocoEval = COCOeval(cocoGt,cocoDt,"bbox")
            cocoEval.evaluate()
            cocoEval.accumulate()
            cocoEval.summarize()

        elif data_args.dataset == 'pascalvoc':
            _, accum_map = map_eval.get_map_var()
            map_eval.reset(exe)
            test_map = None
            for _, data in enumerate(test_reader()):
                test_map = exe.run(test_program,
                                   feed=feeder.feed(data),
                                   fetch_list=[accum_map])
            print("Test {0}, map {1}".format(pass_id, test_map[0]))
    test(-1)
    for pass_id in range(num_passes):
        start_time = time.time()
        prev_start_time = start_time
        end_time = 0
        for batch_id, data in enumerate(train_reader()):
            prev_start_time = start_time
            start_time = time.time()
            loss_v = exe.run(fluid.default_main_program(),
                             feed=feeder.feed(data),
                             fetch_list=[loss])
            end_time = time.time()
            if batch_id % 20 == 0:
                print("Pass {0}, batch {1}, loss {2}, time {3}".format(
                    pass_id, batch_id, loss_v[0], start_time - prev_start_time))
        test(pass_id)

        if pass_id % 10 == 0 or pass_id == num_passes - 1:
            model_path = os.path.join(model_save_dir, str(pass_id))
            print 'save models to %s' % (model_path)
            fluid.io.save_persistables(exe, model_path)


def parallel_exe(args,
                 train_file_list,
                 val_file_list,
                 data_args,
                 learning_rate,
                 batch_size,
                 num_passes,
                 model_save_dir='model',
                 pretrained_model=None):
    image_shape = [3, data_args.resize_h, data_args.resize_w]
    if data_args.dataset == 'coco':
        num_classes = 81
    elif data_args.dataset == 'pascalvoc':
        num_classes = 21

    image = fluid.layers.data(name='image', shape=image_shape, dtype='float32')
    gt_box = fluid.layers.data(
        name='gt_box', shape=[4], dtype='float32', lod_level=1)
    gt_label = fluid.layers.data(
        name='gt_label', shape=[1], dtype='int32', lod_level=1)
    difficult = fluid.layers.data(
        name='gt_difficult', shape=[1], dtype='int32', lod_level=1)

    locs, confs, box, box_var = mobile_net(num_classes, image, image_shape)
    nmsed_out = fluid.layers.detection_output(
        locs, confs, box, box_var, nms_threshold=0.45)
    loss = fluid.layers.ssd_loss(locs, confs, gt_box, gt_label, box,
                                 box_var)
    loss = fluid.layers.reduce_sum(loss)

    test_program = fluid.default_main_program().clone(for_test=True)
    with fluid.program_guard(test_program):
        map_eval = fluid.evaluator.DetectionMAP(
            nmsed_out,
            gt_label,
            gt_box,
            difficult,
            num_classes,
            overlap_threshold=0.5,
            evaluate_difficult=False,
            ap_version='integral')

    if data_args.dataset == 'coco':
        # learning rate decay in 12, 19 pass, respectively
        if '2014' in train_file_list:
            boundaries = [82783 / batch_size * 12, 82783 / batch_size * 19]
        elif '2017' in train_file_list:
            boundaries = [118287 / batch_size * 12, 118287 / batch_size * 19]
    elif data_args.dataset == 'pascalvoc':
        boundaries = [40000, 60000]
    values = [learning_rate, learning_rate * 0.5, learning_rate * 0.25]
    optimizer = fluid.optimizer.RMSProp(
        learning_rate=fluid.layers.piecewise_decay(boundaries, values),
        regularization=fluid.regularizer.L2Decay(0.00005), )

    optimizer.minimize(loss)

    place = fluid.CUDAPlace(0) if args.use_gpu else fluid.CPUPlace()
    exe = fluid.Executor(place)
    exe.run(fluid.default_startup_program())

    if pretrained_model:
        def if_exist(var):
            return os.path.exists(os.path.join(pretrained_model, var.name))
        fluid.io.load_vars(exe, pretrained_model, predicate=if_exist)

    train_exe = fluid.ParallelExecutor(use_cuda=args.use_gpu,
                                       loss_name=loss.name)

    train_reader = paddle.batch(
        reader.train(data_args, train_file_list), batch_size=batch_size)
    test_reader = paddle.batch(
        reader.test(data_args, val_file_list), batch_size=batch_size)
    feeder = fluid.DataFeeder(
        place=place, feed_list=[image, gt_box, gt_label, difficult])

    def test(pass_id):
        _, accum_map = map_eval.get_map_var()
        map_eval.reset(exe)
        test_map = None
        for _, data in enumerate(test_reader()):
            test_map = exe.run(test_program,
                               feed=feeder.feed(data),
                               fetch_list=[accum_map])
        print("Test {0}, map {1}".format(pass_id, test_map[0]))

    for pass_id in range(num_passes):
        start_time = time.time()
        prev_start_time = start_time
        end_time = 0
        test(pass_id)
        for batch_id, data in enumerate(train_reader()):
            prev_start_time = start_time
            start_time = time.time()
            loss_v, = train_exe.run(fetch_list=[loss.name],
                                   feed_dict=feeder.feed(data))
            end_time = time.time()
            loss_v = np.mean(np.array(loss_v))
            if batch_id % 20 == 0:
                print("Pass {0}, batch {1}, loss {2}, time {3}".format(
                    pass_id, batch_id, loss_v, start_time - prev_start_time))

        if pass_id % 10 == 0 or pass_id == num_passes - 1:
            model_path = os.path.join(model_save_dir, str(pass_id))
            print 'save models to %s' % (model_path)
            fluid.io.save_persistables(exe, model_path)

if __name__ == '__main__':
    args = parser.parse_args()
    print_arguments(args)

    data_dir = 'data/pascalvoc'
    train_file_list = 'trainval.txt'
    val_file_list = 'test.txt'
    label_file = 'label_list'
    model_save_dir = args.model_save_dir
    if args.dataset == 'coco':
        data_dir = './data/COCO17'
        train_file_list = 'annotations/instances_train2017.json'
        val_file_list = 'annotations/instances_val2017.json'
        label_file = 'label_list'

    data_args = reader.Settings(
        dataset=args.dataset,
        toy=args.is_toy,
        data_dir=data_dir,
        label_file=label_file,
        apply_distort=args.apply_distort,
        apply_expand=args.apply_expand,
        resize_h=args.resize_h,
        resize_w=args.resize_w,
        mean_value=[args.mean_value_B, args.mean_value_G, args.mean_value_R])
    #method = parallel_do
    method = parallel_exe
    method(args,
           train_file_list=train_file_list,
           val_file_list=val_file_list,
           data_args=data_args,
           learning_rate=args.learning_rate,
           batch_size=args.batch_size,
           num_passes=args.num_passes,
           model_save_dir=model_save_dir,
           pretrained_model=args.pretrained_model)<|MERGE_RESOLUTION|>--- conflicted
+++ resolved
@@ -13,49 +13,6 @@
 
 parser = argparse.ArgumentParser(description=__doc__)
 add_arg = functools.partial(add_arguments, argparser=parser)
-<<<<<<< HEAD
-add_arg('learning_rate', float, 0.001, "Learning rate.")
-add_arg('batch_size', int, 32, "Minibatch size.")
-add_arg('num_passes', int, 0, "Epoch number.")
-add_arg('nms_threshold', float, 0.5, "NMS threshold.")
-add_arg('parallel', bool, False, "Whether use parallel training.")
-add_arg('use_gpu', bool, False, "Whether use GPU.")
-add_arg('data_dir', str, './data/COCO17', "Root path of data")
-add_arg('train_file_list', str, 'annotations/instances_train2017.json',
-        "train file list")
-add_arg('val_file_list', str, 'annotations/instances_val2017.json',
-        "vaild file list")
-add_arg('model_save_dir', str, 'model_COCO17', "where to save model")
-
-add_arg('dataset', str, 'coco', "coco or pascalvoc")
-add_arg(
-    'is_toy', int, 4,
-    "Is Toy for quick debug, 0 means using all data, while n means using only n sample"
-)
-add_arg('label_file', str, 'label_list',
-        "Lable file which lists all label name")
-add_arg('apply_distort', bool, True, "Whether apply distort")
-add_arg('apply_expand', bool, False, "Whether appley expand")
-add_arg('resize_h', int, 300, "resize image size")
-add_arg('resize_w', int, 300, "resize image size")
-add_arg('mean_value_B', float, 127.5,
-        "mean value which will be subtracted")  #123.68
-add_arg('mean_value_G', float, 127.5,
-        "mean value which will be subtracted")  #116.78
-add_arg('mean_value_R', float, 127.5,
-        "mean value which will be subtracted")  #103.94
-
-
-def train(args,
-          train_file_list,
-          val_file_list,
-          data_args,
-          learning_rate,
-          batch_size,
-          num_passes,
-          model_save_dir='model',
-          init_model_path=None):
-=======
 # yapf: disable
 add_arg('learning_rate',    float, 0.001,     "Learning rate.")
 add_arg('batch_size',       int,   32,        "Minibatch size.")
@@ -76,17 +33,15 @@
 add_arg('is_toy',           int, 0, "Toy for quick debug, 0 means using all data, while n means using only n sample")
 # yapf: disable
 
-
-def parallel_do(args,
-                train_file_list,
-                val_file_list,
-                data_args,
-                learning_rate,
-                batch_size,
-                num_passes,
-                model_save_dir,
-                pretrained_model=None):
->>>>>>> 26b3788b
+def parallel_exe(args,
+                 train_file_list,
+                 val_file_list,
+                 data_args,
+                 learning_rate,
+                 batch_size,
+                 num_passes,
+                 model_save_dir,
+                 pretrained_model=None):
     image_shape = [3, data_args.resize_h, data_args.resize_w]
     if data_args.dataset == 'coco':
         num_classes = 91
@@ -105,33 +60,12 @@
     gt_image_info = fluid.layers.data(
         name='gt_image_id', shape=[3], dtype='int32', lod_level=1)
 
-    if args.parallel:
-        places = fluid.layers.get_places()
-        pd = fluid.layers.ParallelDo(places, use_nccl=args.use_nccl)
-        with pd.do():
-            image_ = pd.read_input(image)
-            gt_box_ = pd.read_input(gt_box)
-            gt_label_ = pd.read_input(gt_label)
-            difficult_ = pd.read_input(difficult)
-            locs, confs, box, box_var = mobile_net(num_classes, image_,
-                                                   image_shape)
-            loss = fluid.layers.ssd_loss(locs, confs, gt_box_, gt_label_, box,
-                                         box_var)
-            nmsed_out = fluid.layers.detection_output(
-                locs, confs, box, box_var, nms_threshold=args.nms_threshold)
-            loss = fluid.layers.reduce_sum(loss)
-            pd.write_output(loss)
-            pd.write_output(nmsed_out)
-
-        loss, nmsed_out = pd()
-        loss = fluid.layers.mean(loss)
-    else:
-        locs, confs, box, box_var = mobile_net(num_classes, image, image_shape)
-        nmsed_out = fluid.layers.detection_output(
-            locs, confs, box, box_var, nms_threshold=args.nms_threshold)
-        loss = fluid.layers.ssd_loss(locs, confs, gt_box, gt_label, box,
-                                     box_var)
-        loss = fluid.layers.reduce_sum(loss)
+    locs, confs, box, box_var = mobile_net(num_classes, image, image_shape)
+    nmsed_out = fluid.layers.detection_output(
+        locs, confs, box, box_var, nms_threshold=args.nms_threshold)
+    loss = fluid.layers.ssd_loss(locs, confs, gt_box, gt_label, box,
+                                 box_var)
+    loss = fluid.layers.reduce_sum(loss)
 
     test_program = fluid.default_main_program().clone(for_test=True)
     with fluid.program_guard(test_program):
@@ -168,6 +102,9 @@
         def if_exist(var):
             return os.path.exists(os.path.join(pretrained_model, var.name))
         fluid.io.load_vars(exe, pretrained_model, predicate=if_exist)
+
+    train_exe = fluid.ParallelExecutor(use_cuda=args.use_gpu,
+                                       loss_name=loss.name)
 
     train_reader = paddle.batch(
         reader.train(data_args, train_file_list), batch_size=batch_size)
@@ -241,114 +178,6 @@
                                    feed=feeder.feed(data),
                                    fetch_list=[accum_map])
             print("Test {0}, map {1}".format(pass_id, test_map[0]))
-    test(-1)
-    for pass_id in range(num_passes):
-        start_time = time.time()
-        prev_start_time = start_time
-        end_time = 0
-        for batch_id, data in enumerate(train_reader()):
-            prev_start_time = start_time
-            start_time = time.time()
-            loss_v = exe.run(fluid.default_main_program(),
-                             feed=feeder.feed(data),
-                             fetch_list=[loss])
-            end_time = time.time()
-            if batch_id % 20 == 0:
-                print("Pass {0}, batch {1}, loss {2}, time {3}".format(
-                    pass_id, batch_id, loss_v[0], start_time - prev_start_time))
-        test(pass_id)
-
-        if pass_id % 10 == 0 or pass_id == num_passes - 1:
-            model_path = os.path.join(model_save_dir, str(pass_id))
-            print 'save models to %s' % (model_path)
-            fluid.io.save_persistables(exe, model_path)
-
-
-def parallel_exe(args,
-                 train_file_list,
-                 val_file_list,
-                 data_args,
-                 learning_rate,
-                 batch_size,
-                 num_passes,
-                 model_save_dir='model',
-                 pretrained_model=None):
-    image_shape = [3, data_args.resize_h, data_args.resize_w]
-    if data_args.dataset == 'coco':
-        num_classes = 81
-    elif data_args.dataset == 'pascalvoc':
-        num_classes = 21
-
-    image = fluid.layers.data(name='image', shape=image_shape, dtype='float32')
-    gt_box = fluid.layers.data(
-        name='gt_box', shape=[4], dtype='float32', lod_level=1)
-    gt_label = fluid.layers.data(
-        name='gt_label', shape=[1], dtype='int32', lod_level=1)
-    difficult = fluid.layers.data(
-        name='gt_difficult', shape=[1], dtype='int32', lod_level=1)
-
-    locs, confs, box, box_var = mobile_net(num_classes, image, image_shape)
-    nmsed_out = fluid.layers.detection_output(
-        locs, confs, box, box_var, nms_threshold=0.45)
-    loss = fluid.layers.ssd_loss(locs, confs, gt_box, gt_label, box,
-                                 box_var)
-    loss = fluid.layers.reduce_sum(loss)
-
-    test_program = fluid.default_main_program().clone(for_test=True)
-    with fluid.program_guard(test_program):
-        map_eval = fluid.evaluator.DetectionMAP(
-            nmsed_out,
-            gt_label,
-            gt_box,
-            difficult,
-            num_classes,
-            overlap_threshold=0.5,
-            evaluate_difficult=False,
-            ap_version='integral')
-
-    if data_args.dataset == 'coco':
-        # learning rate decay in 12, 19 pass, respectively
-        if '2014' in train_file_list:
-            boundaries = [82783 / batch_size * 12, 82783 / batch_size * 19]
-        elif '2017' in train_file_list:
-            boundaries = [118287 / batch_size * 12, 118287 / batch_size * 19]
-    elif data_args.dataset == 'pascalvoc':
-        boundaries = [40000, 60000]
-    values = [learning_rate, learning_rate * 0.5, learning_rate * 0.25]
-    optimizer = fluid.optimizer.RMSProp(
-        learning_rate=fluid.layers.piecewise_decay(boundaries, values),
-        regularization=fluid.regularizer.L2Decay(0.00005), )
-
-    optimizer.minimize(loss)
-
-    place = fluid.CUDAPlace(0) if args.use_gpu else fluid.CPUPlace()
-    exe = fluid.Executor(place)
-    exe.run(fluid.default_startup_program())
-
-    if pretrained_model:
-        def if_exist(var):
-            return os.path.exists(os.path.join(pretrained_model, var.name))
-        fluid.io.load_vars(exe, pretrained_model, predicate=if_exist)
-
-    train_exe = fluid.ParallelExecutor(use_cuda=args.use_gpu,
-                                       loss_name=loss.name)
-
-    train_reader = paddle.batch(
-        reader.train(data_args, train_file_list), batch_size=batch_size)
-    test_reader = paddle.batch(
-        reader.test(data_args, val_file_list), batch_size=batch_size)
-    feeder = fluid.DataFeeder(
-        place=place, feed_list=[image, gt_box, gt_label, difficult])
-
-    def test(pass_id):
-        _, accum_map = map_eval.get_map_var()
-        map_eval.reset(exe)
-        test_map = None
-        for _, data in enumerate(test_reader()):
-            test_map = exe.run(test_program,
-                               feed=feeder.feed(data),
-                               fetch_list=[accum_map])
-        print("Test {0}, map {1}".format(pass_id, test_map[0]))
 
     for pass_id in range(num_passes):
         start_time = time.time()
@@ -384,7 +213,6 @@
         data_dir = './data/COCO17'
         train_file_list = 'annotations/instances_train2017.json'
         val_file_list = 'annotations/instances_val2017.json'
-        label_file = 'label_list'
 
     data_args = reader.Settings(
         dataset=args.dataset,
@@ -396,7 +224,6 @@
         resize_h=args.resize_h,
         resize_w=args.resize_w,
         mean_value=[args.mean_value_B, args.mean_value_G, args.mean_value_R])
-    #method = parallel_do
     method = parallel_exe
     method(args,
            train_file_list=train_file_list,
