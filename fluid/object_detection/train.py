--- conflicted
+++ resolved
@@ -137,21 +137,4 @@
         apply_expand=True,
         resize_h=300,
         resize_w=300,
-        mean_value=[127.5, 127.5, 127.5])
-<<<<<<< HEAD
-    train(
-        train_file_list='./data/trainval.txt',
-        val_file_list='./data/test.txt',
-        data_args=data_args,
-        learning_rate=0.001,
-        batch_size=4,
-        num_passes=300)
-=======
-    train(args,
-          train_file_list='./data/trainval.txt',
-          val_file_list='./data/test.txt',
-          data_args=data_args,
-          learning_rate=0.001,
-          batch_size=32,
-          num_passes=300)
->>>>>>> 13682d73
+        mean_value=[127.5, 127.5, 127.5])