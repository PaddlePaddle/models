--- conflicted
+++ resolved
@@ -15,16 +15,10 @@
 add_arg = functools.partial(add_arguments, argparser=parser)
 add_arg('learning_rate', float, 0.001, "Learning rate.")
 add_arg('batch_size', int, 32, "Minibatch size.")
-<<<<<<< HEAD
 add_arg('num_passes', int, 0, "Epoch number.")
 add_arg('nms_threshold', float, 0.5, "NMS threshold.")
 add_arg('parallel', bool, False, "Whether use parallel training.")
 add_arg('use_gpu', bool, False, "Whether use GPU.")
-=======
-add_arg('num_passes', int, 25, "Epoch number.")
-add_arg('parallel', bool, True, "Whether use parallel training.")
-add_arg('use_gpu', bool, True, "Whether use GPU.")
->>>>>>> f14db82d
 add_arg('data_dir', str, './data/COCO17', "Root path of data")
 add_arg('train_file_list', str, 'annotations/instances_train2017.json',
         "train file list")
@@ -34,11 +28,7 @@
 
 add_arg('dataset', str, 'coco', "coco or pascalvoc")
 add_arg(
-<<<<<<< HEAD
     'is_toy', int, 4,
-=======
-    'is_toy', int, 0,
->>>>>>> f14db82d
     "Is Toy for quick debug, 0 means using all data, while n means using only n sample"
 )
 add_arg('label_file', str, 'label_list',
@@ -66,11 +56,7 @@
           init_model_path=None):
     image_shape = [3, data_args.resize_h, data_args.resize_w]
     if data_args.dataset == 'coco':
-<<<<<<< HEAD
         num_classes = 91
-=======
-        num_classes = 81
->>>>>>> f14db82d
     elif data_args.dataset == 'pascalvoc':
         num_classes = 21
 
@@ -109,11 +95,7 @@
     else:
         locs, confs, box, box_var = mobile_net(num_classes, image, image_shape)
         nmsed_out = fluid.layers.detection_output(
-<<<<<<< HEAD
             locs, confs, box, box_var, nms_threshold=args.nms_threshold)
-=======
-            locs, confs, box, box_var, nms_threshold=0.45)
->>>>>>> f14db82d
         loss = fluid.layers.ssd_loss(locs, confs, gt_box, gt_label, box,
                                      box_var)
         loss = fluid.layers.reduce_sum(loss)
@@ -201,17 +183,18 @@
                             'score' : score
                         }
                         dts_res.append(dt_res)
-                with open("detection_result.json", 'w') as outfile:
-                    json.dump(dts_res, outfile)
-                print("start evaluate using coco api")
-                from pycocotools.coco import COCO
-                from pycocotools.cocoeval import COCOeval
-                cocoGt=COCO(os.path.join(args.data_dir,args.val_file_list))
-                cocoDt=cocoGt.loadRes("detection_result.json")
-                cocoEval = COCOeval(cocoGt,cocoDt,"bbox")
-                cocoEval.evaluate()
-                cocoEval.accumulate()
-                cocoEval.summarize()
+            
+            with open("detection_result.json", 'w') as outfile:
+                json.dump(dts_res, outfile)
+            print("start evaluate using coco api")
+            from pycocotools.coco import COCO
+            from pycocotools.cocoeval import COCOeval
+            cocoGt=COCO(os.path.join(args.data_dir,args.val_file_list))
+            cocoDt=cocoGt.loadRes("detection_result.json")
+            cocoEval = COCOeval(cocoGt,cocoDt,"bbox")
+            cocoEval.evaluate()
+            cocoEval.accumulate()
+            cocoEval.summarize()
 
         elif data_args.dataset == 'pascalvoc':
             _, accum_map = map_eval.get_map_var()
