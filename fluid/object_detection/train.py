<<<<<<< HEAD
import paddle
import paddle.fluid as fluid
import reader
import image_util
from mobilenet_ssd import mobile_net
from utility import add_arguments, print_arguments
=======
>>>>>>> e7684f07
import os
import time
import numpy as np
import argparse
import functools
import shutil

import paddle
import paddle.fluid as fluid
import reader
from mobilenet_ssd import mobile_net
from utility import add_arguments, print_arguments

parser = argparse.ArgumentParser(description=__doc__)
add_arg = functools.partial(add_arguments, argparser=parser)
# yapf: disable
add_arg('learning_rate',    float, 0.001,     "Learning rate.")
add_arg('batch_size',       int,   32,        "Minibatch size.")
<<<<<<< HEAD
add_arg('num_passes',       int,   25,        "Epoch number.")
add_arg('use_gpu',          bool,  True,      "Whether use GPU.")
add_arg('dataset',          str,   'coco2014',  "coco2014, coco2017, and pascalvoc.")
add_arg('model_save_dir',   str,   'model',     "The path to save model.")
add_arg('pretrained_model', str,   'pretrained/ssd_mobilenet_v1_coco/', "The init model path.")
add_arg('apply_distort',    bool,  True,   "Whether apply distort")
add_arg('apply_expand',     bool,  False,  "Whether appley expand")
add_arg('nms_threshold',    float, 0.5,    "nms threshold")
add_arg('ap_version',       str,   'integral',   "integral, 11points")
add_arg('resize_h',         int,   300,    "resize image size")
add_arg('resize_w',         int,   300,    "resize image size")
add_arg('mean_value_B',     float, 127.5, "mean value which will be subtracted")  #123.68
add_arg('mean_value_G',     float, 127.5, "mean value which will be subtracted")  #116.78
add_arg('mean_value_R',     float, 127.5, "mean value which will be subtracted")  #103.94
add_arg('is_toy',           int,   0, "Toy for quick debug, 0 means using all data, while n means using only n sample")
# yapf: disable
=======
add_arg('num_passes',       int,   120,       "Epoch number.")
add_arg('parallel',         bool,  True,      "Whether use parallel training.")
add_arg('use_gpu',          bool,  True,      "Whether to use GPU or not.")
add_arg('use_nccl',         bool,  False,     "Whether to use NCCL or not.")
add_arg('dataset',          str, 'pascalvoc', "coco or pascalvoc.")
add_arg('model_save_dir',   str, 'model',     "The path to save model.")
add_arg('pretrained_model', str, 'pretrained/ssd_mobilenet_v1_coco/', "The init model path.")
add_arg('apply_distort',    bool, True,       "Whether apply distort")
add_arg('apply_expand',     bool, True,       "Whether appley expand")
add_arg('ap_version',       str,  '11point',  "11point or integral")
add_arg('resize_h',         int,  300,        "The resized image height.")
add_arg('resize_w',         int,  300,        "The resized image width.")
add_arg('mean_value_B',     float, 127.5,     "mean value for B channel which will be subtracted")  #123.68
add_arg('mean_value_G',     float, 127.5,     "mean value for G channel which will be subtracted")  #116.78
add_arg('mean_value_R',     float, 127.5,     "mean value for R channel which will be subtracted")  #103.94
add_arg('is_toy',           int, 0, "Toy for quick debug, 0 means using all data, while n means using only n sample")
# yapf: enable
>>>>>>> e7684f07


def parallel_do(args,
                train_file_list,
                val_file_list,
                data_args,
                learning_rate,
                batch_size,
                num_passes,
                model_save_dir,
                pretrained_model=None):
    image_shape = [3, data_args.resize_h, data_args.resize_w]
    if data_args.dataset == 'coco':
        num_classes = 81
    elif data_args.dataset == 'pascalvoc':
        num_classes = 21

    image = fluid.layers.data(name='image', shape=image_shape, dtype='float32')
    gt_box = fluid.layers.data(
        name='gt_box', shape=[4], dtype='float32', lod_level=1)
    gt_label = fluid.layers.data(
        name='gt_label', shape=[1], dtype='int32', lod_level=1)
    difficult = fluid.layers.data(
        name='gt_difficult', shape=[1], dtype='int32', lod_level=1)

    if args.parallel:
        places = fluid.layers.get_places()
        pd = fluid.layers.ParallelDo(places, use_nccl=args.use_nccl)
        with pd.do():
            image_ = pd.read_input(image)
            gt_box_ = pd.read_input(gt_box)
            gt_label_ = pd.read_input(gt_label)
            difficult_ = pd.read_input(difficult)
            locs, confs, box, box_var = mobile_net(num_classes, image_,
                                                   image_shape)
            loss = fluid.layers.ssd_loss(locs, confs, gt_box_, gt_label_, box,
                                         box_var)
            nmsed_out = fluid.layers.detection_output(
                locs, confs, box, box_var, nms_threshold=0.45)
            loss = fluid.layers.reduce_sum(loss)
            pd.write_output(loss)
            pd.write_output(nmsed_out)

        loss, nmsed_out = pd()
        loss = fluid.layers.mean(loss)
    else:
        locs, confs, box, box_var = mobile_net(num_classes, image, image_shape)
        nmsed_out = fluid.layers.detection_output(
            locs, confs, box, box_var, nms_threshold=0.45)
        loss = fluid.layers.ssd_loss(locs, confs, gt_box, gt_label, box,
                                     box_var)
        loss = fluid.layers.reduce_sum(loss)

    test_program = fluid.default_main_program().clone(for_test=True)
    with fluid.program_guard(test_program):
        map_eval = fluid.evaluator.DetectionMAP(
            nmsed_out,
            gt_label,
            gt_box,
            difficult,
            num_classes,
            overlap_threshold=0.5,
            evaluate_difficult=False,
            ap_version=args.ap_version)

    if data_args.dataset == 'coco':
        # learning rate decay in 12, 19 pass, respectively
        if '2014' in train_file_list:
            boundaries = [82783 / batch_size * 12, 82783 / batch_size * 19]
        elif '2017' in train_file_list:
            boundaries = [118287 / batch_size * 12, 118287 / batch_size * 19]
    elif data_args.dataset == 'pascalvoc':
        boundaries = [40000, 60000]
    values = [learning_rate, learning_rate * 0.5, learning_rate * 0.25]
    optimizer = fluid.optimizer.RMSProp(
        learning_rate=fluid.layers.piecewise_decay(boundaries, values),
        regularization=fluid.regularizer.L2Decay(0.00005), )

    optimizer.minimize(loss)

    place = fluid.CUDAPlace(0) if args.use_gpu else fluid.CPUPlace()
    exe = fluid.Executor(place)
    exe.run(fluid.default_startup_program())

    if pretrained_model:

        def if_exist(var):
            return os.path.exists(os.path.join(pretrained_model, var.name))

        fluid.io.load_vars(exe, pretrained_model, predicate=if_exist)

    train_reader = paddle.batch(
        reader.train(data_args, train_file_list), batch_size=batch_size)
    test_reader = paddle.batch(
        reader.test(data_args, val_file_list), batch_size=batch_size)
    feeder = fluid.DataFeeder(
        place=place, feed_list=[image, gt_box, gt_label, difficult])

    def test(pass_id):
        _, accum_map = map_eval.get_map_var()
        map_eval.reset(exe)
        test_map = None
        for data in test_reader():
            test_map = exe.run(test_program,
                               feed=feeder.feed(data),
                               fetch_list=[accum_map])
        print("Test {0}, map {1}".format(pass_id, test_map[0]))

    for pass_id in range(num_passes):
        start_time = time.time()
        prev_start_time = start_time
        end_time = 0
        for batch_id, data in enumerate(train_reader()):
            prev_start_time = start_time
            start_time = time.time()
            loss_v = exe.run(fluid.default_main_program(),
                             feed=feeder.feed(data),
                             fetch_list=[loss])
            end_time = time.time()
            if batch_id % 20 == 0:
                print("Pass {0}, batch {1}, loss {2}, time {3}".format(
                    pass_id, batch_id, loss_v[0], start_time - prev_start_time))
        test(pass_id)

        if pass_id % 10 == 0 or pass_id == num_passes - 1:
            model_path = os.path.join(model_save_dir, str(pass_id))
            print 'save models to %s' % (model_path)
            fluid.io.save_persistables(exe, model_path)


def parallel_exe(args,
                 train_file_list,
                 val_file_list,
                 data_args,
                 learning_rate,
                 batch_size,
                 num_passes,
                 model_save_dir,
                 pretrained_model=None):
    image_shape = [3, data_args.resize_h, data_args.resize_w]
    if 'coco' in data_args.dataset:
        num_classes = 91
    elif 'pascalvoc' in data_args.dataset:
        num_classes = 21

    devices = os.getenv("CUDA_VISIBLE_DEVICES") or ""
    devices_num = len(devices.split(","))

    image = fluid.layers.data(name='image', shape=image_shape, dtype='float32')
    gt_box = fluid.layers.data(
        name='gt_box', shape=[4], dtype='float32', lod_level=1)
    gt_label = fluid.layers.data(
        name='gt_label', shape=[1], dtype='int32', lod_level=1)
    difficult = fluid.layers.data(
        name='gt_difficult', shape=[1], dtype='int32', lod_level=1)
    gt_iscrowd = fluid.layers.data(
        name='gt_iscrowd', shape=[1], dtype='int32', lod_level=1)
    gt_image_info = fluid.layers.data(
        name='gt_image_id', shape=[3], dtype='int32', lod_level=1)

    locs, confs, box, box_var = mobile_net(num_classes, image, image_shape)
    nmsed_out = fluid.layers.detection_output(
<<<<<<< HEAD
        locs, confs, box, box_var, nms_threshold=args.nms_threshold)
    loss = fluid.layers.ssd_loss(locs, confs, gt_box, gt_label, box,
                                 box_var)
=======
        locs, confs, box, box_var, nms_threshold=0.45)
    loss = fluid.layers.ssd_loss(locs, confs, gt_box, gt_label, box, box_var)
>>>>>>> e7684f07
    loss = fluid.layers.reduce_sum(loss)

    test_program = fluid.default_main_program().clone(for_test=True)
    with fluid.program_guard(test_program):
        map_eval = fluid.evaluator.DetectionMAP(
            nmsed_out,
            gt_label,
            gt_box,
            difficult,
            num_classes,
            overlap_threshold=0.5,
            evaluate_difficult=False,
            ap_version=args.ap_version)

    if 'coco' in data_args.dataset:
        # learning rate decay in 12, 19 pass, respectively
<<<<<<< HEAD
        if '2014' in data_args.dataset:
            boundaries = [82783 / batch_size * 12, 82783 / batch_size * 19]
        elif '2017' in data_args.dataset:
            boundaries = [118287 / batch_size * 12, 118287 / batch_size * 19]
    elif 'pascalvoc' in data_args.dataset:
        boundaries = [40000, 60000]
    values = [learning_rate, learning_rate * 0.5, learning_rate * 0.25]
=======
        if '2014' in train_file_list:
            epocs = 82783 / batch_size
            boundaries = [epocs * 12, epocs * 19]
        elif '2017' in train_file_list:
            epocs = 118287 / batch_size
            boundaries = [epcos * 12, epocs * 19]
    elif data_args.dataset == 'pascalvoc':
        epocs = 19200 / batch_size
        boundaries = [epocs * 40, epocs * 60, epocs * 80, epocs * 100]
    values = [
        learning_rate, learning_rate * 0.5, learning_rate * 0.25,
        learning_rate * 0.1, learning_rate * 0.01
    ]
>>>>>>> e7684f07
    optimizer = fluid.optimizer.RMSProp(
        learning_rate=fluid.layers.piecewise_decay(boundaries, values),
        regularization=fluid.regularizer.L2Decay(0.00005), )

    optimizer.minimize(loss)

    place = fluid.CUDAPlace(0) if args.use_gpu else fluid.CPUPlace()
    exe = fluid.Executor(place)
    exe.run(fluid.default_startup_program())

    if pretrained_model:

        def if_exist(var):
            return os.path.exists(os.path.join(pretrained_model, var.name))

        fluid.io.load_vars(exe, pretrained_model, predicate=if_exist)

    train_exe = fluid.ParallelExecutor(
        use_cuda=args.use_gpu, loss_name=loss.name)

    train_reader = paddle.batch(
        reader.train(data_args, train_file_list), batch_size=batch_size)
    test_reader = paddle.batch(
        reader.test(data_args, val_file_list), batch_size=batch_size)
    feeder = fluid.DataFeeder(
        place=place, feed_list=[image, gt_box, gt_label, difficult])

    def save_model(postfix):
        model_path = os.path.join(model_save_dir, postfix)
        if os.path.isdir(model_path):
            shutil.rmtree(model_path)
        print 'save models to %s' % (model_path)
        fluid.io.save_persistables(exe, model_path)

    best_map = 0.

    def test(pass_id, best_map):
        _, accum_map = map_eval.get_map_var()
        map_eval.reset(exe)
<<<<<<< HEAD
        for batch_id, data in enumerate(test_reader()):
            test_map = exe.run(test_program,
                               feed=feeder.feed(data),
                               fetch_list=[accum_map])
            if batch_id % 20 == 0:
                print("Batch {0}, map {1}".format(batch_id, test_map[0]))
        print("Pass {0}, map {1}".format(pass_id, test_map[0]))
=======
        test_map = None
        for data in test_reader():
            test_map = exe.run(test_program,
                               feed=feeder.feed(data),
                               fetch_list=[accum_map])
        if test_map[0] > best_map:
            best_map = test_map[0]
            save_model('best_model')
        print("Test {0}, map {1}".format(pass_id, test_map[0]))
>>>>>>> e7684f07

    for pass_id in range(num_passes):
        start_time = time.time()
        prev_start_time = start_time
        end_time = 0
        for batch_id, data in enumerate(train_reader()):
            prev_start_time = start_time
            start_time = time.time()
            if len(data) < devices_num: continue
            loss_v, = train_exe.run(fetch_list=[loss.name],
                                    feed_dict=feeder.feed(data))
            end_time = time.time()
            loss_v = np.mean(np.array(loss_v))
            if batch_id % 20 == 0:
                print("Pass {0}, batch {1}, loss {2}, time {3}".format(
                    pass_id, batch_id, loss_v, start_time - prev_start_time))
<<<<<<< HEAD
        test(pass_id)

=======
        test(pass_id, best_map)
>>>>>>> e7684f07
        if pass_id % 10 == 0 or pass_id == num_passes - 1:
            save_model(str(pass_id))
    print("Best test map {0}".format(best_map))


if __name__ == '__main__':
    args = parser.parse_args()
    print_arguments(args)

    data_dir = 'data/pascalvoc'
    train_file_list = 'trainval.txt'
    val_file_list = 'test.txt'
    label_file = 'label_list'
    model_save_dir = args.model_save_dir
    if 'coco' in args.dataset:
        data_dir = './data/coco'
        if '2014' in args.dataset:
            train_file_list = 'annotations/instances_train2014.json'
            val_file_list = 'annotations/instances_minival2014.json'
        elif '2017' in args.dataset:
            train_file_list = 'annotations/instances_train2017.json'
            val_file_list = 'annotations/instances_val2017.json'

    data_args = reader.Settings(
        dataset=args.dataset,
<<<<<<< HEAD
        ap_version = args.ap_version,
        toy=args.is_toy,
=======
>>>>>>> e7684f07
        data_dir=data_dir,
        label_file=label_file,
        apply_distort=args.apply_distort,
        apply_expand=args.apply_expand,
        resize_h=args.resize_h,
        resize_w=args.resize_w,
<<<<<<< HEAD
        mean_value=[args.mean_value_B, args.mean_value_G, args.mean_value_R])
=======
        mean_value=[args.mean_value_B, args.mean_value_G, args.mean_value_R],
        toy=args.is_toy)
    #method = parallel_do
>>>>>>> e7684f07
    method = parallel_exe
    method(
        args,
        train_file_list=train_file_list,
        val_file_list=val_file_list,
        data_args=data_args,
        learning_rate=args.learning_rate,
        batch_size=args.batch_size,
        num_passes=args.num_passes,
        model_save_dir=model_save_dir,
        pretrained_model=args.pretrained_model)<|MERGE_RESOLUTION|>--- conflicted
+++ resolved
@@ -1,12 +1,3 @@
-<<<<<<< HEAD
-import paddle
-import paddle.fluid as fluid
-import reader
-import image_util
-from mobilenet_ssd import mobile_net
-from utility import add_arguments, print_arguments
-=======
->>>>>>> e7684f07
 import os
 import time
 import numpy as np
@@ -25,7 +16,6 @@
 # yapf: disable
 add_arg('learning_rate',    float, 0.001,     "Learning rate.")
 add_arg('batch_size',       int,   32,        "Minibatch size.")
-<<<<<<< HEAD
 add_arg('num_passes',       int,   25,        "Epoch number.")
 add_arg('use_gpu',          bool,  True,      "Whether use GPU.")
 add_arg('dataset',          str,   'coco2014',  "coco2014, coco2017, and pascalvoc.")
@@ -42,26 +32,6 @@
 add_arg('mean_value_R',     float, 127.5, "mean value which will be subtracted")  #103.94
 add_arg('is_toy',           int,   0, "Toy for quick debug, 0 means using all data, while n means using only n sample")
 # yapf: disable
-=======
-add_arg('num_passes',       int,   120,       "Epoch number.")
-add_arg('parallel',         bool,  True,      "Whether use parallel training.")
-add_arg('use_gpu',          bool,  True,      "Whether to use GPU or not.")
-add_arg('use_nccl',         bool,  False,     "Whether to use NCCL or not.")
-add_arg('dataset',          str, 'pascalvoc', "coco or pascalvoc.")
-add_arg('model_save_dir',   str, 'model',     "The path to save model.")
-add_arg('pretrained_model', str, 'pretrained/ssd_mobilenet_v1_coco/', "The init model path.")
-add_arg('apply_distort',    bool, True,       "Whether apply distort")
-add_arg('apply_expand',     bool, True,       "Whether appley expand")
-add_arg('ap_version',       str,  '11point',  "11point or integral")
-add_arg('resize_h',         int,  300,        "The resized image height.")
-add_arg('resize_w',         int,  300,        "The resized image width.")
-add_arg('mean_value_B',     float, 127.5,     "mean value for B channel which will be subtracted")  #123.68
-add_arg('mean_value_G',     float, 127.5,     "mean value for G channel which will be subtracted")  #116.78
-add_arg('mean_value_R',     float, 127.5,     "mean value for R channel which will be subtracted")  #103.94
-add_arg('is_toy',           int, 0, "Toy for quick debug, 0 means using all data, while n means using only n sample")
-# yapf: enable
->>>>>>> e7684f07
-
 
 def parallel_do(args,
                 train_file_list,
@@ -223,14 +193,9 @@
 
     locs, confs, box, box_var = mobile_net(num_classes, image, image_shape)
     nmsed_out = fluid.layers.detection_output(
-<<<<<<< HEAD
         locs, confs, box, box_var, nms_threshold=args.nms_threshold)
     loss = fluid.layers.ssd_loss(locs, confs, gt_box, gt_label, box,
                                  box_var)
-=======
-        locs, confs, box, box_var, nms_threshold=0.45)
-    loss = fluid.layers.ssd_loss(locs, confs, gt_box, gt_label, box, box_var)
->>>>>>> e7684f07
     loss = fluid.layers.reduce_sum(loss)
 
     test_program = fluid.default_main_program().clone(for_test=True)
@@ -247,15 +212,6 @@
 
     if 'coco' in data_args.dataset:
         # learning rate decay in 12, 19 pass, respectively
-<<<<<<< HEAD
-        if '2014' in data_args.dataset:
-            boundaries = [82783 / batch_size * 12, 82783 / batch_size * 19]
-        elif '2017' in data_args.dataset:
-            boundaries = [118287 / batch_size * 12, 118287 / batch_size * 19]
-    elif 'pascalvoc' in data_args.dataset:
-        boundaries = [40000, 60000]
-    values = [learning_rate, learning_rate * 0.5, learning_rate * 0.25]
-=======
         if '2014' in train_file_list:
             epocs = 82783 / batch_size
             boundaries = [epocs * 12, epocs * 19]
@@ -269,7 +225,6 @@
         learning_rate, learning_rate * 0.5, learning_rate * 0.25,
         learning_rate * 0.1, learning_rate * 0.01
     ]
->>>>>>> e7684f07
     optimizer = fluid.optimizer.RMSProp(
         learning_rate=fluid.layers.piecewise_decay(boundaries, values),
         regularization=fluid.regularizer.L2Decay(0.00005), )
@@ -309,25 +264,16 @@
     def test(pass_id, best_map):
         _, accum_map = map_eval.get_map_var()
         map_eval.reset(exe)
-<<<<<<< HEAD
         for batch_id, data in enumerate(test_reader()):
             test_map = exe.run(test_program,
                                feed=feeder.feed(data),
                                fetch_list=[accum_map])
             if batch_id % 20 == 0:
                 print("Batch {0}, map {1}".format(batch_id, test_map[0]))
-        print("Pass {0}, map {1}".format(pass_id, test_map[0]))
-=======
-        test_map = None
-        for data in test_reader():
-            test_map = exe.run(test_program,
-                               feed=feeder.feed(data),
-                               fetch_list=[accum_map])
         if test_map[0] > best_map:
             best_map = test_map[0]
             save_model('best_model')
-        print("Test {0}, map {1}".format(pass_id, test_map[0]))
->>>>>>> e7684f07
+        print("Pass {0}, map {1}".format(pass_id, test_map[0]))
 
     for pass_id in range(num_passes):
         start_time = time.time()
@@ -344,12 +290,7 @@
             if batch_id % 20 == 0:
                 print("Pass {0}, batch {1}, loss {2}, time {3}".format(
                     pass_id, batch_id, loss_v, start_time - prev_start_time))
-<<<<<<< HEAD
-        test(pass_id)
-
-=======
         test(pass_id, best_map)
->>>>>>> e7684f07
         if pass_id % 10 == 0 or pass_id == num_passes - 1:
             save_model(str(pass_id))
     print("Best test map {0}".format(best_map))
@@ -375,24 +316,15 @@
 
     data_args = reader.Settings(
         dataset=args.dataset,
-<<<<<<< HEAD
         ap_version = args.ap_version,
         toy=args.is_toy,
-=======
->>>>>>> e7684f07
         data_dir=data_dir,
         label_file=label_file,
         apply_distort=args.apply_distort,
         apply_expand=args.apply_expand,
         resize_h=args.resize_h,
         resize_w=args.resize_w,
-<<<<<<< HEAD
         mean_value=[args.mean_value_B, args.mean_value_G, args.mean_value_R])
-=======
-        mean_value=[args.mean_value_B, args.mean_value_G, args.mean_value_R],
-        toy=args.is_toy)
-    #method = parallel_do
->>>>>>> e7684f07
     method = parallel_exe
     method(
         args,
