--- conflicted
+++ resolved
@@ -36,7 +36,6 @@
 add_arg('enable_ce',     bool,  False, "Whether use CE to evaluate the model")
 #yapf: enable
 
-<<<<<<< HEAD
 def build_program(is_train, main_prog, startup_prog, args, data_args,
                   boundaries=None, values=None, train_file_list=None):
     image_shape = [3, data_args.resize_h, data_args.resize_w]
@@ -84,8 +83,7 @@
         main_prog = main_prog.clone(for_test=True)
     return py_reader, loss
 
-=======
->>>>>>> 3984c24b
+
 def train(args,
           train_file_list,
           val_file_list,
@@ -200,7 +198,7 @@
         print("Pass {0}, test map {1}".format(pass_id, test_map))
         return best_map, mean_map
 
-<<<<<<< HEAD
+
     train_py_reader.start()
     total_time = 0.0
     try:
@@ -223,48 +221,6 @@
                         pass_id, batch_id, loss_v, start_time - prev_start_time))
             end_time = time.time()
             total_time += end_time - start_time
-=======
-    for pass_id in range(num_passes):
-        batch_begin = time.time()
-        start_time = time.time()
-        prev_start_time = start_time
-        every_pass_loss = []
-        for batch_id, data in enumerate(train_reader()):
-            prev_start_time = start_time
-            start_time = time.time()
-            if len(data) < (devices_num * 2):
-                print("There are too few data to train on all devices.")
-                continue
-            if args.parallel:
-                loss_v, = train_exe.run(fetch_list=[loss.name],
-                                        feed=feeder.feed(data))
-            else:
-                loss_v, = exe.run(fluid.default_main_program(),
-                                  feed=feeder.feed(data),
-                                  fetch_list=[loss])
-            loss_v = np.mean(np.array(loss_v))
-            every_pass_loss.append(loss_v)
-            if batch_id % 20 == 0:
-                print("Pass {0}, batch {1}, loss {2}, time {3}".format(
-                    pass_id, batch_id, loss_v, start_time - prev_start_time))
-
-        end_time = time.time()
-        best_map, mean_map = test(pass_id, best_map)
-        if args.enable_ce and pass_id == args.num_passes - 1:
-            total_time = end_time - start_time
-            train_avg_loss = np.mean(every_pass_loss)
-            if devices_num == 1:
-                print("kpis	train_cost	%s" % train_avg_loss)
-                print("kpis	test_acc	%s" % mean_map)
-                print("kpis	train_speed	%s" % (epocs / total_time))
-            else:
-                print("kpis	train_cost_card%s	%s" %
-                       (devices_num, train_avg_loss))
-                print("kpis	test_acc_card%s	%s" %
-                       (devices_num, mean_map))
-                print("kpis	train_speed_card%s	%f" %
-                       (devices_num, epocs / total_time))
->>>>>>> 3984c24b
 
             best_map, mean_map = test(pass_id, best_map)
             print("Best test map {0}".format(best_map))
