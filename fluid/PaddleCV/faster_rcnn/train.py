--- conflicted
+++ resolved
@@ -112,7 +112,8 @@
         py_reader = model.py_reader
         py_reader.decorate_paddle_reader(train_reader)
     else:
-        train_reader = reader.train(batch_size=total_batch_size, shuffle=shuffle)
+        train_reader = reader.train(
+            batch_size=total_batch_size, shuffle=shuffle)
         feeder = fluid.DataFeeder(place=place, feed_list=model.feeds())
 
     def save_model(postfix):
@@ -127,7 +128,6 @@
         try:
             start_time = time.time()
             prev_start_time = start_time
-<<<<<<< HEAD
             for iter_id in range(cfg.max_iter):
                 prev_start_time = start_time
                 start_time = time.time()
@@ -142,49 +142,23 @@
                 sys.stdout.flush()
                 if (iter_id + 1) % cfg.TRAIN.snapshot_iter == 0:
                     save_model("model_iter{}".format(iter_id))
-        except (StopIteration, fluid.core.EOFException):
-=======
-            total_time = 0
-            last_loss = 0
-            every_pass_loss = []
-            for iter_id in range(cfg.max_iter):
-                prev_start_time = start_time
-                start_time = time.time()
-                losses = train_exe.run(fetch_list=[v.name for v in fetch_list])
-                every_pass_loss.append(np.mean(np.array(losses[0])))
-                smoothed_loss.add_value(np.mean(np.array(losses[0])))
-                lr = np.array(fluid.global_scope().find_var('learning_rate')
-                              .get_tensor())
-                print("Iter {:d}, lr {:.6f}, loss {:.6f}, time {:.5f}".format(
-                    iter_id, lr[0],
-                    smoothed_loss.get_median_value(
-                    ), start_time - prev_start_time))
-                end_time = time.time()
-                total_time += end_time - start_time
-                last_loss = np.mean(np.array(losses[0]))
-
-                sys.stdout.flush()
-                if (iter_id + 1) % cfg.TRAIN.snapshot_iter == 0:
-                    save_model("model_iter{}".format(iter_id))
-            # only for ce
+            end_time = time.time()
+            total_time = end_time - start_time
+            last_loss = np.array(outs[0]).mean()
             if cfg.enable_ce:
                 gpu_num = devices_num
                 epoch_idx = iter_id + 1
                 loss = last_loss
                 print("kpis\teach_pass_duration_card%s\t%s" %
-                        (gpu_num, total_time / epoch_idx))
-                print("kpis\ttrain_loss_card%s\t%s" %
-                        (gpu_num, loss))
-
-        except fluid.core.EOFException:
->>>>>>> 0a268ea1
+                      (gpu_num, total_time / epoch_idx))
+                print("kpis\ttrain_loss_card%s\t%s" % (gpu_num, loss))
+        except (StopIteration, fluid.core.EOFException):
             py_reader.reset()
 
     def train_loop():
         start_time = time.time()
         prev_start_time = start_time
         start = start_time
-<<<<<<< HEAD
         train_stats = TrainingStats(cfg.log_window, keys)
         for iter_id, data in enumerate(train_reader()):
             prev_start_time = start_time
@@ -198,47 +172,24 @@
                 now_time(),
                 np.mean(outs[-1]), logs, start_time - prev_start_time)
             print(strs)
-=======
-        total_time = 0
-        last_loss = 0
-        every_pass_loss = []
-        smoothed_loss = SmoothedValue(cfg.log_window)
-        for iter_id, data in enumerate(train_reader()):
-            prev_start_time = start_time
-            start_time = time.time()
-            losses = train_exe.run(fetch_list=[v.name for v in fetch_list],
-                                   feed=feeder.feed(data))
-            loss_v = np.mean(np.array(losses[0]))
-            every_pass_loss.append(loss_v)
-            smoothed_loss.add_value(loss_v)
-            lr = np.array(fluid.global_scope().find_var('learning_rate')
-                          .get_tensor())
-            end_time = time.time()
-            total_time += end_time - start_time
-            last_loss = loss_v
-            print("Iter {:d}, lr {:.6f}, loss {:.6f}, time {:.5f}".format(
-                iter_id, lr[0],
-                smoothed_loss.get_median_value(), start_time - prev_start_time))
->>>>>>> 0a268ea1
             sys.stdout.flush()
             if (iter_id + 1) % cfg.TRAIN.snapshot_iter == 0:
                 save_model("model_iter{}".format(iter_id))
             if (iter_id + 1) == cfg.max_iter:
                 break
-<<<<<<< HEAD
-=======
+        end_time = time.time()
+        total_time = end_time - start_time
+        last_loss = np.array(outs[0]).mean()
         # only for ce
         if cfg.enable_ce:
             gpu_num = devices_num
             epoch_idx = iter_id + 1
             loss = last_loss
             print("kpis\teach_pass_duration_card%s\t%s" %
-                    (gpu_num, total_time / epoch_idx))
-            print("kpis\ttrain_loss_card%s\t%s" %
-                    (gpu_num, loss))
+                  (gpu_num, total_time / epoch_idx))
+            print("kpis\ttrain_loss_card%s\t%s" % (gpu_num, loss))
 
         return np.mean(every_pass_loss)
->>>>>>> 0a268ea1
 
     if cfg.use_pyreader:
         train_loop_pyreader()
