--- conflicted
+++ resolved
@@ -101,37 +101,7 @@
             self.im_info = ins[4]
             self.im_id = ins[5]
             if cfg.MASK_ON:
-<<<<<<< HEAD
-                self.py_reader = fluid.layers.py_reader(
-                    capacity=64,
-                    shapes=[[-1] + image_shape, [-1, 4], [-1, 1], [-1, 1],
-                        [-1, 3], [-1, 1], [-1, 2]],
-                    lod_levels=[0, 1, 1, 1, 0, 0, 3],
-                    dtypes=[
-                        "float32", "float32", "int32", "int32",\
-                        "float32", "int32", "float32"
-                    ],
-                    use_double_buffer=True)
-                self.image, self.gt_box, self.gt_label, self.is_crowd, \
-                self.im_info, self.im_id, self.gt_masks = fluid.layers.read_file(
-                                                              self.py_reader)
-            else:
-                self.py_reader = fluid.layers.py_reader(
-                    capacity=64,
-                    shapes=[[-1] + image_shape, [-1, 4], [-1, 1], [-1, 1],
-                        [-1, 3], [-1, 1]],
-                    lod_levels=[0, 1, 1, 1, 0, 0],
-                    dtypes=[
-                        "float32", "float32", "int32", "int32",\
-                        "float32", "int32"
-                    ],
-                    use_double_buffer=True)
-                self.image, self.gt_box, self.gt_label, self.is_crowd, \
-                self.im_info, self.im_id = fluid.layers.read_file(
-                                                    self.py_reader)
-=======
                 self.gt_masks = ins[6]
->>>>>>> 9bc52ca5
         else:
             self.image = fluid.layers.data(
                 name='image', shape=image_shape, dtype='float32')
@@ -140,11 +110,7 @@
             self.gt_label = fluid.layers.data(
                 name='gt_label', shape=[1], dtype='int32', lod_level=1)
             self.is_crowd = fluid.layers.data(
-                name='is_crowd',
-                shape=[1],
-                dtype='int32',
-                lod_level=1,
-                append_batch_size=False)
+                name='is_crowd', shape=[1], dtype='int32', lod_level=1)
             self.im_info = fluid.layers.data(
                 name='im_info', shape=[3], dtype='float32')
             self.im_id = fluid.layers.data(
@@ -419,8 +385,6 @@
             logits=self.cls_score,
             label=labels_int64,
             numeric_stable_mode=True, )
-        #cls_prob = fluid.layers.softmax(self.cls_score, use_cudnn=False)
-        #loss_cls = fluid.layers.cross_entropy(cls_prob, labels_int64)
         loss_cls = fluid.layers.reduce_mean(loss_cls)
         loss_bbox = fluid.layers.smooth_l1(
             x=self.bbox_pred,
