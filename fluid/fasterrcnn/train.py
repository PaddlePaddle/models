import os
import time
import numpy as np
import argparse
import functools
import shutil
import paddle
import paddle.fluid as fluid
import reader
import paddle.fluid.layers.learning_rate_scheduler as lr_scheduler
from paddle.fluid.layers import control_flow
from fasterrcnn_model import FasterRcnn, RPNloss
from utility import add_arguments, print_arguments
import cPickle

parser = argparse.ArgumentParser(description=__doc__)
add_arg = functools.partial(add_arguments, argparser=parser)
# yapf: disable
# ENV
add_arg('parallel',         bool,   True,       "Minibatch size.")
add_arg('use_gpu',          bool,   True,      "Whether use GPU.")
add_arg('model_save_dir',   str,    'model',     "The path to save model.")
add_arg('pretrained_model', str,    'imagenet_resnet50_fusebn', "The init model path.")
add_arg('dataset',          str,    'coco2017', "coco2014, coco2017, and pascalvoc.")
add_arg('data_dir',         str,    'data/COCO17', "data directory")
# SOLVER
add_arg('learning_rate',    float,  0.01,     "Learning rate.")
add_arg('num_passes',       int,    20,        "Epoch number.")
# RPN
add_arg('anchor_sizes',     int,    [32,64,128,256,512],  "The size of anchors.")
add_arg('aspect_ratios',    float,  [0.5,1.0,2.0],    "The ratio of anchors.")
add_arg('rpn_stride',       float,  16.,    "Stride of the feature map that RPN is attached.")
# FAST RCNN
# TRAIN TEST
add_arg('batch_size',       int,    1,          "Minibatch size.")
add_arg('max_size',         int,    1333,    "The max resized image size.")
add_arg('scales',           int,    [800],    "The resized image height.")
add_arg('batch_size_per_im',int,    512,    "fast rcnn head batch size")
add_arg('mean_value',       float,  [102.9801, 115.9465, 122.7717], "pixel mean")
add_arg('debug',            bool,   False,   "Debug mode")
#yapf: enable

def load(file_name):
    v = cPickle.load(open(file_name))
    return v.astype('float32')

def exponential_with_warmup_decay(learning_rate, boundaries, values, warmup_iter, warmup_factor):
    global_step = lr_scheduler._decay_step_counter()

    lr = fluid.layers.create_global_var(
        shape=[1],
        value=0.0,
        dtype='float32',
        persistable=True,
        name="learning_rate")

    warmup_iter_var = fluid.layers.fill_constant(
        shape=[1],
        dtype='float32',
        value=float(warmup_iter),
        force_cpu=True)

    with control_flow.Switch() as switch:
        with switch.case(global_step < warmup_iter_var):
            alpha = global_step / warmup_iter_var
            factor = warmup_factor * (1 - alpha) + alpha
            decayed_lr = learning_rate * factor
            fluid.layers.assign(decayed_lr, lr)

        for i in range(len(boundaries)):
            boundary_val = fluid.layers.fill_constant(
                shape=[1],
                dtype='float32',
                value=float(boundaries[i]),
                force_cpu=True)
            value_var = fluid.layers.fill_constant(
                shape=[1], dtype='float32', value=float(values[i]))
            with switch.case(global_step < boundary_val):
                fluid.layers.assign(value_var, lr)

        last_value_var = fluid.layers.fill_constant(
            shape=[1], dtype='float32', value=float(values[len(values) - 1]))
        with switch.default():
            fluid.layers.assign(last_value_var, lr)

    return lr


def train(args):
    num_passes = args.num_passes
    batch_size = args.batch_size
    learning_rate = args.learning_rate
    image_shape = [3, args.max_size, args.max_size]


    if args.debug:
        fluid.default_startup_program().random_seed = 1000
        fluid.default_main_program().random_seed = 1000
        import random
        random.seed(0)
        np.random.seed(0)


    devices = os.getenv("CUDA_VISIBLE_DEVICES") or ""
    devices_num = len(devices.split(","))

    image = fluid.layers.data(name='image', shape=image_shape, dtype='float32')
    gt_box = fluid.layers.data(
        name='gt_box', shape=[4], dtype='float32', lod_level=1)
    gt_label = fluid.layers.data(
        name='gt_label', shape=[1],  dtype='int32', lod_level=1)
    is_crowd = fluid.layers.data(
        name='is_crowd', shape = [-1], dtype='int32', lod_level=1, append_batch_size=False)
    im_info = fluid.layers.data(
        name='im_info', shape=[3], dtype='float32')

    rpn_cls_score, rpn_bbox_pred, anchor, var, cls_score, bbox_pred, bbox_targets, bbox_inside_weights, bbox_outside_weights, rois, labels_int32 = FasterRcnn(
            input=image,
            depth=50,
            anchor_sizes=[32,64,128,256,512],
            variance=[1.,1.,1.,1.],
            aspect_ratios=[0.5,1.0,2.0],
            gt_box=gt_box,
            is_crowd=is_crowd,
            gt_label=gt_label,
            im_info=im_info,
            class_nums=args.class_nums,
            use_random=False if args.debug else True
            )

    cls_loss, reg_loss = RPNloss(rpn_cls_score, rpn_bbox_pred, anchor, var, gt_box, is_crowd, im_info, use_random=False if args.debug else True)
    cls_loss.persistable=True
    reg_loss.persistable=True
    rpn_loss = cls_loss + reg_loss
    rpn_loss.persistable=True

    labels_int64 = fluid.layers.cast(x=labels_int32, dtype='int64')
    labels_int64.stop_gradient = True
<<<<<<< HEAD
=======
    #loss_cls = fluid.layers.softmax_with_cross_entropy(
    #        logits=cls_score,
    #        label=labels_int64
    #        )
>>>>>>> 8f65365e
    softmax = fluid.layers.softmax(cls_score, use_cudnn=False)
    loss_cls = fluid.layers.cross_entropy(softmax, labels_int64)
    loss_cls = fluid.layers.reduce_mean(loss_cls)
    loss_cls.persistable=True
    loss_bbox = fluid.layers.smooth_l1(x=bbox_pred,
                                        y=bbox_targets,
                                        inside_weight=bbox_inside_weights,
                                        outside_weight=bbox_outside_weights,
                                        sigma=1.0)
    loss_bbox = fluid.layers.reduce_mean(loss_bbox)
    loss_bbox.persistable=True

    loss_cls.persistable=True
    loss_bbox.persistable=True
    detection_loss = loss_cls + loss_bbox
    detection_loss.persistable=True

    loss = rpn_loss + detection_loss
    loss.persistable=True

    boundaries = [120000, 160000]
    values = [learning_rate, learning_rate*0.1, learning_rate*0.01]

    optimizer = fluid.optimizer.Momentum(
        learning_rate=exponential_with_warmup_decay(learning_rate=learning_rate,
            boundaries=boundaries,
            values=values,
            warmup_iter=500,
            warmup_factor=1.0/3.0),
        regularization=fluid.regularizer.L2Decay(0.0001),
        momentum=0.9)
    optimizer.minimize(loss)

    if args.use_gpu:
        fluid.memory_optimize(fluid.default_main_program())

    place = fluid.CUDAPlace(0) if args.use_gpu else fluid.CPUPlace()
    exe = fluid.Executor(place)
    exe.run(fluid.default_startup_program())

    if args.pretrained_model:
        def if_exist(var):
            #if (os.path.exists(os.path.join(pretrained_model, var.name))):
            #   print(var.name)
            return os.path.exists(os.path.join(args.pretrained_model, var.name))
        fluid.io.load_vars(exe, args.pretrained_model, predicate=if_exist)


    if args.debug:
        import load_var
        rpn_conv_w_t, rpn_conv_b_t = load_var.load_rpn_conv()
        cls_score_w_t, cls_score_b_t = load_var.load_cls_score()
        bbox_pred_w_t, bbox_pred_b_t = load_var.load_bbox_pred()
        rpn_cls_logits_w_t = load('detectrondata/rpn_cls_logits_w')
        rpn_cls_logits_b_t = load('detectrondata/rpn_cls_logits_b')
        rpn_bbox_pred_w_t = load('detectrondata/rpn_bbox_pred_w')
        rpn_bbox_pred_b_t = load('detectrondata/rpn_bbox_pred_b')

        conv_rpn_w = fluid.global_scope().find_var("conv_rpn_w").get_tensor()
        conv_rpn_b = fluid.global_scope().find_var("conv_rpn_b").get_tensor()
        conv_rpn_w.set(rpn_conv_w_t, place)
        conv_rpn_b.set(rpn_conv_b_t, place)

        rpn_cls_logits_w = fluid.global_scope().find_var("rpn_cls_logits_w").get_tensor()
        rpn_cls_logits_b = fluid.global_scope().find_var("rpn_cls_logits_b").get_tensor()
        rpn_cls_logits_w.set(rpn_cls_logits_w_t, place)
        rpn_cls_logits_b.set(rpn_cls_logits_b_t, place)

        rpn_bbox_pred_w = fluid.global_scope().find_var("rpn_bbox_pred_w").get_tensor()
        rpn_bbox_pred_b = fluid.global_scope().find_var("rpn_bbox_pred_b").get_tensor()
        rpn_bbox_pred_w.set(rpn_bbox_pred_w_t, place)
        rpn_bbox_pred_b.set(rpn_bbox_pred_b_t, place)

        cls_score_w = fluid.global_scope().find_var("cls_score_w").get_tensor()
        cls_score_b = fluid.global_scope().find_var("cls_score_b").get_tensor()
        cls_score_w.set(cls_score_w_t, place)
        cls_score_b.set(cls_score_b_t, place)

        bbox_pred_w = fluid.global_scope().find_var("bbox_pred_w").get_tensor()
        bbox_pred_b = fluid.global_scope().find_var("bbox_pred_b").get_tensor()
        bbox_pred_w.set(bbox_pred_w_t, place)
        bbox_pred_b.set(bbox_pred_b_t, place)

    if args.parallel:
        train_exe = fluid.ParallelExecutor(
            use_cuda=bool(args.use_gpu), loss_name=loss.name)
    train_reader = reader.train(args)
    def save_model(postfix):
        model_path = os.path.join(args.model_save_dir, postfix)
        if os.path.isdir(model_path):
            shutil.rmtree(model_path)
        print 'save models to %s' % (model_path)
        fluid.io.save_persistables(exe, model_path)


    fetch_list = [loss, cls_loss, reg_loss, loss_cls, loss_bbox]

    total_time = 0.0
    for epoc_id in range(num_passes):
        start_time = time.time()
        prev_start_time = start_time
        every_pass_loss = []
        iter = 0
        pass_duration = 0.0
        pass_start = start_time
        for batch_id, data in enumerate(train_reader()):
            prev_start_time = start_time
            start_time = time.time()
            image, gt_box, gt_label, is_crowd, im_info, lod = data
            lod = [lod]
            image_t = fluid.core.LoDTensor()
            image_t.set(image, place)

            gt_box_t = fluid.core.LoDTensor()
            gt_box_t.set(gt_box, place)
            gt_box_t.set_lod(lod)

            gt_label_t = fluid.core.LoDTensor()
            gt_label_t.set(gt_label.reshape(-1, 1), place)
            gt_label_t.set_lod(lod)

            is_crowd_t = fluid.core.LoDTensor()
            is_crowd_t.set(is_crowd, place)
            is_crowd_t.set_lod(lod)

            im_info_t = fluid.core.LoDTensor()
            im_info_t.set(im_info, place)

            feeding = {}
            feeding['image'] = image_t
            feeding['gt_box'] = gt_box_t
            feeding['gt_label'] = gt_label_t
            feeding['is_crowd'] = is_crowd_t
            feeding['im_info'] = im_info_t


            if args.parallel:
                losses = train_exe.run(fetch_list=[v.name for v in fetch_list],
                                       feed=feeding)
            else:
                losses = exe.run(fluid.default_main_program(),
                                  feed=feeding,
                                  fetch_list=fetch_list)
            lr = np.array(fluid.global_scope().find_var('learning_rate').get_tensor())

            loss_v = np.mean(np.array(losses[0]))
            every_pass_loss.append(loss_v)
            if batch_id % 1 == 0:
                print("Epoc {:d}, batch {:d}, lr {:.6f}, loss {:.6f}, time {:.5f}".format(
                      epoc_id, batch_id, lr[0], losses[0][0], start_time - prev_start_time))
                #print('cls_loss ,', losses[1], ' reg_loss ', losses[2], ' loss_cls ', losses[3], ' loss_bbox ', losses[4])
<<<<<<< HEAD
            if batch_id % 5000 == 0:
                save_model('epoch'+str(epoc_id)+'_'+str(batch_id))
        pass_end = time.time()
        print('Epoc {:d}, time {:.5f}'.format(epoc_id,pass_end-pass_start))
=======

>>>>>>> 8f65365e
        if epoc_id % 10 == 0 or epoc_id == num_passes - 1:
            save_model('epoch'+str(epoc_id)+'_total')

if __name__ == '__main__':
    print('fasterrcnn')
    args = parser.parse_args()
    print_arguments(args)

    data_args = reader.Settings(args)
    print('train begins...')
    train(data_args)<|MERGE_RESOLUTION|>--- conflicted
+++ resolved
@@ -136,13 +136,6 @@
 
     labels_int64 = fluid.layers.cast(x=labels_int32, dtype='int64')
     labels_int64.stop_gradient = True
-<<<<<<< HEAD
-=======
-    #loss_cls = fluid.layers.softmax_with_cross_entropy(
-    #        logits=cls_score,
-    #        label=labels_int64
-    #        )
->>>>>>> 8f65365e
     softmax = fluid.layers.softmax(cls_score, use_cudnn=False)
     loss_cls = fluid.layers.cross_entropy(softmax, labels_int64)
     loss_cls = fluid.layers.reduce_mean(loss_cls)
@@ -294,14 +287,10 @@
                 print("Epoc {:d}, batch {:d}, lr {:.6f}, loss {:.6f}, time {:.5f}".format(
                       epoc_id, batch_id, lr[0], losses[0][0], start_time - prev_start_time))
                 #print('cls_loss ,', losses[1], ' reg_loss ', losses[2], ' loss_cls ', losses[3], ' loss_bbox ', losses[4])
-<<<<<<< HEAD
             if batch_id % 5000 == 0:
                 save_model('epoch'+str(epoc_id)+'_'+str(batch_id))
         pass_end = time.time()
         print('Epoc {:d}, time {:.5f}'.format(epoc_id,pass_end-pass_start))
-=======
-
->>>>>>> 8f65365e
         if epoc_id % 10 == 0 or epoc_id == num_passes - 1:
             save_model('epoch'+str(epoc_id)+'_total')
 
