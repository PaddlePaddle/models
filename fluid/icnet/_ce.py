# this file is only used for continuous evaluation test!

import os
import sys
sys.path.append(os.environ['ceroot'])
from kpi import CostKpi, DurationKpi, AccKpi

# NOTE kpi.py should shared in models in some way!!!!

<<<<<<< HEAD
train_cost_kpi = CostKpi('train_cost', 0.02, 0, actived=True)
train_duration_kpi = DurationKpi('train_duration', 0.06, 0, actived=True)
=======
train_cost_kpi = CostKpi('train_cost', 0.05, actived=True)
train_duration_kpi = DurationKpi('train_duration', 0.06, actived=True)
>>>>>>> af52941f

tracking_kpis = [
    train_cost_kpi,
    train_duration_kpi,
]


def parse_log(log):
    '''
    This method should be implemented by model developers.

    The suggestion:

    each line in the log should be key, value, for example:

    "
    train_cost\t1.0
    test_cost\t1.0
    train_cost\t1.0
    train_cost\t1.0
    train_acc\t1.2
    "
    '''
    for line in log.split('\n'):
        fs = line.strip().split('\t')
        print(fs)
        if len(fs) == 3 and fs[0] == 'kpis':
            kpi_name = fs[1]
            kpi_value = float(fs[2])
            yield kpi_name, kpi_value


def log_to_ce(log):
    kpi_tracker = {}
    for kpi in tracking_kpis:
        kpi_tracker[kpi.name] = kpi

    for (kpi_name, kpi_value) in parse_log(log):
        print(kpi_name, kpi_value)
        kpi_tracker[kpi_name].add_record(kpi_value)
        kpi_tracker[kpi_name].persist()


if __name__ == '__main__':
    log = sys.stdin.read()
    log_to_ce(log)<|MERGE_RESOLUTION|>--- conflicted
+++ resolved
@@ -7,13 +7,8 @@
 
 # NOTE kpi.py should shared in models in some way!!!!
 
-<<<<<<< HEAD
-train_cost_kpi = CostKpi('train_cost', 0.02, 0, actived=True)
+train_cost_kpi = CostKpi('train_cost', 0.05, 0, actived=True)
 train_duration_kpi = DurationKpi('train_duration', 0.06, 0, actived=True)
-=======
-train_cost_kpi = CostKpi('train_cost', 0.05, actived=True)
-train_duration_kpi = DurationKpi('train_duration', 0.06, actived=True)
->>>>>>> af52941f
 
 tracking_kpis = [
     train_cost_kpi,
