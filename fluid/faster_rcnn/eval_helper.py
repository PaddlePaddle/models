--- conflicted
+++ resolved
@@ -25,7 +25,6 @@
 
 def box_decoder(target_box, prior_box, prior_box_var):
     proposals = np.zeros_like(target_box, dtype=np.float32)
-<<<<<<< HEAD
     widths = prior_box[:, 2] - prior_box[:, 0] + 1.
     heights = prior_box[:, 3] - prior_box[:, 1] + 1.
     ctx = (prior_box[:, 2] + prior_box[:, 0]) / 2
@@ -34,29 +33,6 @@
     dy = prior_box_var[1] * target_box[:, 1::4]
     dw = prior_box_var[2] * target_box[:, 2::4]
     dh = prior_box_var[3] * target_box[:, 3::4]
-=======
-    prior_box_loc = np.zeros_like(prior_box, dtype=np.float32)
-    prior_box_loc[:, 0] = prior_box[:, 2] - prior_box[:, 0] + 1.
-    prior_box_loc[:, 1] = prior_box[:, 3] - prior_box[:, 1] + 1.
-    prior_box_loc[:, 2] = (prior_box[:, 2] + prior_box[:, 0]) / 2
-    prior_box_loc[:, 3] = (prior_box[:, 3] + prior_box[:, 1]) / 2
-    pred_bbox = np.zeros_like(target_box, dtype=np.float32)
-    for i in range(prior_box.shape[0]):
-        dw = np.minimum(prior_box_var[2] * target_box[i, 2::4],
-                        EnvConfig.bbox_clip)
-        dh = np.minimum(prior_box_var[3] * target_box[i, 3::4],
-                        EnvConfig.bbox_clip)
-        pred_bbox[i, 0::4] = prior_box_var[0] * target_box[
-            i, 0::4] * prior_box_loc[i, 0] + prior_box_loc[i, 2]
-        pred_bbox[i, 1::4] = prior_box_var[1] * target_box[
-            i, 1::4] * prior_box_loc[i, 1] + prior_box_loc[i, 3]
-        pred_bbox[i, 2::4] = np.exp(dw) * prior_box_loc[i, 0]
-        pred_bbox[i, 3::4] = np.exp(dh) * prior_box_loc[i, 1]
-    proposals[:, 0::4] = pred_bbox[:, 0::4] - pred_bbox[:, 2::4] / 2
-    proposals[:, 1::4] = pred_bbox[:, 1::4] - pred_bbox[:, 3::4] / 2
-    proposals[:, 2::4] = pred_bbox[:, 0::4] + pred_bbox[:, 2::4] / 2 - 1
-    proposals[:, 3::4] = pred_bbox[:, 1::4] + pred_bbox[:, 3::4] / 2 - 1
->>>>>>> 26e788fe
 
     dw = np.minimum(dw, EnvConfig.bbox_clip)
     dh = np.minimum(dh, EnvConfig.bbox_clip)
