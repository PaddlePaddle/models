import os
import time
import numpy as np
import argparse
import functools
import shutil
import cPickle
from utility import add_arguments, print_arguments, SmoothedValue

import paddle
import paddle.fluid as fluid
import reader
import models.model_builder as model_builder
import models.resnet as resnet
from learning_rate import exponential_with_warmup_decay

parser = argparse.ArgumentParser(description=__doc__)
add_arg = functools.partial(add_arguments, argparser=parser)
# yapf: disable
# ENV
add_arg('parallel',         bool,   True,       "Minibatch size.")
add_arg('use_gpu',          bool,   True,      "Whether use GPU.")
add_arg('model_save_dir',   str,    'output',     "The path to save model.")
add_arg('pretrained_model', str,    'imagenet_resnet50_fusebn', "The init model path.")
add_arg('dataset',          str,    'coco2017', "coco2014, coco2017, and pascalvoc.")
add_arg('data_dir',         str,    'data/COCO17', "data directory")
add_arg('class_num',        int,    81,             "Class number.")
add_arg('use_pyreader',     bool,   True,           "Use pyreader.")
add_arg('padding_minibatch',bool,   False,
        "If False, only resize image and not pad, image shape is different between"
        " GPUs in one mini-batch. If True, image shape is the same in one mini-batch.")
# SOLVER
add_arg('learning_rate',    float,  0.01,     "Learning rate.")
add_arg('max_iter',         int,    180000,   "Iter number.")
add_arg('log_window',       int,    1,        "Log smooth window, set 1 for debug, set 20 for train.")
add_arg('snapshot_stride',  int,    10000,    "save model every snapshot stride.")
# RPN
add_arg('anchor_sizes',     int,    [32,64,128,256,512],  "The size of anchors.")
add_arg('aspect_ratios',    float,  [0.5,1.0,2.0],    "The ratio of anchors.")
add_arg('variance',         float,  [1.,1.,1.,1.],    "The variance of anchors.")
add_arg('rpn_stride',       float,  16.,    "Stride of the feature map that RPN is attached.")
# FAST RCNN
# TRAIN TEST
add_arg('batch_size',       int,    8,          "Minibatch size of all devices.")
add_arg('max_size',         int,    1333,    "The max resized image size.")
add_arg('scales',           int,    [800],    "The resized image height.")
add_arg('batch_size_per_im',int,    512,    "fast rcnn head batch size")
add_arg('mean_value',       float,  [102.9801, 115.9465, 122.7717], "pixel mean")
add_arg('debug',            bool,   False,   "Debug mode")
#yapf: enable

def train(cfg):
    learning_rate = cfg.learning_rate
    image_shape = [3, cfg.max_size, cfg.max_size]

    if cfg.debug:
        fluid.default_startup_program().random_seed = 1000
        fluid.default_main_program().random_seed = 1000
        import random
        random.seed(0)
        np.random.seed(0)

    devices = os.getenv("CUDA_VISIBLE_DEVICES") or ""
    devices_num = len(devices.split(","))

    model = model_builder.FasterRCNN(
        cfg=cfg,
        add_conv_body_func=resnet.add_ResNet50_conv4_body,
        add_roi_box_head_func=resnet.add_ResNet_roi_conv5_head,
<<<<<<< HEAD
        use_pyreader=cfg.use_pyreader)
=======
        use_pyreader=cfg.use_pyreader,
        use_random=True)
>>>>>>> 56192f10
    model.build_model(image_shape)
    loss_cls, loss_bbox, rpn_cls_loss, rpn_reg_loss = model.loss()
    loss_cls.persistable=True
    loss_bbox.persistable=True
    rpn_cls_loss.persistable=True
    rpn_reg_loss.persistable=True
    loss = loss_cls + loss_bbox + rpn_cls_loss + rpn_reg_loss

    boundaries = [120000, 160000]
    values = [learning_rate, learning_rate*0.1, learning_rate*0.01]

    optimizer = fluid.optimizer.Momentum(
        learning_rate=exponential_with_warmup_decay(learning_rate=learning_rate,
            boundaries=boundaries,
            values=values,
            warmup_iter=500,
            warmup_factor=1.0/3.0),
        regularization=fluid.regularizer.L2Decay(0.0001),
        momentum=0.9)
    optimizer.minimize(loss)

    fluid.memory_optimize(fluid.default_main_program())

    place = fluid.CUDAPlace(0) if cfg.use_gpu else fluid.CPUPlace()
    exe = fluid.Executor(place)
    exe.run(fluid.default_startup_program())

    if cfg.pretrained_model:
        def if_exist(var):
            return os.path.exists(os.path.join(cfg.pretrained_model, var.name))
        fluid.io.load_vars(exe, cfg.pretrained_model, predicate=if_exist)


    if cfg.parallel:
        train_exe = fluid.ParallelExecutor(
            use_cuda=bool(cfg.use_gpu), loss_name=loss.name)

    assert cfg.batch_size % devices_num == 0
    batch_size_per_dev = cfg.batch_size / devices_num
    if cfg.use_pyreader:
        train_reader = reader.train(cfg, batch_size=batch_size_per_dev,
                                    total_batch_size=cfg.batch_size,
                                    padding_total=cfg.padding_minibatch,
                                    shuffle=True)
        py_reader = model.py_reader
        py_reader.decorate_paddle_reader(train_reader)
    else:
        train_reader = reader.train(cfg, batch_size=cfg.batch_size, shuffle=True)
        feeder = fluid.DataFeeder(place=place, feed_list=model.feeds())


    def save_model(postfix):
        model_path = os.path.join(cfg.model_save_dir, postfix)
        if os.path.isdir(model_path):
            shutil.rmtree(model_path)
        fluid.io.save_persistables(exe, model_path)

    fetch_list = [loss, rpn_cls_loss, rpn_reg_loss, loss_cls, loss_bbox]

    def train_step_pyreader():
        py_reader.start()
        smoothed_loss = SmoothedValue(cfg.log_window)
        try:
            start_time = time.time()
            prev_start_time = start_time
            every_pass_loss = []
            for iter_id in range(cfg.max_iter):
                prev_start_time = start_time
                start_time = time.time()
                losses = train_exe.run(fetch_list=[v.name for v in fetch_list])
                every_pass_loss.append(np.mean(np.array(losses[0])))
                smoothed_loss.add_value(np.mean(np.array(losses[0])))
                lr = np.array(fluid.global_scope().find_var('learning_rate').get_tensor())
                print("Iter {:d}, lr {:.6f}, loss {:.6f}, time {:.5f}".format(
                      iter_id, lr[0], smoothed_loss.get_median_value(), start_time - prev_start_time))
                #print('cls_loss ', losses[1][0], ' reg_loss ', losses[2][0], ' loss_cls ', losses[3][0], ' loss_bbox ', losses[4][0])
                if (iter_id + 1) % cfg.snapshot_stride == 0:
                    save_model("model_iter{}".format(iter_id))
        except fluid.core.EOFException:
            py_reader.reset()
        return np.mean(every_pass_loss)

    def train_step():
        start_time = time.time()
        prev_start_time = start_time
        start = start_time
        every_pass_loss = []
        smoothed_loss = SmoothedValue(cfg.log_window)
        for iter_id, data in enumerate(train_reader()):
            prev_start_time = start_time
            start_time = time.time()
            losses = train_exe.run(fetch_list=[v.name for v in fetch_list],
                                   feed=feeder.feed(data))
            loss_v = np.mean(np.array(losses[0]))
            every_pass_loss.append(loss_v)
            smoothed_loss.add_value(loss_v)
            lr = np.array(fluid.global_scope().find_var('learning_rate').get_tensor())
            print("Iter {:d}, lr {:.6f}, loss {:.6f}, time {:.5f}".format(
                  iter_id, lr[0], smoothed_loss.get_median_value(), start_time - prev_start_time))
            #print('cls_loss ', losses[1][0], ' reg_loss ', losses[2][0], ' loss_cls ', losses[3][0], ' loss_bbox ', losses[4][0])
            if (iter_id + 1) % cfg.snapshot_stride == 0:
                save_model("model_iter{}".format(iter_id))
            if (iter_id + 1) == cfg.max_iter:
                break
        return np.mean(every_pass_loss)

    if cfg.use_pyreader:
        train_step_pyreader()
    else:
        train_step()
    save_model('model_final')

if __name__ == '__main__':
    args = parser.parse_args()
    print_arguments(args)

    data_args = reader.Settings(args)
    train(data_args)<|MERGE_RESOLUTION|>--- conflicted
+++ resolved
@@ -67,12 +67,8 @@
         cfg=cfg,
         add_conv_body_func=resnet.add_ResNet50_conv4_body,
         add_roi_box_head_func=resnet.add_ResNet_roi_conv5_head,
-<<<<<<< HEAD
-        use_pyreader=cfg.use_pyreader)
-=======
         use_pyreader=cfg.use_pyreader,
         use_random=True)
->>>>>>> 56192f10
     model.build_model(image_shape)
     loss_cls, loss_bbox, rpn_cls_loss, rpn_reg_loss = model.loss()
     loss_cls.persistable=True
