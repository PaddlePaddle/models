import os
import time
import numpy as np
import argparse
import functools
import shutil
import cPickle
from utility import add_arguments, print_arguments

import paddle
import paddle.fluid as fluid
import reader
import models.model_builder as model_builder
import models.resnet as resnet
from learning_rate import exponential_with_warmup_decay

parser = argparse.ArgumentParser(description=__doc__)
add_arg = functools.partial(add_arguments, argparser=parser)
# yapf: disable
# ENV
add_arg('parallel',         bool,   True,       "Minibatch size.")
add_arg('use_gpu',          bool,   True,      "Whether use GPU.")
add_arg('model_save_dir',   str,    'output',     "The path to save model.")
add_arg('pretrained_model', str,    'imagenet_resnet50_fusebn', "The init model path.")
add_arg('dataset',          str,    'coco2017', "coco2014, coco2017, and pascalvoc.")
add_arg('data_dir',         str,    'data/COCO17', "data directory")
add_arg('class_num',        int,   81,          "Class number.")
add_arg('use_pyreader',     bool,   True,          "Class number.")
# SOLVER
add_arg('learning_rate',    float,  0.01,     "Learning rate.")
add_arg('num_passes',       int,    20,        "Epoch number.")
# RPN
add_arg('anchor_sizes',     int,    [32,64,128,256,512],  "The size of anchors.")
add_arg('aspect_ratios',    float,  [0.5,1.0,2.0],    "The ratio of anchors.")
add_arg('variance',         float,  [1.,1.,1.,1.],    "The variance of anchors.")
add_arg('rpn_stride',       float,  16.,    "Stride of the feature map that RPN is attached.")
# FAST RCNN
# TRAIN TEST
add_arg('batch_size',       int,    1,          "Minibatch size.")
add_arg('max_size',         int,    1333,    "The max resized image size.")
add_arg('scales',           int,    [800],    "The resized image height.")
add_arg('batch_size_per_im',int,    512,    "fast rcnn head batch size")
add_arg('mean_value',       float,  [102.9801, 115.9465, 122.7717], "pixel mean")
add_arg('debug',            bool,   False,   "Debug mode")
#yapf: enable

def train(cfg):
    num_passes = cfg.num_passes
    batch_size = cfg.batch_size
    learning_rate = cfg.learning_rate
    image_shape = [3, cfg.max_size, cfg.max_size]

    if cfg.debug:
        fluid.default_startup_program().random_seed = 1000
        fluid.default_main_program().random_seed = 1000
        import random
        random.seed(0)
        np.random.seed(0)

    devices = os.getenv("CUDA_VISIBLE_DEVICES") or ""
    devices_num = len(devices.split(","))

<<<<<<< HEAD
    image = fluid.layers.data(name='image', shape=image_shape, dtype='float32')
    gt_box = fluid.layers.data(
        name='gt_box', shape=[4], dtype='float32', lod_level=1)
    gt_label = fluid.layers.data(
        name='gt_label', shape=[1],  dtype='int32', lod_level=1)
    is_crowd = fluid.layers.data(
        name='is_crowd', shape = [-1], dtype='int32', lod_level=1, append_batch_size=False)
    im_info = fluid.layers.data(
        name='im_info', shape=[3], dtype='float32')


    rpn_cls_score, rpn_bbox_pred, anchor, var, cls_score, bbox_pred,\
    bbox_targets, bbox_inside_weights, bbox_outside_weights, rois, \
    labels_int32 = FasterRcnn(
            input=image,
            depth=50,
            anchor_sizes=[32,64,128,256,512],
            variance=[1.,1.,1.,1.],
            aspect_ratios=[0.5,1.0,2.0],
            gt_box=gt_box,
            is_crowd=is_crowd,
            gt_label=gt_label,
            im_info=im_info,
            class_nums=args.class_nums,
            use_random=False if args.debug else True
            )

    cls_loss, reg_loss = RPNloss(rpn_cls_score, rpn_bbox_pred, anchor, var, \
        gt_box, is_crowd, im_info, use_random=False if args.debug else True)
    cls_loss.persistable=True
    reg_loss.persistable=True
    rpn_loss = cls_loss + reg_loss
    rpn_loss.persistable=True

    labels_int64 = fluid.layers.cast(x=labels_int32, dtype='int64')
    labels_int64.stop_gradient = True

    #loss_cls = fluid.layers.softmax_with_cross_entropy(
    #        logits=cls_score,
    #        label=labels_int64
    #        )
    softmax = fluid.layers.softmax(cls_score, use_cudnn=False)
    loss_cls = fluid.layers.cross_entropy(softmax, labels_int64)
    loss_cls = fluid.layers.reduce_mean(loss_cls)
    loss_cls.persistable=True
    loss_bbox = fluid.layers.smooth_l1(x=bbox_pred,
                                        y=bbox_targets,
                                        inside_weight=bbox_inside_weights,
                                        outside_weight=bbox_outside_weights,
                                        sigma=1.0)
    loss_bbox = fluid.layers.reduce_mean(loss_bbox)
    loss_bbox.persistable=True

=======
    model = model_builder.FasterRCNN(
        cfg=cfg,
        add_conv_body_func=resnet.add_ResNet50_conv4_body,
        add_roi_box_head_func=resnet.add_ResNet_roi_conv5_head,
        use_pyreader=cfg.use_pyreader,
        use_random=False)
    model.build_model(image_shape)
    loss_cls, loss_bbox, rpn_cls_loss, rpn_reg_loss = model.loss()
>>>>>>> 16788c58
    loss_cls.persistable=True
    loss_bbox.persistable=True
    rpn_cls_loss.persistable=True
    rpn_reg_loss.persistable=True
    loss = loss_cls + loss_bbox + rpn_cls_loss + rpn_reg_loss

    boundaries = [120000, 160000]
    values = [learning_rate, learning_rate*0.1, learning_rate*0.01]

    optimizer = fluid.optimizer.Momentum(
        learning_rate=exponential_with_warmup_decay(learning_rate=learning_rate,
            boundaries=boundaries,
            values=values,
            warmup_iter=500,
            warmup_factor=1.0/3.0),
        regularization=fluid.regularizer.L2Decay(0.0001),
        momentum=0.9)
    optimizer.minimize(loss)

    fluid.memory_optimize(fluid.default_main_program())

    place = fluid.CUDAPlace(0) if cfg.use_gpu else fluid.CPUPlace()
    exe = fluid.Executor(place)
    exe.run(fluid.default_startup_program())

    if cfg.pretrained_model:
        def if_exist(var):
            return os.path.exists(os.path.join(cfg.pretrained_model, var.name))
        fluid.io.load_vars(exe, cfg.pretrained_model, predicate=if_exist)


    if cfg.parallel:
        train_exe = fluid.ParallelExecutor(
            use_cuda=bool(cfg.use_gpu), loss_name=loss.name)


    if cfg.use_pyreader:
        train_reader = reader.train(cfg, batch_size=1, shuffle=not cfg.debug)
        py_reader = model.py_reader
        py_reader.decorate_paddle_reader(train_reader)
    else:
        train_reader = reader.train(cfg, batch_size=cfg.batch_size, shuffle=not cfg.debug)
        feeder = fluid.DataFeeder(place=place, feed_list=model.feeds())


    def save_model(postfix):
        model_path = os.path.join(cfg.model_save_dir, postfix)
        if os.path.isdir(model_path):
            shutil.rmtree(model_path)
        fluid.io.save_persistables(exe, model_path)

    fetch_list = [loss, rpn_cls_loss, rpn_reg_loss, loss_cls, loss_bbox]

    def train_step_pyreader(epoc_id):
        py_reader.start()
        try:
            start_time = time.time()
            prev_start_time = start_time
            every_pass_loss = []
            batch_id = 0
            while True:
                prev_start_time = start_time
                start_time = time.time()
                losses = train_exe.run(fetch_list=[v.name for v in fetch_list])
                every_pass_loss.append(np.mean(np.array(losses[0])))
                lr = np.array(fluid.global_scope().find_var('learning_rate').get_tensor())
                print("Epoc {:d}, batch {:d}, lr {:.6f}, loss {:.6f}, time {:.5f}".format(
                      epoc_id, batch_id, lr[0], losses[0][0], start_time - prev_start_time))
                batch_id += 1
                #print('cls_loss ', losses[1][0], ' reg_loss ', losses[2][0], ' loss_cls ', losses[3][0], ' loss_bbox ', losses[4][0])
        except fluid.core.EOFException:
            py_reader.reset()
        return np.mean(every_pass_loss)

    def train_step(epoc_id):
        start_time = time.time()
        prev_start_time = start_time
        start = start_time
        every_pass_loss = []
        for batch_id, data in enumerate(train_reader()):
            prev_start_time = start_time
            start_time = time.time()
<<<<<<< HEAD

            image, gt_box, gt_label, is_crowd, im_info, lod, im_id = data
            image_t = tensor(image, place)
            gt_box_t = tensor(gt_box, place, [lod])
            gt_label_t = tensor(gt_label, place, [lod])
            is_crowd_t = tensor(is_crowd, place, [lod])
            im_info_t = tensor(im_info, place)

            feeding = {}
            feeding['image'] = image_t
            feeding['gt_box'] = gt_box_t
            feeding['gt_label'] = gt_label_t
            feeding['is_crowd'] = is_crowd_t
            feeding['im_info'] = im_info_t

            if args.parallel:
                losses = train_exe.run(fetch_list=[v.name for v in fetch_list],
                                       feed=feeding)
            else:
                losses = exe.run(fluid.default_main_program(),
                                  feed=feeding,
                                  fetch_list=fetch_list)
=======
            losses = train_exe.run(fetch_list=[v.name for v in fetch_list],
                                   feed=feeder.feed(data))
>>>>>>> 16788c58
            loss_v = np.mean(np.array(losses[0]))
            every_pass_loss.append(loss_v)

            lr = np.array(fluid.global_scope().find_var('learning_rate').get_tensor())
<<<<<<< HEAD
            if batch_id % 1 == 0:
                print("Epoc {:d}, batch {:d}, lr {:.6f}, loss {:.6f}, time {:.5f}".format(
                      epoc_id, batch_id, lr[0], losses[0][0], start_time - prev_start_time))
                #print('cls_loss ', losses[1][0], ' reg_loss ', losses[2][0], ' loss_cls ', losses[3][0], ' loss_bbox ', losses[4][0])
            if batch_id % 5000 == 0:
                end = time.time()
                print('time: {}'.format(end-start))
                save_model('epoch'+str(epoc_id)+'_'+str(batch_id))
        if epoc_id % 1 == 0 or epoc_id == num_passes - 1:
            save_model(str(epoc_id))
=======
            print("Epoc {:d}, batch {:d}, lr {:.6f}, loss {:.6f}, time {:.5f}".format(
                  epoc_id, batch_id, lr[0], losses[0][0], start_time - prev_start_time))
            #print('cls_loss ', losses[1][0], ' reg_loss ', losses[2][0], ' loss_cls ', losses[3][0], ' loss_bbox ', losses[4][0])
        return np.mean(every_pass_loss)


    for epoc_id in range(num_passes):
        if cfg.use_pyreader:
            train_step_pyreader(epoc_id)
        else:
            train_step(epoc_id)
        save_model(str(epoc_id))
>>>>>>> 16788c58

if __name__ == '__main__':
    args = parser.parse_args()
    print_arguments(args)

    data_args = reader.Settings(args)
    train(data_args)<|MERGE_RESOLUTION|>--- conflicted
+++ resolved
@@ -60,61 +60,6 @@
     devices = os.getenv("CUDA_VISIBLE_DEVICES") or ""
     devices_num = len(devices.split(","))
 
-<<<<<<< HEAD
-    image = fluid.layers.data(name='image', shape=image_shape, dtype='float32')
-    gt_box = fluid.layers.data(
-        name='gt_box', shape=[4], dtype='float32', lod_level=1)
-    gt_label = fluid.layers.data(
-        name='gt_label', shape=[1],  dtype='int32', lod_level=1)
-    is_crowd = fluid.layers.data(
-        name='is_crowd', shape = [-1], dtype='int32', lod_level=1, append_batch_size=False)
-    im_info = fluid.layers.data(
-        name='im_info', shape=[3], dtype='float32')
-
-
-    rpn_cls_score, rpn_bbox_pred, anchor, var, cls_score, bbox_pred,\
-    bbox_targets, bbox_inside_weights, bbox_outside_weights, rois, \
-    labels_int32 = FasterRcnn(
-            input=image,
-            depth=50,
-            anchor_sizes=[32,64,128,256,512],
-            variance=[1.,1.,1.,1.],
-            aspect_ratios=[0.5,1.0,2.0],
-            gt_box=gt_box,
-            is_crowd=is_crowd,
-            gt_label=gt_label,
-            im_info=im_info,
-            class_nums=args.class_nums,
-            use_random=False if args.debug else True
-            )
-
-    cls_loss, reg_loss = RPNloss(rpn_cls_score, rpn_bbox_pred, anchor, var, \
-        gt_box, is_crowd, im_info, use_random=False if args.debug else True)
-    cls_loss.persistable=True
-    reg_loss.persistable=True
-    rpn_loss = cls_loss + reg_loss
-    rpn_loss.persistable=True
-
-    labels_int64 = fluid.layers.cast(x=labels_int32, dtype='int64')
-    labels_int64.stop_gradient = True
-
-    #loss_cls = fluid.layers.softmax_with_cross_entropy(
-    #        logits=cls_score,
-    #        label=labels_int64
-    #        )
-    softmax = fluid.layers.softmax(cls_score, use_cudnn=False)
-    loss_cls = fluid.layers.cross_entropy(softmax, labels_int64)
-    loss_cls = fluid.layers.reduce_mean(loss_cls)
-    loss_cls.persistable=True
-    loss_bbox = fluid.layers.smooth_l1(x=bbox_pred,
-                                        y=bbox_targets,
-                                        inside_weight=bbox_inside_weights,
-                                        outside_weight=bbox_outside_weights,
-                                        sigma=1.0)
-    loss_bbox = fluid.layers.reduce_mean(loss_bbox)
-    loss_bbox.persistable=True
-
-=======
     model = model_builder.FasterRCNN(
         cfg=cfg,
         add_conv_body_func=resnet.add_ResNet50_conv4_body,
@@ -123,7 +68,6 @@
         use_random=False)
     model.build_model(image_shape)
     loss_cls, loss_bbox, rpn_cls_loss, rpn_reg_loss = model.loss()
->>>>>>> 16788c58
     loss_cls.persistable=True
     loss_bbox.persistable=True
     rpn_cls_loss.persistable=True
@@ -206,49 +150,12 @@
         for batch_id, data in enumerate(train_reader()):
             prev_start_time = start_time
             start_time = time.time()
-<<<<<<< HEAD
-
-            image, gt_box, gt_label, is_crowd, im_info, lod, im_id = data
-            image_t = tensor(image, place)
-            gt_box_t = tensor(gt_box, place, [lod])
-            gt_label_t = tensor(gt_label, place, [lod])
-            is_crowd_t = tensor(is_crowd, place, [lod])
-            im_info_t = tensor(im_info, place)
-
-            feeding = {}
-            feeding['image'] = image_t
-            feeding['gt_box'] = gt_box_t
-            feeding['gt_label'] = gt_label_t
-            feeding['is_crowd'] = is_crowd_t
-            feeding['im_info'] = im_info_t
-
-            if args.parallel:
-                losses = train_exe.run(fetch_list=[v.name for v in fetch_list],
-                                       feed=feeding)
-            else:
-                losses = exe.run(fluid.default_main_program(),
-                                  feed=feeding,
-                                  fetch_list=fetch_list)
-=======
             losses = train_exe.run(fetch_list=[v.name for v in fetch_list],
                                    feed=feeder.feed(data))
->>>>>>> 16788c58
             loss_v = np.mean(np.array(losses[0]))
             every_pass_loss.append(loss_v)
 
             lr = np.array(fluid.global_scope().find_var('learning_rate').get_tensor())
-<<<<<<< HEAD
-            if batch_id % 1 == 0:
-                print("Epoc {:d}, batch {:d}, lr {:.6f}, loss {:.6f}, time {:.5f}".format(
-                      epoc_id, batch_id, lr[0], losses[0][0], start_time - prev_start_time))
-                #print('cls_loss ', losses[1][0], ' reg_loss ', losses[2][0], ' loss_cls ', losses[3][0], ' loss_bbox ', losses[4][0])
-            if batch_id % 5000 == 0:
-                end = time.time()
-                print('time: {}'.format(end-start))
-                save_model('epoch'+str(epoc_id)+'_'+str(batch_id))
-        if epoc_id % 1 == 0 or epoc_id == num_passes - 1:
-            save_model(str(epoc_id))
-=======
             print("Epoc {:d}, batch {:d}, lr {:.6f}, loss {:.6f}, time {:.5f}".format(
                   epoc_id, batch_id, lr[0], losses[0][0], start_time - prev_start_time))
             #print('cls_loss ', losses[1][0], ' reg_loss ', losses[2][0], ' loss_cls ', losses[3][0], ' loss_bbox ', losses[4][0])
@@ -261,7 +168,6 @@
         else:
             train_step(epoc_id)
         save_model(str(epoc_id))
->>>>>>> 16788c58
 
 if __name__ == '__main__':
     args = parser.parse_args()
