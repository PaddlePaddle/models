--- conflicted
+++ resolved
@@ -1,10 +1,3 @@
-<<<<<<< HEAD
-=======
-# 模型列表
-
-=======
-
->>>>>>> e75f74fb
 ## 1. 训练Benchmark
 
 ### 1.1 软硬件环境
