Datasets: c4
Example: null
IfOnlineDemo: 0
IfTraining: 0
Language: English
License: apache-2.0
Model_Info:
  description: Version 1.1 - LM-Adapted
  description_en: Version 1.1 - LM-Adapted
  from_repo: https://huggingface.co/google/t5-large-lm-adapt
<<<<<<< HEAD
  icon: https://paddlenlp.bj.bcebos.com/models/community/transformer-layer.png
=======
  icon: https://paddlenlp.bj.bcebos.com/images/community_icon.png
>>>>>>> 59568bbb
  name: google/t5-large-lm-adapt
Paper:
- title: GLU Variants Improve Transformer
  url: http://arxiv.org/abs/2002.05202v1
- title: Exploring the Limits of Transfer Learning with a Unified Text-to-Text Transformer
  url: http://arxiv.org/abs/1910.10683v3
Publisher: google
Task:
- sub_tag: 文本生成
  sub_tag_en: Text2Text Generation
  tag: 自然语言处理
  tag_en: Natural Language Processing<|MERGE_RESOLUTION|>--- conflicted
+++ resolved
@@ -8,11 +8,7 @@
   description: Version 1.1 - LM-Adapted
   description_en: Version 1.1 - LM-Adapted
   from_repo: https://huggingface.co/google/t5-large-lm-adapt
-<<<<<<< HEAD
-  icon: https://paddlenlp.bj.bcebos.com/models/community/transformer-layer.png
-=======
   icon: https://paddlenlp.bj.bcebos.com/images/community_icon.png
->>>>>>> 59568bbb
   name: google/t5-large-lm-adapt
 Paper:
 - title: GLU Variants Improve Transformer
