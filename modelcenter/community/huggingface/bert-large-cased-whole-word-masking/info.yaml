--- conflicted
+++ resolved
@@ -8,11 +8,7 @@
   description: BERT large model (cased) whole word masking
   description_en: BERT large model (cased) whole word masking
   from_repo: https://huggingface.co/bert-large-cased-whole-word-masking
-<<<<<<< HEAD
-  icon: https://paddlenlp.bj.bcebos.com/models/community/transformer-layer.png
-=======
   icon: https://paddlenlp.bj.bcebos.com/images/community_icon.png
->>>>>>> 59568bbb
   name: bert-large-cased-whole-word-masking
 Paper:
 - title: 'BERT: Pre-training of Deep Bidirectional Transformers for Language Understanding'
