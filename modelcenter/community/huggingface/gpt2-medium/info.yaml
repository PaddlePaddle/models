Datasets: ''
Example: null
IfOnlineDemo: 0
IfTraining: 0
Language: English
License: mit
Model_Info:
  description: GPT-2 Medium
  description_en: GPT-2 Medium
  from_repo: https://huggingface.co/gpt2-medium
<<<<<<< HEAD
  icon: https://paddlenlp.bj.bcebos.com/models/community/transformer-layer.png
=======
  icon: https://paddlenlp.bj.bcebos.com/images/community_icon.png
>>>>>>> 59568bbb
  name: gpt2-medium
Paper:
- title: Quantifying the Carbon Emissions of Machine Learning
  url: http://arxiv.org/abs/1910.09700v2
Publisher: huggingface
Task:
- sub_tag: 文本生成
  sub_tag_en: Text Generation
  tag: 自然语言处理
  tag_en: Natural Language Processing<|MERGE_RESOLUTION|>--- conflicted
+++ resolved
@@ -8,11 +8,7 @@
   description: GPT-2 Medium
   description_en: GPT-2 Medium
   from_repo: https://huggingface.co/gpt2-medium
-<<<<<<< HEAD
-  icon: https://paddlenlp.bj.bcebos.com/models/community/transformer-layer.png
-=======
   icon: https://paddlenlp.bj.bcebos.com/images/community_icon.png
->>>>>>> 59568bbb
   name: gpt2-medium
 Paper:
 - title: Quantifying the Carbon Emissions of Machine Learning
