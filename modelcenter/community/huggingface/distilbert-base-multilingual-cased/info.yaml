Datasets: wikipedia
Example: null
IfOnlineDemo: 0
IfTraining: 0
Language: ''
License: apache-2.0
Model_Info:
  description: Model Card for DistilBERT base multilingual (cased)
  description_en: Model Card for DistilBERT base multilingual (cased)
  from_repo: https://huggingface.co/distilbert-base-multilingual-cased
<<<<<<< HEAD
  icon: https://paddlenlp.bj.bcebos.com/models/community/transformer-layer.png
=======
  icon: https://paddlenlp.bj.bcebos.com/images/community_icon.png
>>>>>>> 59568bbb
  name: distilbert-base-multilingual-cased
Paper:
- title: 'DistilBERT, a distilled version of BERT: smaller, faster, cheaper and lighter'
  url: http://arxiv.org/abs/1910.01108v4
- title: Quantifying the Carbon Emissions of Machine Learning
  url: http://arxiv.org/abs/1910.09700v2
Publisher: huggingface
Task:
- sub_tag: 槽位填充
  sub_tag_en: Fill-Mask
  tag: 自然语言处理
  tag_en: Natural Language Processing<|MERGE_RESOLUTION|>--- conflicted
+++ resolved
@@ -8,11 +8,7 @@
   description: Model Card for DistilBERT base multilingual (cased)
   description_en: Model Card for DistilBERT base multilingual (cased)
   from_repo: https://huggingface.co/distilbert-base-multilingual-cased
-<<<<<<< HEAD
-  icon: https://paddlenlp.bj.bcebos.com/models/community/transformer-layer.png
-=======
   icon: https://paddlenlp.bj.bcebos.com/images/community_icon.png
->>>>>>> 59568bbb
   name: distilbert-base-multilingual-cased
 Paper:
 - title: 'DistilBERT, a distilled version of BERT: smaller, faster, cheaper and lighter'
