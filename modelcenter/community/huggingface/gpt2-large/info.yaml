Datasets: ''
Example: null
IfOnlineDemo: 0
IfTraining: 0
Language: English
License: mit
Model_Info:
  description: GPT-2 Large
  description_en: GPT-2 Large
  from_repo: https://huggingface.co/gpt2-large
<<<<<<< HEAD
  icon: https://paddlenlp.bj.bcebos.com/models/community/transformer-layer.png
=======
  icon: https://paddlenlp.bj.bcebos.com/images/community_icon.png
>>>>>>> 59568bbb
  name: gpt2-large
Paper:
- title: Quantifying the Carbon Emissions of Machine Learning
  url: http://arxiv.org/abs/1910.09700v2
Publisher: huggingface
Task:
- sub_tag: 文本生成
  sub_tag_en: Text Generation
  tag: 自然语言处理
  tag_en: Natural Language Processing<|MERGE_RESOLUTION|>--- conflicted
+++ resolved
@@ -8,11 +8,7 @@
   description: GPT-2 Large
   description_en: GPT-2 Large
   from_repo: https://huggingface.co/gpt2-large
-<<<<<<< HEAD
-  icon: https://paddlenlp.bj.bcebos.com/models/community/transformer-layer.png
-=======
   icon: https://paddlenlp.bj.bcebos.com/images/community_icon.png
->>>>>>> 59568bbb
   name: gpt2-large
 Paper:
 - title: Quantifying the Carbon Emissions of Machine Learning
