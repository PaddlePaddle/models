--- conflicted
+++ resolved
@@ -8,11 +8,7 @@
   description: 🤗 + 📚 dbmdz Turkish BERT model
   description_en: 🤗 + 📚 dbmdz Turkish BERT model
   from_repo: https://huggingface.co/dbmdz/bert-base-turkish-uncased
-<<<<<<< HEAD
-  icon: https://paddlenlp.bj.bcebos.com/models/community/transformer-layer.png
-=======
   icon: https://paddlenlp.bj.bcebos.com/images/community_icon.png
->>>>>>> 59568bbb
   name: dbmdz/bert-base-turkish-uncased
 Paper: null
 Publisher: dbmdz
