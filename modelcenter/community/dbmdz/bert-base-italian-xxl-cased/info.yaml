--- conflicted
+++ resolved
@@ -8,11 +8,7 @@
   description: 🤗 + 📚 dbmdz BERT and ELECTRA models
   description_en: 🤗 + 📚 dbmdz BERT and ELECTRA models
   from_repo: https://huggingface.co/dbmdz/bert-base-italian-xxl-cased
-<<<<<<< HEAD
-  icon: https://paddlenlp.bj.bcebos.com/models/community/transformer-layer.png
-=======
   icon: https://paddlenlp.bj.bcebos.com/images/community_icon.png
->>>>>>> 59568bbb
   name: dbmdz/bert-base-italian-xxl-cased
 Paper: null
 Publisher: dbmdz
