--- conflicted
+++ resolved
@@ -8,11 +8,7 @@
   description: Aeona | Chatbot
   description_en: Aeona | Chatbot
   from_repo: https://huggingface.co/deepparag/Aeona
-<<<<<<< HEAD
-  icon: https://paddlenlp.bj.bcebos.com/models/community/transformer-layer.png
-=======
   icon: https://paddlenlp.bj.bcebos.com/images/community_icon.png
->>>>>>> 59568bbb
   name: deepparag/Aeona
 Paper: null
 Publisher: deepparag
