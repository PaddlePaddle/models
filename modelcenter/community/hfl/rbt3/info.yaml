--- conflicted
+++ resolved
@@ -8,11 +8,7 @@
   description: This is a re-trained 3-layer RoBERTa-wwm-ext model.
   description_en: This is a re-trained 3-layer RoBERTa-wwm-ext model.
   from_repo: https://huggingface.co/hfl/rbt3
-<<<<<<< HEAD
-  icon: https://paddlenlp.bj.bcebos.com/models/community/transformer-layer.png
-=======
   icon: https://paddlenlp.bj.bcebos.com/images/community_icon.png
->>>>>>> 59568bbb
   name: hfl/rbt3
 Paper:
 - title: Pre-Training with Whole Word Masking for Chinese BERT
