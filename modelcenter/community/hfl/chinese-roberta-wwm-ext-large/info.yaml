--- conflicted
+++ resolved
@@ -8,11 +8,7 @@
   description: Please use 'Bert' related functions to load this model!
   description_en: Please use 'Bert' related functions to load this model!
   from_repo: https://huggingface.co/hfl/chinese-roberta-wwm-ext-large
-<<<<<<< HEAD
-  icon: https://paddlenlp.bj.bcebos.com/models/community/transformer-layer.png
-=======
   icon: https://paddlenlp.bj.bcebos.com/images/community_icon.png
->>>>>>> 59568bbb
   name: hfl/chinese-roberta-wwm-ext-large
 Paper:
 - title: Pre-Training with Whole Word Masking for Chinese BERT
