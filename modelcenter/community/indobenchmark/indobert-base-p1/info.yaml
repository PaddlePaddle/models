--- conflicted
+++ resolved
@@ -8,11 +8,7 @@
   description: IndoBERT Base Model (phase1 - uncased)
   description_en: IndoBERT Base Model (phase1 - uncased)
   from_repo: https://huggingface.co/indobenchmark/indobert-base-p1
-<<<<<<< HEAD
-  icon: https://paddlenlp.bj.bcebos.com/models/community/transformer-layer.png
-=======
   icon: https://paddlenlp.bj.bcebos.com/images/community_icon.png
->>>>>>> 59568bbb
   name: indobenchmark/indobert-base-p1
 Paper:
 - title: 'IndoNLU: Benchmark and Resources for Evaluating Indonesian Natural Language
