Datasets: ''
Example: null
IfOnlineDemo: 0
IfTraining: 0
Language: Korean
License: apache-2.0
Model_Info:
  description: 'KcBERT: Korean comments BERT'
  description_en: 'KcBERT: Korean comments BERT'
  from_repo: https://huggingface.co/beomi/kcbert-base
<<<<<<< HEAD
  icon: https://paddlenlp.bj.bcebos.com/models/community/transformer-layer.png
=======
  icon: https://paddlenlp.bj.bcebos.com/images/community_icon.png
>>>>>>> 59568bbb
  name: beomi/kcbert-base
Paper:
- title: 'BERT: Pre-training of Deep Bidirectional Transformers for Language Understanding'
  url: http://arxiv.org/abs/1810.04805v2
Publisher: beomi
Task:
- sub_tag: 槽位填充
  sub_tag_en: Fill-Mask
  tag: 自然语言处理
  tag_en: Natural Language Processing<|MERGE_RESOLUTION|>--- conflicted
+++ resolved
@@ -8,11 +8,7 @@
   description: 'KcBERT: Korean comments BERT'
   description_en: 'KcBERT: Korean comments BERT'
   from_repo: https://huggingface.co/beomi/kcbert-base
-<<<<<<< HEAD
-  icon: https://paddlenlp.bj.bcebos.com/models/community/transformer-layer.png
-=======
   icon: https://paddlenlp.bj.bcebos.com/images/community_icon.png
->>>>>>> 59568bbb
   name: beomi/kcbert-base
 Paper:
 - title: 'BERT: Pre-training of Deep Bidirectional Transformers for Language Understanding'
