from __future__ import absolute_import
from __future__ import division
from __future__ import print_function
from network.AttGAN_network import AttGAN_model
from util import utility
import paddle.fluid as fluid
import sys
import time
import copy
import numpy as np


class GTrainer():
    def __init__(self, image_real, label_org, label_org_, label_trg, label_trg_,
                 cfg, step_per_epoch):
        self.program = fluid.default_main_program().clone()
        with fluid.program_guard(self.program):
            model = AttGAN_model()
            self.fake_img, self.rec_img = model.network_G(
                image_real, label_org_, label_trg_, cfg, name="generator")
            self.fake_img.persistable = True
            self.rec_img.persistable = True
            self.infer_program = self.program.clone(for_test=True)

            self.g_loss_rec = fluid.layers.mean(
                fluid.layers.abs(
                    fluid.layers.elementwise_sub(
                        x=image_real, y=self.rec_img)))
            self.pred_fake, self.cls_fake = model.network_D(
                self.fake_img, cfg, name="discriminator")
            #wgan
            if cfg.gan_mode == "wgan":
                self.g_loss_fake = -1 * fluid.layers.mean(self.pred_fake)
            #lsgan
            elif cfg.gan_mode == "lsgan":
                ones = fluid.layers.fill_constant_batch_size_like(
                    input=self.pred_fake,
                    shape=self.pred_fake.shape,
                    value=1.0,
                    dtype='float32')
                self.g_loss_fake = fluid.layers.mean(
                    fluid.layers.square(
                        fluid.layers.elementwise_sub(
                            x=self.pred_fake, y=ones)))

            self.g_loss_cls = fluid.layers.mean(
                fluid.layers.sigmoid_cross_entropy_with_logits(self.cls_fake,
                                                               label_trg))
            self.g_loss = self.g_loss_fake + cfg.lambda_rec * self.g_loss_rec + cfg.lambda_cls * self.g_loss_cls

            self.g_loss_fake.persistable = True
            self.g_loss_rec.persistable = True
            self.g_loss_cls.persistable = True
            lr = fluid.layers.piecewise_decay(
                boundaries=[99 * step_per_epoch],
                values=[cfg.g_lr, cfg.g_lr * 0.1])
            vars = []
            for var in self.program.list_vars():
                if fluid.io.is_parameter(var) and var.name.startswith(
                        "generator"):
                    vars.append(var.name)
            self.param = vars
            optimizer = fluid.optimizer.Adam(
                learning_rate=lr, beta1=0.5, beta2=0.999, name="net_G")

            optimizer.minimize(self.g_loss, parameter_list=vars)


class DTrainer():
    def __init__(self, image_real, label_org, label_org_, label_trg, label_trg_,
                 cfg, step_per_epoch):
        self.program = fluid.default_main_program().clone()
        lr = cfg.d_lr
        with fluid.program_guard(self.program):
            model = AttGAN_model()
            self.fake_img, _ = model.network_G(
                image_real, label_org, label_trg_, cfg, name="generator")
            self.pred_real, self.cls_real = model.network_D(
                image_real, cfg, name="discriminator")
            self.pred_fake, _ = model.network_D(
                self.fake_img, cfg, name="discriminator")
            self.d_loss_cls = fluid.layers.mean(
                fluid.layers.sigmoid_cross_entropy_with_logits(self.cls_real,
                                                               label_org))
            #wgan
            if cfg.gan_mode == "wgan":
                self.d_loss_fake = fluid.layers.reduce_mean(self.pred_fake)
                self.d_loss_real = -1 * fluid.layers.reduce_mean(self.pred_real)
                self.d_loss_gp = self.gradient_penalty(
                    model.network_D,
                    image_real,
                    self.fake_img,
                    cfg=cfg,
                    name="discriminator")
                self.d_loss = self.d_loss_real + self.d_loss_fake + 1.0 * self.d_loss_cls + cfg.lambda_gp * self.d_loss_gp
            #lsgan
            elif cfg.gan_mode == "lsgan":
                ones = fluid.layers.fill_constant_batch_size_like(
                    input=self.pred_real,
                    shape=self.pred_real.shape,
                    value=1.0,
                    dtype='float32')
                self.d_loss_real = fluid.layers.mean(
                    fluid.layers.square(
                        fluid.layers.elementwise_sub(
                            x=self.pred_real, y=ones)))
                self.d_loss_fake = fluid.layers.mean(
                    fluid.layers.square(x=self.pred_fake))
                self.d_loss_gp = self.gradient_penalty(
                    model.network_D,
                    image_real,
                    None,
                    cfg=cfg,
                    name="discriminator")
                self.d_loss = self.d_loss_real + self.d_loss_fake + 1.0 * self.d_loss_cls + cfg.lambda_gp * self.d_loss_gp

            self.d_loss_real.persistable = True
            self.d_loss_fake.persistable = True
            self.d_loss.persistable = True
            self.d_loss_cls.persistable = True
            self.d_loss_gp.persistable = True
            vars = []
            for var in self.program.list_vars():
                if fluid.io.is_parameter(var) and var.name.startswith(
                        "discriminator"):
                    vars.append(var.name)
            self.param = vars

            lr = fluid.layers.piecewise_decay(
                boundaries=[99 * step_per_epoch],
                values=[cfg.g_lr, cfg.g_lr * 0.1])
            optimizer = fluid.optimizer.Adam(
                learning_rate=lr, beta1=0.5, beta2=0.999, name="net_D")

            optimizer.minimize(self.d_loss, parameter_list=vars)

    def gradient_penalty(self, f, real, fake=None, cfg=None, name=None):
        def _interpolate(a, b=None):
            if b is None:
                beta = fluid.layers.uniform_random_batch_size_like(
                    input=a, shape=a.shape, min=0.0, max=1.0)
                mean = fluid.layers.reduce_mean(
                    a, range(len(a.shape)), keep_dim=True)
                input_sub_mean = fluid.layers.elementwise_sub(a, mean, axis=0)
                var = fluid.layers.reduce_mean(
                    fluid.layers.square(input_sub_mean),
                    range(len(a.shape)),
                    keep_dim=True)
                b = beta * fluid.layers.sqrt(var) * 0.5 + a
            shape = [a.shape[0]]
            alpha = fluid.layers.uniform_random_batch_size_like(
                input=a, shape=shape, min=0.0, max=1.0)
            inner = (b - a) * alpha + a
            return inner

        x = _interpolate(real, fake)

        pred, _ = f(x, cfg=cfg, name=name)
        if isinstance(pred, tuple):
            pred = pred[0]
        vars = []
        for var in fluid.default_main_program().list_vars():
            if fluid.io.is_parameter(var) and var.name.startswith(
                    "discriminator"):
                vars.append(var.name)
        grad = fluid.gradients(pred, x, no_grad_set=vars)[0]
        grad_shape = grad.shape
        grad = fluid.layers.reshape(
            grad, [-1, grad_shape[1] * grad_shape[2] * grad_shape[3]])
        epsilon = 1e-16
        norm = fluid.layers.sqrt(
            fluid.layers.reduce_sum(
                fluid.layers.square(grad), dim=1) + epsilon)
        gp = fluid.layers.reduce_mean(fluid.layers.square(norm - 1.0))
        return gp


class AttGAN(object):
    def add_special_args(self, parser):
        parser.add_argument(
            '--g_lr',
            type=float,
            default=0.0002,
            help="the base learning rate of generator")
        parser.add_argument(
            '--d_lr',
            type=float,
            default=0.0002,
            help="the base learning rate of discriminator")
        parser.add_argument(
            '--c_dim',
            type=int,
            default=13,
            help="the number of attributes we selected")
        parser.add_argument(
            '--d_fc_dim',
            type=int,
            default=1024,
            help="the base fc dim in discriminator")
        parser.add_argument(
            '--lambda_cls',
            type=float,
            default=10.0,
            help="the coefficient of classification")
        parser.add_argument(
            '--lambda_rec',
            type=float,
            default=100.0,
            help="the coefficient of refactor")
        parser.add_argument(
            '--thres_int',
            type=float,
            default=0.5,
            help="thresh change of attributes")
        parser.add_argument(
            '--lambda_gp',
            type=float,
            default=10.0,
            help="the coefficient of gradient penalty")
        parser.add_argument(
            '--n_samples', type=int, default=16, help="batch size when testing")
        parser.add_argument(
            '--selected_attrs',
            type=str,
            default="Bald,Bangs,Black_Hair,Blond_Hair,Brown_Hair,Bushy_Eyebrows,Eyeglasses,Male,Mouth_Slightly_Open,Mustache,No_Beard,Pale_Skin,Young",
            help="the attributes we selected to change")
        parser.add_argument(
            '--n_layers',
            type=int,
            default=5,
            help="default layers in the network")
        parser.add_argument(
            '--dis_norm',
            type=str,
            default=None,
            help="the normalization in discriminator, choose in [None, instance_norm]"
        )

        return parser

    def __init__(self,
                 cfg=None,
                 train_reader=None,
                 test_reader=None,
                 batch_num=1,
                 id2name=None):
        self.cfg = cfg
        self.train_reader = train_reader
        self.test_reader = test_reader
        self.batch_num = batch_num
        self.id2name = id2name

    def build_model(self):
        data_shape = [-1, 3, self.cfg.image_size, self.cfg.image_size]

        image_real = fluid.layers.data(
            name='image_real', shape=data_shape, dtype='float32')
        label_org = fluid.layers.data(
            name='label_org', shape=[self.cfg.c_dim], dtype='float32')
        label_trg = fluid.layers.data(
            name='label_trg', shape=[self.cfg.c_dim], dtype='float32')
        label_org_ = fluid.layers.data(
            name='label_org_', shape=[self.cfg.c_dim], dtype='float32')
        label_trg_ = fluid.layers.data(
            name='label_trg_', shape=[self.cfg.c_dim], dtype='float32')

        py_reader = fluid.io.PyReader(
            feed_list=[image_real, label_org, label_trg],
            capacity=64,
            iterable=True,
            use_double_buffer=True)

        test_gen_trainer = GTrainer(image_real, label_org, label_org_,
                                    label_trg, label_trg_, self.cfg,
                                    self.batch_num)

        label_org_ = (label_org * 2.0 - 1.0) * self.cfg.thres_int
        label_trg_ = (label_trg * 2.0 - 1.0) * self.cfg.thres_int

        gen_trainer = GTrainer(image_real, label_org, label_org_, label_trg,
                               label_trg_, self.cfg, self.batch_num)
        dis_trainer = DTrainer(image_real, label_org, label_org_, label_trg,
                               label_trg_, self.cfg, self.batch_num)

        # prepare environment
        place = fluid.CUDAPlace(0) if self.cfg.use_gpu else fluid.CPUPlace()
        py_reader.decorate_batch_generator(self.train_reader, places=place)
        exe = fluid.Executor(place)
        exe.run(fluid.default_startup_program())

        if self.cfg.init_model:
            utility.init_checkpoints(self.cfg, exe, gen_trainer, "net_G")
            utility.init_checkpoints(self.cfg, exe, dis_trainer, "net_D")

        ### memory optim
        build_strategy = fluid.BuildStrategy()
        build_strategy.enable_inplace = False
        build_strategy.memory_optimize = False

        gen_trainer_program = fluid.CompiledProgram(
            gen_trainer.program).with_data_parallel(
                loss_name=gen_trainer.g_loss.name,
                build_strategy=build_strategy)
        dis_trainer_program = fluid.CompiledProgram(
            dis_trainer.program).with_data_parallel(
                loss_name=dis_trainer.d_loss.name,
                build_strategy=build_strategy)

        t_time = 0

        for epoch_id in range(self.cfg.epoch):
            batch_id = 0
            for data in py_reader():
                s_time = time.time()
                # optimize the discriminator network
<<<<<<< HEAD
                fetches = [
                    dis_trainer.d_loss.name,
                    dis_trainer.d_loss_real.name,
                    dis_trainer.d_loss_fake.name,
                    dis_trainer.d_loss_cls.name,
                    dis_trainer.d_loss_gp.name,
                ]
                d_loss, d_loss_real, d_loss_fake, d_loss_cls, d_loss_gp = exe.run(
                    dis_trainer_program, fetch_list=fetches, feed=data)

=======
                if (batch_id + 1) % self.cfg.num_discriminator_time != 0:
                    fetches = [
                        dis_trainer.d_loss.name, dis_trainer.d_loss_real.name,
                        dis_trainer.d_loss_fake.name,
                        dis_trainer.d_loss_cls.name, dis_trainer.d_loss_gp.name
                    ]
                    d_loss, d_loss_real, d_loss_fake, d_loss_cls, d_loss_gp = exe.run(
                        dis_trainer_program,
                        fetch_list=fetches,
                        feed={
                            "image_real": tensor_img,
                            "label_org": tensor_label_org,
                            "label_org_": tensor_label_org_,
                            "label_trg": tensor_label_trg,
                            "label_trg_": tensor_label_trg_
                        })

                    batch_time = time.time() - s_time
                    t_time += batch_time
                    print("epoch{}: batch{}:  \n\
                         d_loss: {}; d_loss_real: {}; d_loss_fake: {}; d_loss_cls: {}; d_loss_gp: {} \n\
                         Batch_time_cost: {}".format(epoch_id, batch_id, d_loss[
                        0], d_loss_real[0], d_loss_fake[0], d_loss_cls[0],
                                                     d_loss_gp[0], batch_time))
>>>>>>> 56055e7f
                # optimize the generator network
                if (batch_id + 1) % self.cfg.num_discriminator_time == 0:
                    d_fetches = [
                        gen_trainer.g_loss_fake.name,
                        gen_trainer.g_loss_rec.name,
                        gen_trainer.g_loss_cls.name, gen_trainer.fake_img.name
                    ]
                    g_loss_fake, g_loss_rec, g_loss_cls, fake_img = exe.run(
                        gen_trainer_program, fetch_list=d_fetches, feed=data)
                    print("epoch{}: batch{}: \n\
                         g_loss_fake: {}; g_loss_rec: {}; g_loss_cls: {}"
                          .format(epoch_id, batch_id, g_loss_fake[0],
                                  g_loss_rec[0], g_loss_cls[0]))

                batch_time = time.time() - s_time
                t_time += batch_time
                if (batch_id + 1) % self.cfg.print_freq == 0:
                    print("epoch{}: batch{}:  \n\
                         d_loss: {}; d_loss_real: {}; d_loss_fake: {}; d_loss_cls: {}; d_loss_gp: {} \n\
                         Batch_time_cost: {:.2f}"
                          .format(epoch_id, batch_id, d_loss[0], d_loss_real[
                              0], d_loss_fake[0], d_loss_cls[0], d_loss_gp[0],
                                  batch_time))
                sys.stdout.flush()
                batch_id += 1

            if self.cfg.run_test:
                image_name = fluid.layers.data(
                    name='image_name',
                    shape=[self.cfg.n_samples],
                    dtype='int32')
                test_py_reader = fluid.io.PyReader(
                    feed_list=[image_real, label_org, label_trg, image_name],
                    capacity=32,
                    iterable=True,
                    use_double_buffer=True)
                test_py_reader.decorate_batch_generator(
                    self.test_reader, places=place)

                test_program = test_gen_trainer.infer_program
                utility.save_test_image(epoch_id, self.cfg, exe, place,
                                        test_program, test_gen_trainer,
                                        test_py_reader)

            if self.cfg.save_checkpoints:
                utility.checkpoints(epoch_id, self.cfg, exe, gen_trainer,
                                    "net_G")
                utility.checkpoints(epoch_id, self.cfg, exe, dis_trainer,
                                    "net_D")<|MERGE_RESOLUTION|>--- conflicted
+++ resolved
@@ -313,7 +313,6 @@
             for data in py_reader():
                 s_time = time.time()
                 # optimize the discriminator network
-<<<<<<< HEAD
                 fetches = [
                     dis_trainer.d_loss.name,
                     dis_trainer.d_loss_real.name,
@@ -324,34 +323,8 @@
                 d_loss, d_loss_real, d_loss_fake, d_loss_cls, d_loss_gp = exe.run(
                     dis_trainer_program, fetch_list=fetches, feed=data)
 
-=======
-                if (batch_id + 1) % self.cfg.num_discriminator_time != 0:
-                    fetches = [
-                        dis_trainer.d_loss.name, dis_trainer.d_loss_real.name,
-                        dis_trainer.d_loss_fake.name,
-                        dis_trainer.d_loss_cls.name, dis_trainer.d_loss_gp.name
-                    ]
-                    d_loss, d_loss_real, d_loss_fake, d_loss_cls, d_loss_gp = exe.run(
-                        dis_trainer_program,
-                        fetch_list=fetches,
-                        feed={
-                            "image_real": tensor_img,
-                            "label_org": tensor_label_org,
-                            "label_org_": tensor_label_org_,
-                            "label_trg": tensor_label_trg,
-                            "label_trg_": tensor_label_trg_
-                        })
-
-                    batch_time = time.time() - s_time
-                    t_time += batch_time
-                    print("epoch{}: batch{}:  \n\
-                         d_loss: {}; d_loss_real: {}; d_loss_fake: {}; d_loss_cls: {}; d_loss_gp: {} \n\
-                         Batch_time_cost: {}".format(epoch_id, batch_id, d_loss[
-                        0], d_loss_real[0], d_loss_fake[0], d_loss_cls[0],
-                                                     d_loss_gp[0], batch_time))
->>>>>>> 56055e7f
-                # optimize the generator network
                 if (batch_id + 1) % self.cfg.num_discriminator_time == 0:
+                    # optimize the generator network
                     d_fetches = [
                         gen_trainer.g_loss_fake.name,
                         gen_trainer.g_loss_rec.name,
