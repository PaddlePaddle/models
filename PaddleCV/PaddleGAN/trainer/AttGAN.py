#   Copyright (c) 2019 PaddlePaddle Authors. All Rights Reserved.
#
# Licensed under the Apache License, Version 2.0 (the "License");
# you may not use this file except in compliance with the License.
# You may obtain a copy of the License at
#
#     http://www.apache.org/licenses/LICENSE-2.0
#
# Unless required by applicable law or agreed to in writing, software
# distributed under the License is distributed on an "AS IS" BASIS,
# WITHOUT WARRANTIES OR CONDITIONS OF ANY KIND, either express or implied.
# See the License for the specific language governing permissions and
# limitations under the License.
from __future__ import absolute_import
from __future__ import division
from __future__ import print_function
from network.AttGAN_network import AttGAN_model
from util import utility
import paddle.fluid as fluid
import sys
import time
import copy
import numpy as np


class GTrainer():
    def __init__(self, image_real, label_org, label_org_, label_trg, label_trg_,
                 cfg, step_per_epoch):
        self.program = fluid.default_main_program().clone()
        with fluid.program_guard(self.program):
            model = AttGAN_model()
            self.fake_img, self.rec_img = model.network_G(
                image_real, label_org_, label_trg_, cfg, name="generator")
            self.fake_img.persistable = True
            self.rec_img.persistable = True
            self.infer_program = self.program.clone(for_test=True)

            self.g_loss_rec = fluid.layers.mean(
                fluid.layers.abs(
                    fluid.layers.elementwise_sub(
                        x=image_real, y=self.rec_img)))
            self.pred_fake, self.cls_fake = model.network_D(
                self.fake_img, cfg, name="discriminator")
            #wgan
            if cfg.gan_mode == "wgan":
                self.g_loss_fake = -1 * fluid.layers.mean(self.pred_fake)
            #lsgan
            elif cfg.gan_mode == "lsgan":
                ones = fluid.layers.fill_constant_batch_size_like(
                    input=self.pred_fake,
                    shape=self.pred_fake.shape,
                    value=1.0,
                    dtype='float32')
                self.g_loss_fake = fluid.layers.mean(
                    fluid.layers.square(
                        fluid.layers.elementwise_sub(
                            x=self.pred_fake, y=ones)))
            else:
                raise NotImplementedError("gan_mode {} is not support!".format(
                    cfg.gan_mode))

            self.g_loss_cls = fluid.layers.mean(
                fluid.layers.sigmoid_cross_entropy_with_logits(self.cls_fake,
                                                               label_trg))
            self.g_loss = self.g_loss_fake + cfg.lambda_rec * self.g_loss_rec + cfg.lambda_cls * self.g_loss_cls

            self.g_loss_fake.persistable = True
            self.g_loss_rec.persistable = True
            self.g_loss_cls.persistable = True
            lr = fluid.layers.piecewise_decay(
                boundaries=[99 * step_per_epoch],
                values=[cfg.g_lr, cfg.g_lr * 0.1])
            vars = []
            for var in self.program.list_vars():
                if fluid.io.is_parameter(var) and var.name.startswith(
                        "generator"):
                    vars.append(var.name)
            self.param = vars
            optimizer = fluid.optimizer.Adam(
                learning_rate=lr, beta1=0.5, beta2=0.999, name="net_G")

            optimizer.minimize(self.g_loss, parameter_list=vars)


class DTrainer():
    def __init__(self, image_real, label_org, label_org_, label_trg, label_trg_,
                 cfg, step_per_epoch):
        self.program = fluid.default_main_program().clone()
        lr = cfg.d_lr
        with fluid.program_guard(self.program):
            model = AttGAN_model()
            self.fake_img, _ = model.network_G(
                image_real, label_org, label_trg_, cfg, name="generator")
            self.pred_real, self.cls_real = model.network_D(
                image_real, cfg, name="discriminator")
            self.pred_fake, _ = model.network_D(
                self.fake_img, cfg, name="discriminator")
            self.d_loss_cls = fluid.layers.mean(
                fluid.layers.sigmoid_cross_entropy_with_logits(self.cls_real,
                                                               label_org))
            #wgan
            if cfg.gan_mode == "wgan":
                self.d_loss_fake = fluid.layers.reduce_mean(self.pred_fake)
                self.d_loss_real = -1 * fluid.layers.reduce_mean(self.pred_real)
                self.d_loss_gp = self.gradient_penalty(
                    model.network_D,
                    image_real,
                    self.fake_img,
                    cfg=cfg,
                    name="discriminator")
                self.d_loss = self.d_loss_real + self.d_loss_fake + 1.0 * self.d_loss_cls + cfg.lambda_gp * self.d_loss_gp
            #lsgan
            elif cfg.gan_mode == "lsgan":
                ones = fluid.layers.fill_constant_batch_size_like(
                    input=self.pred_real,
                    shape=self.pred_real.shape,
                    value=1.0,
                    dtype='float32')
                self.d_loss_real = fluid.layers.mean(
                    fluid.layers.square(
                        fluid.layers.elementwise_sub(
                            x=self.pred_real, y=ones)))
                self.d_loss_fake = fluid.layers.mean(
                    fluid.layers.square(x=self.pred_fake))
                self.d_loss_gp = self.gradient_penalty(
                    model.network_D,
                    image_real,
                    None,
                    cfg=cfg,
                    name="discriminator")
                self.d_loss = self.d_loss_real + self.d_loss_fake + 1.0 * self.d_loss_cls + cfg.lambda_gp * self.d_loss_gp
            else:
                raise NotImplementedError("gan_mode {} is not support!".format(
                    cfg.gan_mode))

            self.d_loss_real.persistable = True
            self.d_loss_fake.persistable = True
            self.d_loss.persistable = True
            self.d_loss_cls.persistable = True
            self.d_loss_gp.persistable = True
            vars = []
            for var in self.program.list_vars():
                if fluid.io.is_parameter(var) and var.name.startswith(
                        "discriminator"):
                    vars.append(var.name)
            self.param = vars

            lr = fluid.layers.piecewise_decay(
                boundaries=[99 * step_per_epoch],
                values=[cfg.g_lr, cfg.g_lr * 0.1])
            optimizer = fluid.optimizer.Adam(
                learning_rate=lr, beta1=0.5, beta2=0.999, name="net_D")

            optimizer.minimize(self.d_loss, parameter_list=vars)

    def gradient_penalty(self, f, real, fake=None, cfg=None, name=None):
        def _interpolate(a, b=None):
            if b is None:
                beta = fluid.layers.uniform_random_batch_size_like(
                    input=a, shape=a.shape, min=0.0, max=1.0)
                mean = fluid.layers.reduce_mean(
                    a, dim=list(range(len(a.shape))), keep_dim=True)
                input_sub_mean = fluid.layers.elementwise_sub(a, mean, axis=0)
                var = fluid.layers.reduce_mean(
                    fluid.layers.square(input_sub_mean),
                    dim=list(range(len(a.shape))),
                    keep_dim=True)
                b = beta * fluid.layers.sqrt(var) * 0.5 + a
            shape = [a.shape[0]]
            alpha = fluid.layers.uniform_random_batch_size_like(
                input=a, shape=shape, min=0.0, max=1.0)
            inner = (b - a) * alpha + a
            return inner

        x = _interpolate(real, fake)

        pred, _ = f(x, cfg=cfg, name=name)
        if isinstance(pred, tuple):
            pred = pred[0]
        vars = []
        for var in fluid.default_main_program().list_vars():
            if fluid.io.is_parameter(var) and var.name.startswith(
                    "discriminator"):
                vars.append(var.name)
        grad = fluid.gradients(pred, x, no_grad_set=vars)[0]
        grad_shape = grad.shape
        grad = fluid.layers.reshape(
            grad, [-1, grad_shape[1] * grad_shape[2] * grad_shape[3]])
        epsilon = 1e-16
        norm = fluid.layers.sqrt(
            fluid.layers.reduce_sum(
                fluid.layers.square(grad), dim=1) + epsilon)
        gp = fluid.layers.reduce_mean(fluid.layers.square(norm - 1.0))
        return gp


class AttGAN(object):
    def add_special_args(self, parser):
        parser.add_argument(
            '--g_lr',
            type=float,
            default=0.0002,
            help="the base learning rate of generator")
        parser.add_argument(
            '--d_lr',
            type=float,
            default=0.0002,
            help="the base learning rate of discriminator")
        parser.add_argument(
            '--c_dim',
            type=int,
            default=13,
            help="the number of attributes we selected")
        parser.add_argument(
            '--d_fc_dim',
            type=int,
            default=1024,
            help="the base fc dim in discriminator")
        parser.add_argument(
            '--lambda_cls',
            type=float,
            default=10.0,
            help="the coefficient of classification")
        parser.add_argument(
            '--lambda_rec',
            type=float,
            default=100.0,
            help="the coefficient of refactor")
        parser.add_argument(
            '--thres_int',
            type=float,
            default=0.5,
            help="thresh change of attributes")
        parser.add_argument(
            '--lambda_gp',
            type=float,
            default=10.0,
            help="the coefficient of gradient penalty")
        parser.add_argument(
            '--n_samples', type=int, default=16, help="batch size when testing")
        parser.add_argument(
            '--selected_attrs',
            type=str,
            default="Bald,Bangs,Black_Hair,Blond_Hair,Brown_Hair,Bushy_Eyebrows,Eyeglasses,Male,Mouth_Slightly_Open,Mustache,No_Beard,Pale_Skin,Young",
            help="the attributes we selected to change")
        parser.add_argument(
            '--n_layers',
            type=int,
            default=5,
            help="default layers in the network")
        parser.add_argument(
            '--dis_norm',
            type=str,
            default=None,
            help="the normalization in discriminator, choose in [None, instance_norm]"
        )

        return parser

    def __init__(self,
                 cfg=None,
                 train_reader=None,
                 test_reader=None,
                 batch_num=1,
                 id2name=None):
        self.cfg = cfg
        self.train_reader = train_reader
        self.test_reader = test_reader
        self.batch_num = batch_num
        self.id2name = id2name

    def build_model(self):
        data_shape = [-1, 3, self.cfg.image_size, self.cfg.image_size]

        image_real = fluid.layers.data(
            name='image_real', shape=data_shape, dtype='float32')
        label_org = fluid.layers.data(
<<<<<<< HEAD
            name='label_org', shape=[-1, self.cfg.c_dim], dtype='float32')
        label_trg = fluid.layers.data(
            name='label_trg', shape=[-1, self.cfg.c_dim], dtype='float32')
        label_org_ = fluid.layers.data(
            name='label_org_', shape=[-1, self.cfg.c_dim], dtype='float32')
        label_trg_ = fluid.layers.data(
            name='label_trg_', shape=[-1, self.cfg.c_dim], dtype='float32')
=======
            name='label_org', shape=[self.cfg.c_dim], dtype='float32')
        label_trg = fluid.layers.data(
            name='label_trg', shape=[self.cfg.c_dim], dtype='float32')
        label_org_ = fluid.layers.data(
            name='label_org_', shape=[self.cfg.c_dim], dtype='float32')
        label_trg_ = fluid.layers.data(
            name='label_trg_', shape=[self.cfg.c_dim], dtype='float32')
>>>>>>> ab3db149

        py_reader = fluid.io.PyReader(
            feed_list=[image_real, label_org, label_trg],
            capacity=64,
            iterable=True,
            use_double_buffer=True)

        test_gen_trainer = GTrainer(image_real, label_org, label_org_,
                                    label_trg, label_trg_, self.cfg,
                                    self.batch_num)

        label_org_ = (label_org * 2.0 - 1.0) * self.cfg.thres_int
        label_trg_ = (label_trg * 2.0 - 1.0) * self.cfg.thres_int

        gen_trainer = GTrainer(image_real, label_org, label_org_, label_trg,
                               label_trg_, self.cfg, self.batch_num)
        dis_trainer = DTrainer(image_real, label_org, label_org_, label_trg,
                               label_trg_, self.cfg, self.batch_num)

        # prepare environment
        place = fluid.CUDAPlace(0) if self.cfg.use_gpu else fluid.CPUPlace()
        py_reader.decorate_batch_generator(
            self.train_reader,
            places=fluid.cuda_places()
            if self.cfg.use_gpu else fluid.cpu_places())
        exe = fluid.Executor(place)
        exe.run(fluid.default_startup_program())

        if self.cfg.init_model:
            utility.init_checkpoints(self.cfg, exe, gen_trainer, "net_G")
            utility.init_checkpoints(self.cfg, exe, dis_trainer, "net_D")

        ### memory optim
        build_strategy = fluid.BuildStrategy()

        gen_trainer_program = fluid.CompiledProgram(
            gen_trainer.program).with_data_parallel(
                loss_name=gen_trainer.g_loss.name,
                build_strategy=build_strategy)
        dis_trainer_program = fluid.CompiledProgram(
            dis_trainer.program).with_data_parallel(
                loss_name=dis_trainer.d_loss.name,
                build_strategy=build_strategy)

        t_time = 0

        for epoch_id in range(self.cfg.epoch):
            batch_id = 0
            for data in py_reader():
                s_time = time.time()
                # optimize the discriminator network
                fetches = [
                    dis_trainer.d_loss.name,
                    dis_trainer.d_loss_real.name,
                    dis_trainer.d_loss_fake.name,
                    dis_trainer.d_loss_cls.name,
                    dis_trainer.d_loss_gp.name,
                ]
                d_loss, d_loss_real, d_loss_fake, d_loss_cls, d_loss_gp = exe.run(
                    dis_trainer_program, fetch_list=fetches, feed=data)

                if (batch_id + 1) % self.cfg.num_discriminator_time == 0:
                    # optimize the generator network
                    d_fetches = [
                        gen_trainer.g_loss_fake.name,
                        gen_trainer.g_loss_rec.name,
                        gen_trainer.g_loss_cls.name, gen_trainer.fake_img.name
                    ]
                    g_loss_fake, g_loss_rec, g_loss_cls, fake_img = exe.run(
                        gen_trainer_program, fetch_list=d_fetches, feed=data)
                    print("epoch{}: batch{}: \n\
                         g_loss_fake: {}; g_loss_rec: {}; g_loss_cls: {}"
                          .format(epoch_id, batch_id, g_loss_fake[0],
                                  g_loss_rec[0], g_loss_cls[0]))

                batch_time = time.time() - s_time
                t_time += batch_time
                if (batch_id + 1) % self.cfg.print_freq == 0:
                    print("epoch{}: batch{}:  \n\
                         d_loss: {}; d_loss_real: {}; d_loss_fake: {}; d_loss_cls: {}; d_loss_gp: {} \n\
                         Batch_time_cost: {}".format(epoch_id, batch_id, d_loss[
                        0], d_loss_real[0], d_loss_fake[0], d_loss_cls[0],
                                                     d_loss_gp[0], batch_time))
                sys.stdout.flush()
                batch_id += 1

            if self.cfg.run_test:
                image_name = fluid.layers.data(
                    name='image_name',
                    shape=[-1, self.cfg.n_samples],
                    dtype='int32')
                test_py_reader = fluid.io.PyReader(
                    feed_list=[image_real, label_org, label_trg, image_name],
                    capacity=32,
                    iterable=True,
                    use_double_buffer=True)
                test_py_reader.decorate_batch_generator(
                    self.test_reader,
                    places=fluid.cuda_places()
                    if self.cfg.use_gpu else fluid.cpu_places())

                test_program = test_gen_trainer.infer_program
                utility.save_test_image(epoch_id, self.cfg, exe, place,
                                        test_program, test_gen_trainer,
                                        test_py_reader)

            if self.cfg.save_checkpoints:
                utility.checkpoints(epoch_id, self.cfg, exe, gen_trainer,
                                    "net_G")
                utility.checkpoints(epoch_id, self.cfg, exe, dis_trainer,
                                    "net_D")<|MERGE_RESOLUTION|>--- conflicted
+++ resolved
@@ -275,15 +275,6 @@
         image_real = fluid.layers.data(
             name='image_real', shape=data_shape, dtype='float32')
         label_org = fluid.layers.data(
-<<<<<<< HEAD
-            name='label_org', shape=[-1, self.cfg.c_dim], dtype='float32')
-        label_trg = fluid.layers.data(
-            name='label_trg', shape=[-1, self.cfg.c_dim], dtype='float32')
-        label_org_ = fluid.layers.data(
-            name='label_org_', shape=[-1, self.cfg.c_dim], dtype='float32')
-        label_trg_ = fluid.layers.data(
-            name='label_trg_', shape=[-1, self.cfg.c_dim], dtype='float32')
-=======
             name='label_org', shape=[self.cfg.c_dim], dtype='float32')
         label_trg = fluid.layers.data(
             name='label_trg', shape=[self.cfg.c_dim], dtype='float32')
@@ -291,7 +282,6 @@
             name='label_org_', shape=[self.cfg.c_dim], dtype='float32')
         label_trg_ = fluid.layers.data(
             name='label_trg_', shape=[self.cfg.c_dim], dtype='float32')
->>>>>>> ab3db149
 
         py_reader = fluid.io.PyReader(
             feed_list=[image_real, label_org, label_trg],
@@ -381,7 +371,7 @@
             if self.cfg.run_test:
                 image_name = fluid.layers.data(
                     name='image_name',
-                    shape=[-1, self.cfg.n_samples],
+                    shape=[self.cfg.n_samples],
                     dtype='int32')
                 test_py_reader = fluid.io.PyReader(
                     feed_list=[image_real, label_org, label_trg, image_name],
