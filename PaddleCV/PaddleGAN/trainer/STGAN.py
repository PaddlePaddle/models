#   Copyright (c) 2019 PaddlePaddle Authors. All Rights Reserved.
#
# Licensed under the Apache License, Version 2.0 (the "License");
# you may not use this file except in compliance with the License.
# You may obtain a copy of the License at
#
#     http://www.apache.org/licenses/LICENSE-2.0
#
# Unless required by applicable law or agreed to in writing, software
# distributed under the License is distributed on an "AS IS" BASIS,
# WITHOUT WARRANTIES OR CONDITIONS OF ANY KIND, either express or implied.
# See the License for the specific language governing permissions and
# limitations under the License.
from __future__ import absolute_import
from __future__ import division
from __future__ import print_function
from network.STGAN_network import STGAN_model
from util import utility
import paddle.fluid as fluid
import sys
import time
import copy
import numpy as np


class GTrainer():
    def __init__(self, image_real, label_org, label_org_, label_trg, label_trg_,
                 cfg, step_per_epoch):
        self.program = fluid.default_main_program().clone()
        with fluid.program_guard(self.program):
            model = STGAN_model()
            self.fake_img, self.rec_img = model.network_G(
                image_real, label_org_, label_trg_, cfg, name="generator")
            self.fake_img.persistable = True
            self.rec_img.persistable = True
            self.infer_program = self.program.clone(for_test=True)
            self.g_loss_rec = fluid.layers.mean(
                fluid.layers.abs(
                    fluid.layers.elementwise_sub(
                        x=image_real, y=self.rec_img)))
            self.pred_fake, self.cls_fake = model.network_D(
                self.fake_img, cfg, name="discriminator")
            #wgan
            if cfg.gan_mode == "wgan":
                self.g_loss_fake = -1 * fluid.layers.mean(self.pred_fake)
            #lsgan
            elif cfg.gan_mode == "lsgan":
                ones = fluid.layers.fill_constant_batch_size_like(
                    input=self.pred_fake,
                    shape=self.pred_fake.shape,
                    value=1.0,
                    dtype='float32')
                self.g_loss_fake = fluid.layers.mean(
                    fluid.layers.square(
                        fluid.layers.elementwise_sub(
                            x=self.pred_fake, y=ones)))
            else:
                raise NotImplementedError("gan_mode {} is not support!".format(
                    cfg.gan_mode))

            self.g_loss_cls = fluid.layers.mean(
                fluid.layers.sigmoid_cross_entropy_with_logits(self.cls_fake,
                                                               label_trg))
            self.g_loss = self.g_loss_fake + cfg.lambda_rec * self.g_loss_rec + cfg.lambda_cls * self.g_loss_cls
            self.g_loss_fake.persistable = True
            self.g_loss_rec.persistable = True
            self.g_loss_cls.persistable = True
            lr = cfg.g_lr
            vars = []
            for var in self.program.list_vars():
                if fluid.io.is_parameter(var) and var.name.startswith(
                        "generator"):
                    vars.append(var.name)
            self.param = vars
            optimizer = fluid.optimizer.Adam(
                learning_rate=fluid.layers.piecewise_decay(
                    boundaries=[99 * step_per_epoch], values=[lr, lr * 0.1]),
                beta1=0.5,
                beta2=0.999,
                name="net_G")

            optimizer.minimize(self.g_loss, parameter_list=vars)


class DTrainer():
    def __init__(self, image_real, label_org, label_org_, label_trg, label_trg_,
                 cfg, step_per_epoch):
        self.program = fluid.default_main_program().clone()
        lr = cfg.d_lr
        with fluid.program_guard(self.program):
            model = STGAN_model()
            self.fake_img, _ = model.network_G(
                image_real, label_org_, label_trg_, cfg, name="generator")
            self.pred_real, self.cls_real = model.network_D(
                image_real, cfg, name="discriminator")
            self.pred_real.persistable = True
            self.cls_real.persistable = True
            self.pred_fake, _ = model.network_D(
                self.fake_img, cfg, name="discriminator")
            self.d_loss_cls = fluid.layers.mean(
                fluid.layers.sigmoid_cross_entropy_with_logits(self.cls_real,
                                                               label_org))
            #wgan
            if cfg.gan_mode == "wgan":
                self.d_loss_fake = fluid.layers.reduce_mean(self.pred_fake)
                self.d_loss_real = -1 * fluid.layers.reduce_mean(self.pred_real)
                self.d_loss_gp = self.gradient_penalty(
                    model.network_D,
                    image_real,
                    self.fake_img,
                    cfg=cfg,
                    name="discriminator")
                self.d_loss = self.d_loss_real + self.d_loss_fake + 1.0 * self.d_loss_cls + cfg.lambda_gp * self.d_loss_gp
            #lsgan
            elif cfg.gan_mode == "lsgan":
                ones = fluid.layers.fill_constant_batch_size_like(
                    input=self.pred_real,
                    shape=self.pred_real.shape,
                    value=1.0,
                    dtype='float32')
                self.d_loss_real = fluid.layers.mean(
                    fluid.layers.square(
                        fluid.layers.elementwise_sub(
                            x=self.pred_real, y=ones)))
                self.d_loss_fake = fluid.layers.mean(
                    fluid.layers.square(x=self.pred_fake))
                self.d_loss_gp = self.gradient_penalty(
                    model.network_D,
                    image_real,
                    None,
                    cfg=cfg,
                    name="discriminator")
                self.d_loss = self.d_loss_real + self.d_loss_fake + 1.0 * self.d_loss_cls + cfg.lambda_gp * self.d_loss_gp
            else:
                raise NotImplementedError("gan_mode {} is not support!".format(
                    cfg.gan_mode))

            self.d_loss_real.persistable = True
            self.d_loss_fake.persistable = True
            self.d_loss.persistable = True
            self.d_loss_cls.persistable = True
            self.d_loss_gp.persistable = True
            vars = []
            for var in self.program.list_vars():
                if fluid.io.is_parameter(var) and (
                        var.name.startswith("discriminator")):
                    vars.append(var.name)
            self.param = vars

            optimizer = fluid.optimizer.Adam(
                learning_rate=fluid.layers.piecewise_decay(
                    boundaries=[99 * step_per_epoch],
                    values=[lr, lr * 0.1], ),
                beta1=0.5,
                beta2=0.999,
                name="net_D")

            optimizer.minimize(self.d_loss, parameter_list=vars)
            f = open('G_program.txt', 'w')
            print(self.program, file=f)

    def gradient_penalty(self, f, real, fake=None, cfg=None, name=None):
        def _interpolate(a, b=None):
            if b is None:
                beta = fluid.layers.uniform_random_batch_size_like(
                    input=a, shape=a.shape, min=0.0, max=1.0)
                mean = fluid.layers.reduce_mean(
                    a, dim=list(range(len(a.shape))), keep_dim=True)
                input_sub_mean = fluid.layers.elementwise_sub(a, mean, axis=0)
                var = fluid.layers.reduce_mean(
                    fluid.layers.square(input_sub_mean),
                    dim=list(range(len(a.shape))),
                    keep_dim=True)
                b = beta * fluid.layers.sqrt(var) * 0.5 + a
            shape = [a.shape[0]]
            alpha = fluid.layers.uniform_random_batch_size_like(
                input=a, shape=shape, min=0.0, max=1.0)
            inner = (b - a) * alpha + a
            return inner

        x = _interpolate(real, fake)

        pred, _ = f(x, cfg=cfg, name=name)
        if isinstance(pred, tuple):
            pred = pred[0]
        vars = []
        for var in fluid.default_main_program().list_vars():
            if fluid.io.is_parameter(var) and var.name.startswith(
                    "discriminator"):
                vars.append(var.name)
        grad = fluid.gradients(pred, x, no_grad_set=vars)[0]
        grad_shape = grad.shape
        grad = fluid.layers.reshape(
            grad, [-1, grad_shape[1] * grad_shape[2] * grad_shape[3]])
        epsilon = 1e-16
        norm = fluid.layers.sqrt(
            fluid.layers.reduce_sum(
                fluid.layers.square(grad), dim=1) + epsilon)
        gp = fluid.layers.reduce_mean(fluid.layers.square(norm - 1.0))
        return gp


class STGAN(object):
    def add_special_args(self, parser):
        parser.add_argument(
            '--g_lr',
            type=float,
            default=0.0002,
            help="the base learning rate of generator")
        parser.add_argument(
            '--d_lr',
            type=float,
            default=0.0002,
            help="the base learning rate of discriminator")
        parser.add_argument(
            '--c_dim',
            type=int,
            default=13,
            help="the number of attributes we selected")
        parser.add_argument(
            '--d_fc_dim',
            type=int,
            default=1024,
            help="the base fc dim in discriminator")
        parser.add_argument(
            '--use_gru', type=bool, default=True, help="whether to use GRU")
        parser.add_argument(
            '--lambda_cls',
            type=float,
            default=10.0,
            help="the coefficient of classification")
        parser.add_argument(
            '--lambda_rec',
            type=float,
            default=100.0,
            help="the coefficient of refactor")
        parser.add_argument(
            '--thres_int',
            type=float,
            default=0.5,
            help="thresh change of attributes")
        parser.add_argument(
            '--lambda_gp',
            type=float,
            default=10.0,
            help="the coefficient of gradient penalty")
        parser.add_argument(
            '--n_samples', type=int, default=16, help="batch size when testing")
        parser.add_argument(
            '--selected_attrs',
            type=str,
            default="Bald,Bangs,Black_Hair,Blond_Hair,Brown_Hair,Bushy_Eyebrows,Eyeglasses,Male,Mouth_Slightly_Open,Mustache,No_Beard,Pale_Skin,Young",
            help="the attributes we selected to change")
        parser.add_argument(
            '--n_layers',
            type=int,
            default=5,
            help="default layers in generotor")
        parser.add_argument(
            '--gru_n_layers',
            type=int,
            default=4,
            help="default layers of GRU in generotor")
        parser.add_argument(
            '--dis_norm',
            type=str,
            default=None,
            help="the normalization in discriminator, choose in [None, instance_norm]"
        )

        return parser

    def __init__(self,
                 cfg=None,
                 train_reader=None,
                 test_reader=None,
                 batch_num=1,
                 id2name=None):
        self.cfg = cfg
        self.train_reader = train_reader
        self.test_reader = test_reader
        self.batch_num = batch_num

    def build_model(self):
        data_shape = [-1, 3, self.cfg.image_size, self.cfg.image_size]

        image_real = fluid.layers.data(
            name='image_real', shape=data_shape, dtype='float32')
        label_org = fluid.layers.data(
<<<<<<< HEAD
            name='label_org', shape=[-1, self.cfg.c_dim], dtype='float32')
        label_trg = fluid.layers.data(
            name='label_trg', shape=[-1, self.cfg.c_dim], dtype='float32')
        label_org_ = fluid.layers.data(
            name='label_org_', shape=[-1, self.cfg.c_dim], dtype='float32')
        label_trg_ = fluid.layers.data(
            name='label_trg_', shape=[-1, self.cfg.c_dim], dtype='float32')
=======
            name='label_org', shape=[self.cfg.c_dim], dtype='float32')
        label_trg = fluid.layers.data(
            name='label_trg', shape=[self.cfg.c_dim], dtype='float32')
        label_org_ = fluid.layers.data(
            name='label_org_', shape=[self.cfg.c_dim], dtype='float32')
        label_trg_ = fluid.layers.data(
            name='label_trg_', shape=[self.cfg.c_dim], dtype='float32')
>>>>>>> ab3db149

        test_gen_trainer = GTrainer(image_real, label_org, label_org_,
                                    label_trg, label_trg_, self.cfg,
                                    self.batch_num)

        py_reader = fluid.io.PyReader(
            feed_list=[image_real, label_org, label_trg],
            capacity=64,
            iterable=True,
            use_double_buffer=True)
        label_org_ = (label_org * 2.0 - 1.0) * self.cfg.thres_int
        label_trg_ = (label_trg * 2.0 - 1.0) * self.cfg.thres_int

        gen_trainer = GTrainer(image_real, label_org, label_org_, label_trg,
                               label_trg_, self.cfg, self.batch_num)
        dis_trainer = DTrainer(image_real, label_org, label_org_, label_trg,
                               label_trg_, self.cfg, self.batch_num)

        # prepare environment
        place = fluid.CUDAPlace(0) if self.cfg.use_gpu else fluid.CPUPlace()
        py_reader.decorate_batch_generator(
            self.train_reader,
            places=fluid.cuda_places()
            if self.cfg.use_gpu else fluid.cpu_places())

        exe = fluid.Executor(place)
        exe.run(fluid.default_startup_program())

        if self.cfg.init_model:
            utility.init_checkpoints(self.cfg, exe, gen_trainer, "net_G")
            utility.init_checkpoints(self.cfg, exe, dis_trainer, "net_D")

        ### memory optim
        build_strategy = fluid.BuildStrategy()

        gen_trainer_program = fluid.CompiledProgram(
            gen_trainer.program).with_data_parallel(
                loss_name=gen_trainer.g_loss.name,
                build_strategy=build_strategy)
        dis_trainer_program = fluid.CompiledProgram(
            dis_trainer.program).with_data_parallel(
                loss_name=dis_trainer.d_loss.name,
                build_strategy=build_strategy)

        t_time = 0

        for epoch_id in range(self.cfg.epoch):
            batch_id = 0
            for data in py_reader():
                s_time = time.time()
                # optimize the discriminator network
                fetches = [
                    dis_trainer.d_loss.name,
                    dis_trainer.d_loss_real.name,
                    dis_trainer.d_loss_fake.name,
                    dis_trainer.d_loss_cls.name,
                    dis_trainer.d_loss_gp.name,
                ]
                d_loss, d_loss_real, d_loss_fake, d_loss_cls, d_loss_gp, = exe.run(
                    dis_trainer_program, fetch_list=fetches, feed=data)
                if (batch_id + 1) % self.cfg.num_discriminator_time == 0:
                    # optimize the generator network
                    d_fetches = [
                        gen_trainer.g_loss_fake.name,
                        gen_trainer.g_loss_rec.name, gen_trainer.g_loss_cls.name
                    ]
                    g_loss_fake, g_loss_rec, g_loss_cls = exe.run(
                        gen_trainer_program, fetch_list=d_fetches, feed=data)
                    print("epoch{}: batch{}: \n\
                         g_loss_fake: {}; g_loss_rec: {}; g_loss_cls: {}"
                          .format(epoch_id, batch_id, g_loss_fake[0],
                                  g_loss_rec[0], g_loss_cls[0]))
                batch_time = time.time() - s_time
                t_time += batch_time
                if (batch_id + 1) % self.cfg.print_freq == 0:
                    print("epoch{}: batch{}:  \n\
                         d_loss: {}; d_loss_real: {}; d_loss_fake: {}; d_loss_cls: {}; d_loss_gp: {} \n\
                         Batch_time_cost: {}".format(epoch_id, batch_id, d_loss[
                        0], d_loss_real[0], d_loss_fake[0], d_loss_cls[0],
                                                     d_loss_gp[0], batch_time))
                sys.stdout.flush()
                batch_id += 1

            if self.cfg.run_test:
                image_name = fluid.layers.data(
                    name='image_name',
                    shape=[self.cfg.n_samples],
                    dtype='int32')
                test_py_reader = fluid.io.PyReader(
                    feed_list=[image_real, label_org, label_trg, image_name],
                    capacity=32,
                    iterable=True,
                    use_double_buffer=True)
                test_py_reader.decorate_batch_generator(
                    self.test_reader,
                    places=fluid.cuda_places()
                    if self.cfg.use_gpu else fluid.cpu_places())
                test_program = test_gen_trainer.infer_program
                utility.save_test_image(epoch_id, self.cfg, exe, place,
                                        test_program, test_gen_trainer,
                                        test_py_reader)

            if self.cfg.save_checkpoints:
                utility.checkpoints(epoch_id, self.cfg, exe, gen_trainer,
                                    "net_G")
                utility.checkpoints(epoch_id, self.cfg, exe, dis_trainer,
                                    "net_D")<|MERGE_RESOLUTION|>--- conflicted
+++ resolved
@@ -287,15 +287,6 @@
         image_real = fluid.layers.data(
             name='image_real', shape=data_shape, dtype='float32')
         label_org = fluid.layers.data(
-<<<<<<< HEAD
-            name='label_org', shape=[-1, self.cfg.c_dim], dtype='float32')
-        label_trg = fluid.layers.data(
-            name='label_trg', shape=[-1, self.cfg.c_dim], dtype='float32')
-        label_org_ = fluid.layers.data(
-            name='label_org_', shape=[-1, self.cfg.c_dim], dtype='float32')
-        label_trg_ = fluid.layers.data(
-            name='label_trg_', shape=[-1, self.cfg.c_dim], dtype='float32')
-=======
             name='label_org', shape=[self.cfg.c_dim], dtype='float32')
         label_trg = fluid.layers.data(
             name='label_trg', shape=[self.cfg.c_dim], dtype='float32')
@@ -303,7 +294,6 @@
             name='label_org_', shape=[self.cfg.c_dim], dtype='float32')
         label_trg_ = fluid.layers.data(
             name='label_trg_', shape=[self.cfg.c_dim], dtype='float32')
->>>>>>> ab3db149
 
         test_gen_trainer = GTrainer(image_real, label_org, label_org_,
                                     label_trg, label_trg_, self.cfg,
