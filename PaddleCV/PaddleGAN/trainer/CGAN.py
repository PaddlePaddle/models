#copyright (c) 2019 PaddlePaddle Authors. All Rights Reserve.
#
#Licensed under the Apache License, Version 2.0 (the "License");
#you may not use this file except in compliance with the License.
#You may obtain a copy of the License at
#
#    http://www.apache.org/licenses/LICENSE-2.0
#
#Unless required by applicable law or agreed to in writing, software
#distributed under the License is distributed on an "AS IS" BASIS,
#WITHOUT WARRANTIES OR CONDITIONS OF ANY KIND, either express or implied.
#See the License for the specific language governing permissions and
#limitations under the License.

from __future__ import absolute_import
from __future__ import division
from __future__ import print_function
from network.CGAN_network import CGAN_model
from util import utility

import sys
import six
import os
import numpy as np
import time
import matplotlib
matplotlib.use('agg')
import matplotlib.pyplot as plt
import paddle.fluid as fluid


class GTrainer():
    def __init__(self, input, conditions, cfg):
        self.program = fluid.default_main_program().clone()
        with fluid.program_guard(self.program):
            model = CGAN_model(cfg.batch_size)
            self.fake = model.network_G(input, conditions, name="G")
            self.fake.persistable = True
            self.infer_program = self.program.clone(for_test=True)
            d_fake = model.network_D(self.fake, conditions, name="D")
            fake_labels = fluid.layers.fill_constant_batch_size_like(
                input=input, dtype='float32', shape=[-1, 1], value=1.0)
            self.g_loss = fluid.layers.reduce_mean(
                fluid.layers.sigmoid_cross_entropy_with_logits(
                    x=d_fake, label=fake_labels))
            self.g_loss.persistable = True

            vars = []
            for var in self.program.list_vars():
                if fluid.io.is_parameter(var) and (var.name.startswith("G")):
                    vars.append(var.name)

            optimizer = fluid.optimizer.Adam(
                learning_rate=cfg.learning_rate, beta1=0.5, name="net_G")
            optimizer.minimize(self.g_loss, parameter_list=vars)


class DTrainer():
    def __init__(self, input, conditions, labels, cfg):
        self.program = fluid.default_main_program().clone()
        with fluid.program_guard(self.program):
            model = CGAN_model(cfg.batch_size)
            d_logit = model.network_D(input, conditions, name="D")
            self.d_loss = fluid.layers.reduce_mean(
                fluid.layers.sigmoid_cross_entropy_with_logits(
                    x=d_logit, label=labels))
            self.d_loss.persistable = True
            vars = []
            for var in self.program.list_vars():
                if fluid.io.is_parameter(var) and (var.name.startswith("D")):
                    vars.append(var.name)

            optimizer = fluid.optimizer.Adam(
                learning_rate=cfg.learning_rate, beta1=0.5, name="net_D")
            optimizer.minimize(self.d_loss, parameter_list=vars)


class CGAN(object):
    def add_special_args(self, parser):
        parser.add_argument(
            '--noise_size', type=int, default=100, help="the noise dimension")

        return parser

    def __init__(self, cfg=None, train_reader=None):
        self.cfg = cfg
        self.train_reader = train_reader

    def build_model(self):

<<<<<<< HEAD
        img = fluid.layers.data(name='img', shape=[-1, 784], dtype='float32')
        condition = fluid.layers.data(
            name='condition', shape=[-1, 1], dtype='float32')
        noise = fluid.layers.data(
            name='noise', shape=[-1, self.cfg.noise_size], dtype='float32')
        label = fluid.layers.data(name='label', shape=[-1, 1], dtype='float32')
=======
        img = fluid.layers.data(name='img', shape=[784], dtype='float32')
        condition = fluid.layers.data(
            name='condition', shape=[1], dtype='float32')
        noise = fluid.layers.data(
            name='noise', shape=[self.cfg.noise_size], dtype='float32')
        label = fluid.layers.data(name='label', shape=[1], dtype='float32')
>>>>>>> ab3db149

        g_trainer = GTrainer(noise, condition, self.cfg)
        d_trainer = DTrainer(img, condition, label, self.cfg)

        # prepare environment
        place = fluid.CUDAPlace(0) if self.cfg.use_gpu else fluid.CPUPlace()
        exe = fluid.Executor(place)
        exe.run(fluid.default_startup_program())

        const_n = np.random.uniform(
            low=-1.0, high=1.0,
            size=[self.cfg.batch_size, self.cfg.noise_size]).astype('float32')

        if self.cfg.init_model:
            utility.init_checkpoints(self.cfg, exe, g_trainer, "net_G")
            utility.init_checkpoints(self.cfg, exe, d_trainer, "net_D")

        ### memory optim
        build_strategy = fluid.BuildStrategy()
        build_strategy.enable_inplace = True

        g_trainer_program = fluid.CompiledProgram(
            g_trainer.program).with_data_parallel(
                loss_name=g_trainer.g_loss.name, build_strategy=build_strategy)
        d_trainer_program = fluid.CompiledProgram(
            d_trainer.program).with_data_parallel(
                loss_name=d_trainer.d_loss.name, build_strategy=build_strategy)

        if self.cfg.run_test:
            image_path = os.path.join(self.cfg.output, 'test')
            if not os.path.exists(image_path):
                os.makedirs(image_path)
        t_time = 0
        for epoch_id in range(self.cfg.epoch):
            for batch_id, data in enumerate(self.train_reader()):
                if len(data) != self.cfg.batch_size:
                    continue

                noise_data = np.random.uniform(
                    low=-1.0,
                    high=1.0,
                    size=[self.cfg.batch_size, self.cfg.noise_size]).astype(
                        'float32')
                real_image = np.array(list(map(lambda x: x[0], data))).reshape(
                    [-1, 784]).astype('float32')
                condition_data = np.array([x[1] for x in data]).reshape(
                    [-1, 1]).astype('float32')
                real_label = np.ones(
                    shape=[real_image.shape[0], 1], dtype='float32')
                fake_label = np.zeros(
                    shape=[real_image.shape[0], 1], dtype='float32')
                s_time = time.time()

                generate_image = exe.run(
                    g_trainer.infer_program,
                    feed={'noise': noise_data,
                          'condition': condition_data},
                    fetch_list=[g_trainer.fake])

                d_real_loss = exe.run(d_trainer_program,
                                      feed={
                                          'img': real_image,
                                          'condition': condition_data,
                                          'label': real_label
                                      },
                                      fetch_list=[d_trainer.d_loss])[0]
                d_fake_loss = exe.run(d_trainer_program,
                                      feed={
                                          'img': generate_image[0],
                                          'condition': condition_data,
                                          'label': fake_label
                                      },
                                      fetch_list=[d_trainer.d_loss])[0]
                d_loss = d_real_loss + d_fake_loss

                for _ in six.moves.xrange(self.cfg.num_generator_time):
                    g_loss = exe.run(g_trainer_program,
                                     feed={
                                         'noise': noise_data,
                                         'condition': condition_data
                                     },
                                     fetch_list=[g_trainer.g_loss])[0]

                batch_time = time.time() - s_time
                if batch_id % self.cfg.print_freq == 0:
                    print(
                        'Epoch ID: {} Batch ID: {} D_loss: {} G_loss: {} Batch_time_cost: {}'.
                        format(epoch_id, batch_id, d_loss[0], g_loss[0],
                               batch_time))
                t_time += batch_time

                if self.cfg.run_test:
                    generate_const_image = exe.run(
                        g_trainer.infer_program,
                        feed={'noise': const_n,
                              'condition': condition_data},
                        fetch_list=[g_trainer.fake])[0]

                    generate_image_reshape = np.reshape(generate_const_image, (
                        self.cfg.batch_size, -1))
                    total_images = np.concatenate(
                        [real_image, generate_image_reshape])
                    fig = utility.plot(total_images)
                    plt.title('Epoch ID={}, Batch ID={}'.format(epoch_id,
                                                                batch_id))
                    img_name = '{:04d}_{:04d}.png'.format(epoch_id, batch_id)
                    plt.savefig(
                        os.path.join(image_path, img_name), bbox_inches='tight')
                    plt.close(fig)

            if self.cfg.save_checkpoints:
                utility.checkpoints(epoch_id, self.cfg, exe, g_trainer, "net_G")
                utility.checkpoints(epoch_id, self.cfg, exe, d_trainer, "net_D")<|MERGE_RESOLUTION|>--- conflicted
+++ resolved
@@ -88,21 +88,12 @@
 
     def build_model(self):
 
-<<<<<<< HEAD
-        img = fluid.layers.data(name='img', shape=[-1, 784], dtype='float32')
-        condition = fluid.layers.data(
-            name='condition', shape=[-1, 1], dtype='float32')
-        noise = fluid.layers.data(
-            name='noise', shape=[-1, self.cfg.noise_size], dtype='float32')
-        label = fluid.layers.data(name='label', shape=[-1, 1], dtype='float32')
-=======
         img = fluid.layers.data(name='img', shape=[784], dtype='float32')
         condition = fluid.layers.data(
             name='condition', shape=[1], dtype='float32')
         noise = fluid.layers.data(
             name='noise', shape=[self.cfg.noise_size], dtype='float32')
         label = fluid.layers.data(name='label', shape=[1], dtype='float32')
->>>>>>> ab3db149
 
         g_trainer = GTrainer(noise, condition, self.cfg)
         d_trainer = DTrainer(img, condition, label, self.cfg)
