--- conflicted
+++ resolved
@@ -113,12 +113,10 @@
             output = 'bbox.json'
             if output_directory:
                 output = os.path.join(output_directory, 'bbox.json')
-<<<<<<< HEAD
-            bbox_eval(results, anno_file, output, with_background,
+
+            box_ap_stats = bbox_eval(results, anno_file, output, with_background,
                     is_bbox_normalized=is_bbox_normalized)
-=======
-            box_ap_stats = bbox_eval(results, anno_file, output, with_background)
->>>>>>> 4e3828a6
+
         if 'mask' in results[0]:
             output = 'mask.json'
             if output_directory:
