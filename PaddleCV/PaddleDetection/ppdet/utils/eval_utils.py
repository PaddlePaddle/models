# Copyright (c) 2019 PaddlePaddle Authors. All Rights Reserved.
#
# Licensed under the Apache License, Version 2.0 (the "License");
# you may not use this file except in compliance with the License.
# You may obtain a copy of the License at
#
#     http://www.apache.org/licenses/LICENSE-2.0
#
# Unless required by applicable law or agreed to in writing, software
# distributed under the License is distributed on an "AS IS" BASIS,
# WITHOUT WARRANTIES OR CONDITIONS OF ANY KIND, either express or implied.
# See the License for the specific language governing permissions and
# limitations under the License.

from __future__ import absolute_import
from __future__ import division
from __future__ import print_function

import logging
import numpy as np
import os

import paddle.fluid as fluid

<<<<<<< HEAD
#from ppdet.utils.voc_eval import bbox_eval as voc_bbox_eval
=======
from ppdet.utils.voc_eval import bbox_eval as voc_bbox_eval
from ppdet.utils.widerface_eval import widerface_bbox_eval
>>>>>>> 4660e19c

__all__ = ['parse_fetches', 'eval_run', 'eval_results', 'json_eval_results']

logger = logging.getLogger(__name__)


def parse_fetches(fetches, prog=None, extra_keys=None):
    """
    Parse fetch variable infos from model fetches,
    values for fetch_list and keys for stat
    """
    keys, values = [], []
    cls = []
    for k, v in fetches.items():
        if hasattr(v, 'name'):
            keys.append(k)
            v.persistable = True
            values.append(v.name)
        else:
            cls.append(v)

    if prog is not None and extra_keys is not None:
        for k in extra_keys:
            try:
                v = fluid.framework._get_var(k, prog)
                v.persistable = True
                keys.append(k)
                values.append(v.name)
            except Exception:
                pass

    return keys, values, cls


def eval_run(exe, compile_program, pyreader, keys, values, cls):
    """
    Run evaluation program, return program outputs.
    """
    iter_id = 0
    results = []
    if len(cls) != 0:
        values = []
        for i in range(len(cls)):
            _, accum_map = cls[i].get_map_var()
            cls[i].reset(exe)
            values.append(accum_map)

    try:
        pyreader.start()
        while True:
            outs = exe.run(compile_program,
                           fetch_list=values,
                           return_numpy=False)
            res = {
                k: (np.array(v), v.recursive_sequence_lengths())
                for k, v in zip(keys, outs)
            }
            results.append(res)
            if iter_id % 100 == 0:
                logger.info('Test iter {}'.format(iter_id))
            iter_id += 1
    except (StopIteration, fluid.core.EOFException):
        pyreader.reset()
    logger.info('Test finish iter {}'.format(iter_id))

    return results


def eval_results(results,
                 feed,
                 reader,
                 metric,
                 num_classes,
                 resolution=None,
                 is_bbox_normalized=False,
                 output_directory=None):
    """Evaluation for evaluation program results"""
    box_ap_stats = []
    if metric == 'COCO':
        from ppdet.utils.coco_eval import proposal_eval, bbox_eval, mask_eval
        anno_file = getattr(feed.dataset, 'annotation', None)
        with_background = getattr(feed, 'with_background', True)
        if 'proposal' in results[0]:
            output = 'proposal.json'
            if output_directory:
                output = os.path.join(output_directory, 'proposal.json')
            proposal_eval(results, anno_file, output)
        if 'bbox' in results[0]:
            output = 'bbox.json'
            if output_directory:
                output = os.path.join(output_directory, 'bbox.json')

            box_ap_stats = bbox_eval(
                results,
                anno_file,
                output,
                with_background,
                is_bbox_normalized=is_bbox_normalized)

        if 'mask' in results[0]:
            output = 'mask.json'
            if output_directory:
                output = os.path.join(output_directory, 'mask.json')
            mask_eval(results, anno_file, output, resolution)
    elif metric == 'VOC':
        if 'accum_map' in results[-1]:
            res = np.mean(results[-1]['accum_map'][0])
            logger.info('mAP: {:.2f}'.format(res * 100.))
            box_ap_stats.append(res * 100.)
        elif 'bbox' in results[0]:
            box_ap = voc_bbox_eval(
                results, num_classes, is_bbox_normalized=is_bbox_normalized)
            box_ap_stats.append(box_ap)
    elif metric == 'WIDERFACE':
        anno_file = getattr(feed.dataset, 'annotation', None)
        box_ap = widerface_bbox_eval(
            results, reader, anno_file, is_bbox_normalized=is_bbox_normalized)
        box_ap_stats.append(box_ap)
    return box_ap_stats


def json_eval_results(feed, metric, json_directory=None):
    """
    cocoapi eval with already exists proposal.json, bbox.json or mask.json
    """
    assert metric == 'COCO'
    from ppdet.utils.coco_eval import cocoapi_eval
    anno_file = getattr(feed.dataset, 'annotation', None)
    json_file_list = ['proposal.json', 'bbox.json', 'mask.json']
    if json_directory:
        assert os.path.exists(
            json_directory), "The json directory:{} does not exist".format(
                json_directory)
        for k, v in enumerate(json_file_list):
            json_file_list[k] = os.path.join(str(json_directory), v)

    coco_eval_style = ['proposal', 'bbox', 'segm']
    for i, v_json in enumerate(json_file_list):
        if os.path.exists(v_json):
            cocoapi_eval(v_json, coco_eval_style[i], anno_file=anno_file)
        else:
            logger.info("{} not exists!".format(v_json))<|MERGE_RESOLUTION|>--- conflicted
+++ resolved
@@ -22,12 +22,8 @@
 
 import paddle.fluid as fluid
 
-<<<<<<< HEAD
 #from ppdet.utils.voc_eval import bbox_eval as voc_bbox_eval
-=======
-from ppdet.utils.voc_eval import bbox_eval as voc_bbox_eval
 from ppdet.utils.widerface_eval import widerface_bbox_eval
->>>>>>> 4660e19c
 
 __all__ = ['parse_fetches', 'eval_run', 'eval_results', 'json_eval_results']
 
