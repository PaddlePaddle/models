#   Copyright (c) 2019 PaddlePaddle Authors. All Rights Reserved.
#
# Licensed under the Apache License, Version 2.0 (the "License");
# you may not use this file except in compliance with the License.
# You may obtain a copy of the License at
#
#     http://www.apache.org/licenses/LICENSE-2.0
#
# Unless required by applicable law or agreed to in writing, software
# distributed under the License is distributed on an "AS IS" BASIS,
# WITHOUT WARRANTIES OR CONDITIONS OF ANY KIND, either express or implied.
# See the License for the specific language governing permissions and
# limitations under the License.

from __future__ import absolute_import
from __future__ import division
from __future__ import print_function

import os
import os.path as osp
import shutil
import requests
import tqdm
import hashlib
import tarfile
import zipfile

from .voc_utils import merge_and_create_list

import logging
logger = logging.getLogger(__name__)

__all__ = ['get_weights_path', 'get_dataset_path']

WEIGHTS_HOME = osp.expanduser("~/.cache/paddle/weights")
DATASET_HOME = osp.expanduser("~/.cache/paddle/dataset")

# dict of {dataset_name: (download_info, sub_dirs)}
# download info: (url, md5sum)
DATASETS = {
    'coco': ([
        (
            'http://images.cocodataset.org/zips/train2017.zip',
            'cced6f7f71b7629ddf16f17bbcfab6b2', ),
        (
            'http://images.cocodataset.org/zips/val2017.zip',
            '442b8da7639aecaf257c1dceb8ba8c80', ),
        (
            'http://images.cocodataset.org/annotations/annotations_trainval2017.zip',
            'f4bbac642086de4f52a3fdda2de5fa2c', ),
    ], ["annotations", "train2017", "val2017"]),
    'voc': ([
        (
            'http://host.robots.ox.ac.uk/pascal/VOC/voc2012/VOCtrainval_11-May-2012.tar',
            '6cd6e144f989b92b3379bac3b3de84fd', ),
        (
            'http://host.robots.ox.ac.uk/pascal/VOC/voc2007/VOCtrainval_06-Nov-2007.tar',
            'c52e279531787c972589f7e41ab4ae64', ),
        (
            'http://host.robots.ox.ac.uk/pascal/VOC/voc2007/VOCtest_06-Nov-2007.tar',
            'b6e924de25625d8de591ea690078ad9f', ),
    ], ["VOCdevkit/VOC_all"]),
<<<<<<< HEAD
    'wider_face': ([
        (
            'https://dataset.bj.bcebos.com/wider_face/WIDER_train.zip',
            '3fedf70df600953d25982bcd13d91ba2', ),
        (
            'https://dataset.bj.bcebos.com/wider_face/WIDER_val.zip',
            'dfa7d7e790efa35df3788964cf0bbaea', ),
        (
            'https://dataset.bj.bcebos.com/wider_face/wider_face_split.zip',
            'a4a898d6193db4b9ef3260a68bad0dc7', ),
    ], ["WIDER_train", "WIDER_val", "wider_face_split"]),
=======
    'fruit': ([
        (
            'https://dataset.bj.bcebos.com/PaddleDetection_demo/fruit-detection.tar',
            '374554a7633b1b68d6a5fbb7c061b8ba', ),
    ], ["fruit-detection"]),
>>>>>>> 7b0a6f84
}

DOWNLOAD_RETRY_LIMIT = 3


def get_weights_path(url):
    """Get weights path from WEIGHT_HOME, if not exists,
    download it from url.
    """
    return get_path(url, WEIGHTS_HOME)


def get_dataset_path(path, annotation, image_dir):
    """
    If path exists, return path.
    Otherwise, get dataset path from DATASET_HOME, if not exists,
    download it.
    """
    if _dataset_exists(path, annotation, image_dir):
        return path

    logger.info("Dataset {} is not valid for reason above, try searching {} or "
                "downloading dataset...".format(
                    osp.realpath(path), DATASET_HOME))

    for name, dataset in DATASETS.items():
        if os.path.split(path.strip().lower())[-1] == name:
            logger.info("Parse dataset_dir {} as dataset "
                        "{}".format(path, name))
            data_dir = osp.join(DATASET_HOME, name)

            # For voc, only check merged dir VOC_all
            if name == 'voc':
                check_dir = osp.join(data_dir, dataset[1][0])
                if osp.exists(check_dir):
                    logger.info("Found {}".format(check_dir))
                    return data_dir

            for url, md5sum in dataset[0]:
                get_path(url, data_dir, md5sum)

            # voc should merge dir and create list after download
            if name == 'voc':
<<<<<<< HEAD
                logger.info("Download voc dataset successed, merge "
                            "VOC2007 and VOC2012 to VOC_all...")
                output_dir = osp.join(data_dir, dataset[1][0])
                devkit_dir = "/".join(output_dir.split('/')[:-1])
                years = ['2007', '2012']
                # merge dir in output_tmp_dir at first, move to
                # output_dir after merge sucessed.
                output_tmp_dir = osp.join(data_dir, 'tmp')
                if osp.isdir(output_tmp_dir):
                    shutil.rmtree(output_tmp_dir)
                # NOTE(dengkaipeng): since using auto download VOC
                # dataset, VOC default label list should be used,
                # do not generate label_list.txt here. For default
                # label, see ../data/source/voc_loader.py
                merge_and_create_list(devkit_dir, years, output_tmp_dir)
                shutil.move(output_tmp_dir, output_dir)
                # remove source directory VOC2007 and VOC2012
                shutil.rmtree(osp.join(devkit_dir, "VOC2007"))
                shutil.rmtree(osp.join(devkit_dir, "VOC2012"))
=======
                _merge_voc_dir(data_dir, dataset[1][0])
>>>>>>> 7b0a6f84
            return data_dir

    # not match any dataset in DATASETS
    raise ValueError("Dataset {} is not valid and cannot parse dataset type "
                     "'{}' for automaticly downloading, which only supports "
                     "'voc' and 'coco' currently".format(path,
                                                         osp.split(path)[-1]))


def _merge_voc_dir(data_dir, output_subdir):
    logger.info("Download voc dataset successed, merge "
                "VOC2007 and VOC2012 to VOC_all...")
    output_dir = osp.join(data_dir, output_subdir)
    devkit_dir = "/".join(output_dir.split('/')[:-1])
    years = ['2007', '2012']
    # merge dir in output_tmp_dir at first, move to 
    # output_dir after merge sucessed.
    output_tmp_dir = osp.join(data_dir, 'tmp')
    if osp.isdir(output_tmp_dir):
        shutil.rmtree(output_tmp_dir)
    # NOTE: since using auto download VOC
    # dataset, VOC default label list should be used, 
    # do not generate label_list.txt here. For default
    # label, see ../data/source/voc_loader.py
    merge_and_create_list(devkit_dir, years, output_tmp_dir)
    shutil.move(output_tmp_dir, output_dir)
    # remove source directory VOC2007 and VOC2012
    shutil.rmtree(osp.join(devkit_dir, "VOC2007"))
    shutil.rmtree(osp.join(devkit_dir, "VOC2012"))


def map_path(url, root_dir):
    # parse path after download to decompress under root_dir
    fname = url.split('/')[-1]
    zip_formats = ['.zip', '.tar', '.gz']
    fpath = fname
    for zip_format in zip_formats:
        fpath = fpath.replace(zip_format, '')
    return osp.join(root_dir, fpath)


def get_path(url, root_dir, md5sum=None):
    """ Download from given url to root_dir.
    if file or directory specified by url is exists under
    root_dir, return the path directly, otherwise download
    from url and decompress it, return the path.

    url (str): download url
    root_dir (str): root dir for downloading, it should be
                    WEIGHTS_HOME or DATASET_HOME
    md5sum (str): md5 sum of download package
    """
    # parse path after download to decompress under root_dir
    fullpath = map_path(url, root_dir)

    # For same zip file, decompressed directory name different
    # from zip file name, rename by following map
    decompress_name_map = {
        "VOC": "VOCdevkit/VOC_all",
        "annotations_trainval": "annotations"
    }
    for k, v in decompress_name_map.items():
        if fullpath.find(k) >= 0:
            fullpath = '/'.join(fullpath.split('/')[:-1] + [v])

    if osp.exists(fullpath):
        logger.info("Found {}".format(fullpath))
    else:
        fullname = _download(url, root_dir, md5sum)
        _decompress(fullname)

    return fullpath


def download_dataset(path, dataset=None):
    if dataset not in DATASETS.keys():
        logger.error("Unknown dataset {}, it should be "
                     "{}".format(dataset, DATASETS.keys()))
        return
    dataset_info = DATASETS[dataset][0]
    for info in dataset_info:
        get_path(info[0], path, info[1])
    if dataset == 'voc':
        _merge_voc_dir(path, DATASETS[dataset][1][0])
    logger.info("Download dataset {} finished.".format(dataset))


def _dataset_exists(path, annotation, image_dir):
    """
    Check if user define dataset exists
    """
    if not osp.exists(path):
        logger.info("Config dataset_dir {} is not exits, "
                    "dataset config is not valid".format(path))
        return False

    if annotation:
        annotation_path = osp.join(path, annotation)
        if not osp.isfile(annotation_path):
            logger.info("Config annotation {} is not a "
                        "file, dataset config is not "
                        "valid".format(annotation_path))
            return False
    if image_dir:
        image_path = osp.join(path, image_dir)
        if not osp.isdir(image_path):
            logger.info("Config image_dir {} is not a "
                        "directory, dataset config is not "
                        "valid".format(image_path))
            return False
    return True


def _download(url, path, md5sum=None):
    """
    Download from url, save to path.

    url (str): download url
    path (str): download to given path
    """
    if not osp.exists(path):
        os.makedirs(path)

    fname = url.split('/')[-1]
    fullname = osp.join(path, fname)
    retry_cnt = 0

    while not (osp.exists(fullname) and _md5check(fullname, md5sum)):
        if retry_cnt < DOWNLOAD_RETRY_LIMIT:
            retry_cnt += 1
        else:
            raise RuntimeError("Download from {} failed. "
                               "Retry limit reached".format(url))

        logger.info("Downloading {} from {}".format(fname, url))

        req = requests.get(url, stream=True)
        if req.status_code != 200:
            raise RuntimeError("Downloading from {} failed with code "
                               "{}!".format(url, req.status_code))

        # For protecting download interupted, download to
        # tmp_fullname firstly, move tmp_fullname to fullname
        # after download finished
        tmp_fullname = fullname + "_tmp"
        total_size = req.headers.get('content-length')
        with open(tmp_fullname, 'wb') as f:
            if total_size:
                for chunk in tqdm.tqdm(
                        req.iter_content(chunk_size=1024),
                        total=(int(total_size) + 1023) // 1024,
                        unit='KB'):
                    f.write(chunk)
            else:
                for chunk in req.iter_content(chunk_size=1024):
                    if chunk:
                        f.write(chunk)
        shutil.move(tmp_fullname, fullname)

    return fullname


def _md5check(fullname, md5sum=None):
    if md5sum is None:
        return True

    logger.info("File {} md5 checking...".format(fullname))
    md5 = hashlib.md5()
    with open(fullname, 'rb') as f:
        for chunk in iter(lambda: f.read(4096), b""):
            md5.update(chunk)
    calc_md5sum = md5.hexdigest()

    if calc_md5sum != md5sum:
        logger.info("File {} md5 check failed, {}(calc) != "
                    "{}(base)".format(fullname, calc_md5sum, md5sum))
        return False
    return True


def _decompress(fname):
    """
    Decompress for zip and tar file
    """
    logger.info("Decompressing {}...".format(fname))

    # For protecting decompressing interupted,
    # decompress to fpath_tmp directory firstly, if decompress
    # successed, move decompress files to fpath and delete
    # fpath_tmp and remove download compress file.
    fpath = '/'.join(fname.split('/')[:-1])
    fpath_tmp = osp.join(fpath, 'tmp')
    if osp.isdir(fpath_tmp):
        shutil.rmtree(fpath_tmp)
        os.makedirs(fpath_tmp)

    if fname.find('tar') >= 0:
        with tarfile.open(fname) as tf:
            tf.extractall(path=fpath_tmp)
    elif fname.find('zip') >= 0:
        with zipfile.ZipFile(fname) as zf:
            zf.extractall(path=fpath_tmp)
    else:
        raise TypeError("Unsupport compress file type {}".format(fname))

    for f in os.listdir(fpath_tmp):
        src_dir = osp.join(fpath_tmp, f)
        dst_dir = osp.join(fpath, f)
        _move_and_merge_tree(src_dir, dst_dir)

    shutil.rmtree(fpath_tmp)
    os.remove(fname)


def _move_and_merge_tree(src, dst):
    """
    Move src directory to dst, if dst is already exists,
    merge src to dst
    """
    if not osp.exists(dst):
        shutil.move(src, dst)
    else:
        for fp in os.listdir(src):
            src_fp = osp.join(src, fp)
            dst_fp = osp.join(dst, fp)
            if osp.isdir(src_fp):
                if osp.isdir(dst_fp):
                    _move_and_merge_tree(src_fp, dst_fp)
                else:
                    shutil.move(src_fp, dst_fp)
            elif osp.isfile(src_fp) and \
                    not osp.isfile(dst_fp):
                shutil.move(src_fp, dst_fp)<|MERGE_RESOLUTION|>--- conflicted
+++ resolved
@@ -60,7 +60,6 @@
             'http://host.robots.ox.ac.uk/pascal/VOC/voc2007/VOCtest_06-Nov-2007.tar',
             'b6e924de25625d8de591ea690078ad9f', ),
     ], ["VOCdevkit/VOC_all"]),
-<<<<<<< HEAD
     'wider_face': ([
         (
             'https://dataset.bj.bcebos.com/wider_face/WIDER_train.zip',
@@ -72,13 +71,11 @@
             'https://dataset.bj.bcebos.com/wider_face/wider_face_split.zip',
             'a4a898d6193db4b9ef3260a68bad0dc7', ),
     ], ["WIDER_train", "WIDER_val", "wider_face_split"]),
-=======
     'fruit': ([
         (
             'https://dataset.bj.bcebos.com/PaddleDetection_demo/fruit-detection.tar',
             '374554a7633b1b68d6a5fbb7c061b8ba', ),
     ], ["fruit-detection"]),
->>>>>>> 7b0a6f84
 }
 
 DOWNLOAD_RETRY_LIMIT = 3
@@ -122,29 +119,7 @@
 
             # voc should merge dir and create list after download
             if name == 'voc':
-<<<<<<< HEAD
-                logger.info("Download voc dataset successed, merge "
-                            "VOC2007 and VOC2012 to VOC_all...")
-                output_dir = osp.join(data_dir, dataset[1][0])
-                devkit_dir = "/".join(output_dir.split('/')[:-1])
-                years = ['2007', '2012']
-                # merge dir in output_tmp_dir at first, move to
-                # output_dir after merge sucessed.
-                output_tmp_dir = osp.join(data_dir, 'tmp')
-                if osp.isdir(output_tmp_dir):
-                    shutil.rmtree(output_tmp_dir)
-                # NOTE(dengkaipeng): since using auto download VOC
-                # dataset, VOC default label list should be used,
-                # do not generate label_list.txt here. For default
-                # label, see ../data/source/voc_loader.py
-                merge_and_create_list(devkit_dir, years, output_tmp_dir)
-                shutil.move(output_tmp_dir, output_dir)
-                # remove source directory VOC2007 and VOC2012
-                shutil.rmtree(osp.join(devkit_dir, "VOC2007"))
-                shutil.rmtree(osp.join(devkit_dir, "VOC2012"))
-=======
                 _merge_voc_dir(data_dir, dataset[1][0])
->>>>>>> 7b0a6f84
             return data_dir
 
     # not match any dataset in DATASETS
