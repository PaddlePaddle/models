--- conflicted
+++ resolved
@@ -46,38 +46,7 @@
     return path.startswith('http://') or path.startswith('https://')
 
 
-<<<<<<< HEAD
 def load_params(exe, prog, path, ignore_params=[]):
-=======
-def _get_weight_path(path):
-    env = os.environ
-    if 'PADDLE_TRAINERS_NUM' in env and 'PADDLE_TRAINER_ID' in env:
-        trainer_id = int(env['PADDLE_TRAINER_ID'])
-        num_trainers = int(env['PADDLE_TRAINERS_NUM'])
-        if num_trainers <= 1:
-            path = get_weights_path(path)
-        else:
-            from ppdet.utils.download import map_path, WEIGHTS_HOME
-            weight_path = map_path(path, WEIGHTS_HOME)
-            lock_path = weight_path + '.lock'
-            if not os.path.exists(weight_path):
-                os.makedirs(os.path.dirname(weight_path), exist_ok=True)
-                with open(lock_path, 'w'):  # touch
-                    os.utime(lock_path)
-                if trainer_id == 0:
-                    get_weights_path(path)
-                    os.remove(lock_path)
-                else:
-                    while os.path.exists(lock_path):
-                        time.sleep(1)
-            path = weight_path
-    else:
-        path = get_weights_path(path)
-    return path
-
-
-def load_pretrain(exe, prog, path):
->>>>>>> e7b1fef2
     """
     Load model from the given path.
     Args:
@@ -88,11 +57,7 @@
     """
 
     if is_url(path):
-<<<<<<< HEAD
         path = get_weight_path(path)
-=======
-        path = _get_weight_path(path)
->>>>>>> e7b1fef2
 
     if not os.path.exists(path):
         raise ValueError("Model pretrain path {} does not "
@@ -181,11 +146,7 @@
     logger.info('Load model and fuse batch norm from {}...'.format(path))
 
     if is_url(path):
-<<<<<<< HEAD
         path = get_weight_path(path)
-=======
-        path = _get_weight_path(path)
->>>>>>> e7b1fef2
 
     if not os.path.exists(path):
         raise ValueError("Model path {} does not exists.".format(path))
