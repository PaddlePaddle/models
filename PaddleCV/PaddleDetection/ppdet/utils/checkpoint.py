# Copyright (c) 2019 PaddlePaddle Authors. All Rights Reserved.
#
# Licensed under the Apache License, Version 2.0 (the "License");
# you may not use this file except in compliance with the License.
# You may obtain a copy of the License at
#
#     http://www.apache.org/licenses/LICENSE-2.0
#
# Unless required by applicable law or agreed to in writing, software
# distributed under the License is distributed on an "AS IS" BASIS,
# WITHOUT WARRANTIES OR CONDITIONS OF ANY KIND, either express or implied.
# See the License for the specific language governing permissions and
# limitations under the License.

from __future__ import absolute_import
from __future__ import division
from __future__ import print_function
from __future__ import unicode_literals

import errno
import os
import shutil
import time
import numpy as np
import re
import paddle.fluid as fluid

from .download import get_weights_path

import logging
logger = logging.getLogger(__name__)

__all__ = [
    'load_checkpoint',
    'load_and_fusebn',
    'load_params',
    'save',
]


def is_url(path):
    """
    Whether path is URL.
    Args:
        path (string): URL string or not.
    """
    return path.startswith('http://') or path.startswith('https://')


<<<<<<< HEAD
def load_params(exe, prog, path, ignore_params=[]):
=======
def _get_weight_path(path):
    env = os.environ
    if 'PADDLE_TRAINERS_NUM' in env and 'PADDLE_TRAINER_ID' in env:
        trainer_id = int(env['PADDLE_TRAINER_ID'])
        num_trainers = int(env['PADDLE_TRAINERS_NUM'])
        if num_trainers <= 1:
            path = get_weights_path(path)
        else:
            from ppdet.utils.download import map_path, WEIGHTS_HOME
            weight_path = map_path(path, WEIGHTS_HOME)
            lock_path = weight_path + '.lock'
            if not os.path.exists(weight_path):
                try:
                    os.makedirs(os.path.dirname(weight_path))
                except OSError as e:
                    if e.errno != errno.EEXIST:
                        raise
                with open(lock_path, 'w'):  # touch
                    os.utime(lock_path, None)
                if trainer_id == 0:
                    get_weights_path(path)
                    os.remove(lock_path)
                else:
                    while os.path.exists(lock_path):
                        time.sleep(1)
            path = weight_path
    else:
        path = get_weights_path(path)
    return path


def load_pretrain(exe, prog, path):
>>>>>>> 76b24b4d
    """
    Load model from the given path.
    Args:
        exe (fluid.Executor): The fluid.Executor object.
        prog (fluid.Program): load weight to which Program object.
        path (string): URL string or loca model path.
        ignore_map (bool): ignore variable to load when finetuning.
    """

    if is_url(path):
        path = get_weights_path(path)

    if not os.path.exists(path):
        raise ValueError("Model pretrain path {} does not "
                         "exists.".format(path))

    logger.info('Loading parameters from {}...'.format(path))

    def _if_exist(var):
        do_ignore = False
        param_exist = os.path.exists(os.path.join(path, var.name))
        if len(ignore_params) > 0:
            # Parameter related to num_classes will be ignored in finetuning
            do_ignore_list = [
                bool(re.match(name, var.name)) for name in ignore_params
            ]
            do_ignore = any(do_ignore_list)
            if do_ignore and param_exist:
                logger.info('In load_params, ignore {}'.format(var.name))
        do_load = param_exist and not do_ignore
        if do_load:
            logger.debug('load weight {}'.format(var.name))
        return do_load

    fluid.io.load_vars(exe, path, prog, predicate=_if_exist)


def load_checkpoint(exe, prog, path):
    """
    Load model from the given path.
    Args:
        exe (fluid.Executor): The fluid.Executor object.
        prog (fluid.Program): load weight to which Program object.
        path (string): URL string or loca model path.
    """
    if is_url(path):
        path = get_weights_path(path)

    if not os.path.exists(path):
        raise ValueError("Model checkpoint path {} does not "
                         "exists.".format(path))

    logger.info('Loading checkpoint from {}...'.format(path))
    fluid.io.load_persistables(exe, path, prog)


def global_step(scope=None):
    """
    Load global step in scope.
    Args:
        scope (fluid.Scope): load global step from which scope. If None,
            from default global_scope().

    Returns:
        global step: int.
    """
    if scope is None:
        scope = fluid.global_scope()
    v = scope.find_var('@LR_DECAY_COUNTER@')
    step = np.array(v.get_tensor())[0] if v else 0
    return step


def save(exe, prog, path):
    """
    Load model from the given path.
    Args:
        exe (fluid.Executor): The fluid.Executor object.
        prog (fluid.Program): save weight from which Program object.
        path (string): the path to save model.
    """
    if os.path.isdir(path):
        shutil.rmtree(path)
    logger.info('Save model to {}.'.format(path))
    fluid.io.save_persistables(exe, path, prog)


def load_and_fusebn(exe, prog, path):
    """
    Fuse params of batch norm to scale and bias.

    Args:
        exe (fluid.Executor): The fluid.Executor object.
        prog (fluid.Program): save weight from which Program object.
        path (string): the path to save model.
    """
    logger.info('Load model and fuse batch norm from {}...'.format(path))

    if is_url(path):
        path = get_weights_path(path)

    if not os.path.exists(path):
        raise ValueError("Model path {} does not exists.".format(path))

    def _if_exist(var):
        b = os.path.exists(os.path.join(path, var.name))

        if b:
            logger.debug('load weight {}'.format(var.name))
        return b

    all_vars = list(filter(_if_exist, prog.list_vars()))

    # Since the program uses affine-channel, there is no running mean and var
    # in the program, here append running mean and var.
    # NOTE, the params of batch norm should be like:
    #  x_scale
    #  x_offset
    #  x_mean
    #  x_variance
    #  x is any prefix
    mean_variances = set()
    bn_vars = []

    bn_in_path = True

    inner_prog = fluid.Program()
    inner_start_prog = fluid.Program()
    with fluid.program_guard(inner_prog, inner_start_prog):
        for block in prog.blocks:
            ops = list(block.ops)
            if not bn_in_path:
                break
            for op in ops:
                if op.type == 'affine_channel':
                    # remove 'scale' as prefix
                    scale_name = op.input('Scale')[0]  # _scale
                    bias_name = op.input('Bias')[0]  # _offset
                    prefix = scale_name[:-5]
                    mean_name = prefix + 'mean'
                    variance_name = prefix + 'variance'

                    if not os.path.exists(os.path.join(path, mean_name)):
                        bn_in_path = False
                        break
                    if not os.path.exists(os.path.join(path, variance_name)):
                        bn_in_path = False
                        break

                    bias = block.var(bias_name)
                    mean_vb = fluid.layers.create_parameter(
                        bias.shape, bias.dtype, mean_name)
                    variance_vb = fluid.layers.create_parameter(
                        bias.shape, bias.dtype, variance_name)
                    mean_variances.add(mean_vb)
                    mean_variances.add(variance_vb)

                    bn_vars.append(
                        [scale_name, bias_name, mean_name, variance_name])

    if not bn_in_path:
        raise ValueError("There is no params of batch norm in model {}.".format(
            path))

    # load running mean and running variance on cpu place into global scope.
    place = fluid.CPUPlace()
    exe_cpu = fluid.Executor(place)
    fluid.io.load_vars(exe_cpu, path, vars=[v for v in mean_variances])

    # load params on real place into global scope.
    fluid.io.load_vars(exe, path, prog, vars=all_vars)

    eps = 1e-5
    for names in bn_vars:
        scale_name, bias_name, mean_name, var_name = names

        scale = fluid.global_scope().find_var(scale_name).get_tensor()
        bias = fluid.global_scope().find_var(bias_name).get_tensor()
        mean = fluid.global_scope().find_var(mean_name).get_tensor()
        var = fluid.global_scope().find_var(var_name).get_tensor()

        scale_arr = np.array(scale)
        bias_arr = np.array(bias)
        mean_arr = np.array(mean)
        var_arr = np.array(var)

        bn_std = np.sqrt(np.add(var_arr, eps))
        new_scale = np.float32(np.divide(scale_arr, bn_std))
        new_bias = bias_arr - mean_arr * new_scale

        # fuse to scale and bias in affine_channel
        scale.set(new_scale, exe.place)
        bias.set(new_bias, exe.place)<|MERGE_RESOLUTION|>--- conflicted
+++ resolved
@@ -47,49 +47,15 @@
     return path.startswith('http://') or path.startswith('https://')
 
 
-<<<<<<< HEAD
+
 def load_params(exe, prog, path, ignore_params=[]):
-=======
-def _get_weight_path(path):
-    env = os.environ
-    if 'PADDLE_TRAINERS_NUM' in env and 'PADDLE_TRAINER_ID' in env:
-        trainer_id = int(env['PADDLE_TRAINER_ID'])
-        num_trainers = int(env['PADDLE_TRAINERS_NUM'])
-        if num_trainers <= 1:
-            path = get_weights_path(path)
-        else:
-            from ppdet.utils.download import map_path, WEIGHTS_HOME
-            weight_path = map_path(path, WEIGHTS_HOME)
-            lock_path = weight_path + '.lock'
-            if not os.path.exists(weight_path):
-                try:
-                    os.makedirs(os.path.dirname(weight_path))
-                except OSError as e:
-                    if e.errno != errno.EEXIST:
-                        raise
-                with open(lock_path, 'w'):  # touch
-                    os.utime(lock_path, None)
-                if trainer_id == 0:
-                    get_weights_path(path)
-                    os.remove(lock_path)
-                else:
-                    while os.path.exists(lock_path):
-                        time.sleep(1)
-            path = weight_path
-    else:
-        path = get_weights_path(path)
-    return path
-
-
-def load_pretrain(exe, prog, path):
->>>>>>> 76b24b4d
     """
     Load model from the given path.
     Args:
         exe (fluid.Executor): The fluid.Executor object.
         prog (fluid.Program): load weight to which Program object.
         path (string): URL string or loca model path.
-        ignore_map (bool): ignore variable to load when finetuning.
+        ignore_params (bool): ignore variable to load when finetuning.
     """
 
     if is_url(path):
