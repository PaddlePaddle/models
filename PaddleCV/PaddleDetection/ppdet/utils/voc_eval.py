# Copyright (c) 2019 PaddlePaddle Authors. All Rights Reserved.
#
# Licensed under the Apache License, Version 2.0 (the "License");
# you may not use this file except in compliance with the License.
# You may obtain a copy of the License at
#
#     http://www.apache.org/licenses/LICENSE-2.0
#
# Unless required by applicable law or agreed to in writing, software
# distributed under the License is distributed on an "AS IS" BASIS,
# WITHOUT WARRANTIES OR CONDITIONS OF ANY KIND, either express or implied.
# See the License for the specific language governing permissions and
# limitations under the License.

from __future__ import absolute_import
from __future__ import division
from __future__ import print_function
from __future__ import unicode_literals

import os
import sys
import numpy as np

from ..data.source.voc_loader import pascalvoc_label
from .map_utils import DetectionMAP
from .coco_eval import bbox2out

import logging
logger = logging.getLogger(__name__)

<<<<<<< HEAD
__all__ = ['bbox_eval', 'bbox2out', 'get_category_info']


def bbox_eval(results,
              class_num,
              overlap_thresh=0.5,
              map_type='11point',
              is_bbox_normalized=False,
              evaluate_difficult=False):
    assert 'bbox' in results[0]
    logger.info("Start evaluate...")

    detection_map = DetectionMAP(
        class_num=class_num,
        overlap_thresh=overlap_thresh,
        map_type=map_type,
        is_bbox_normalized=is_bbox_normalized,
        evaluate_difficult=evaluate_difficult)

    for t in results:
        bboxes = t['bbox'][0]
        bbox_lengths = t['bbox'][1][0]

        if bboxes.shape == (1, 1) or bboxes is None:
            continue

        gt_boxes = t['gt_box'][0]
        gt_box_lengths = t['gt_box'][1][0]
        gt_labels = t['gt_label'][0]
        difficults = t['is_difficult'][0]
        assert len(gt_boxes) == len(gt_labels) == len(difficults)

        bbox_idx = 0
        gt_box_idx = 0
        for i in range(len(bbox_lengths)):
            bbox_num = bbox_lengths[i]
            gt_box_num = gt_box_lengths[i]
            bbox = bboxes[bbox_idx:bbox_idx + bbox_num]
            gt_box = gt_boxes[gt_box_idx:gt_box_idx + gt_box_num]
            gt_label = gt_labels[gt_box_idx:gt_box_idx + gt_box_num]
            difficult = difficults[gt_box_idx:gt_box_idx + gt_box_num]
            detection_map.update(bbox, gt_box, gt_label, difficult)
            bbox_idx += bbox_num
            gt_box_idx += gt_box_num

    logger.info("Accumulating evaluatation results...")
    detection_map.accumulate()
    logger.info("mAP({:.2f}, {}) = {:.2f}".format(overlap_thresh, map_type, 100.
                                                  * detection_map.get_map()))
=======
__all__ = [
    'bbox_eval', 'bbox2out', 'get_category_info'
]
>>>>>>> d4fac0e6


def bbox_eval(results, 
              class_num, 
              overlap_thresh=0.5,
              map_type='11point',
              is_bbox_normalized=False,
              evaluate_difficult=False):
    """
    Bounding box evaluation for VOC dataset

    Args:
        results (list): prediction bounding box results.
        class_num (int): evaluation class number.
        overlap_thresh (float): the postive threshold of 
                        bbox overlap
        map_type (string): method for mAP calcualtion,
                        can only be '11point' or 'integral'
        is_bbox_normalized (bool): whether bbox is normalized
                        to range [0, 1].
        evaluate_difficult (bool): whether to evaluate 
                        difficult gt bbox.
    """
    assert 'bbox' in results[0]
    logger.info("Start evaluate...")

    detection_map = DetectionMAP(class_num=class_num,
                        overlap_thresh=overlap_thresh,
                        map_type=map_type,
                        is_bbox_normalized=is_bbox_normalized,
                        evaluate_difficult=evaluate_difficult)

    for t in results:
        bboxes = t['bbox'][0]
        bbox_lengths = t['bbox'][1][0]

        if bboxes.shape == (1, 1) or bboxes is None:
            continue

        gt_boxes = t['gt_box'][0]
        gt_box_lengths = t['gt_box'][1][0]
        gt_labels = t['gt_label'][0]
        assert len(gt_boxes) == len(gt_labels)
        difficults = t['is_difficult'][0] if not evaluate_difficult \
                            else None
        if not evaluate_difficult:
            assert len(gt_labels) == len(difficults)

        bbox_idx = 0
        gt_box_idx = 0
        for i in range(len(bbox_lengths)):
            bbox_num = bbox_lengths[i]
            gt_box_num = gt_box_lengths[i]
            bbox = bboxes[bbox_idx: bbox_idx + bbox_num]
            gt_box = gt_boxes[gt_box_idx: gt_box_idx + gt_box_num]
            gt_label = gt_labels[gt_box_idx: gt_box_idx + gt_box_num]
            difficult = None if difficults is None else \
                        difficults[gt_box_idx: gt_box_idx + gt_box_num]
            detection_map.update(bbox, gt_box, gt_label, difficult)
            bbox_idx += bbox_num
            gt_box_idx += gt_box_num

    logger.info("Accumulating evaluatation results...")
    detection_map.accumulate()
    logger.info("mAP({:.2f}, {}) = {:.2f}".format(overlap_thresh,
                            map_type, 100. * detection_map.get_map()))


def get_category_info(anno_file=None,
                      with_background=True,
                      use_default_label=False):
    if use_default_label or anno_file is None \
            or not os.path.exists(anno_file):
        logger.info("Not found annotation file {}, load "
                    "voc2012 categories.".format(anno_file))
        return vocall_category_info(with_background)
    else:
        logger.info("Load categories from {}".format(anno_file))
        return get_category_info_from_anno(anno_file, with_background)


def get_category_info_from_anno(anno_file, with_background=True):
    """
    Get class id to category id map and category id
    to category name map from annotation file.

    Args:
        anno_file (str): annotation file path
        with_background (bool, default True):
            whether load background as class 0.
    """
    cats = []
    with open(anno_file) as f:
        for line in f.readlines():
            cats.append(line.strip())

    if cats[0] != 'background' and with_background:
        cats.insert(0, 'background')
    if cats[0] == 'background' and not with_background:
        cats = cats[1:]

    clsid2catid = {i: i for i in range(len(cats))}
    catid2name = {i: name for i, name in enumerate(cats)}

    return clsid2catid, catid2name


def vocall_category_info(with_background=True):
    """
    Get class id to category id map and category id
    to category name map of mixup voc dataset

    Args:
        with_background (bool, default True):
            whether load background as class 0.
    """
    label_map = pascalvoc_label(with_background)
    label_map = sorted(label_map.items(), key=lambda x: x[1])
    cats = [l[0] for l in label_map]

    if with_background:
        cats.insert(0, 'background')

    clsid2catid = {i: i for i in range(len(cats))}
    catid2name = {i: name for i, name in enumerate(cats)}

    return clsid2catid, catid2name<|MERGE_RESOLUTION|>--- conflicted
+++ resolved
@@ -28,65 +28,11 @@
 import logging
 logger = logging.getLogger(__name__)
 
-<<<<<<< HEAD
 __all__ = ['bbox_eval', 'bbox2out', 'get_category_info']
 
 
 def bbox_eval(results,
               class_num,
-              overlap_thresh=0.5,
-              map_type='11point',
-              is_bbox_normalized=False,
-              evaluate_difficult=False):
-    assert 'bbox' in results[0]
-    logger.info("Start evaluate...")
-
-    detection_map = DetectionMAP(
-        class_num=class_num,
-        overlap_thresh=overlap_thresh,
-        map_type=map_type,
-        is_bbox_normalized=is_bbox_normalized,
-        evaluate_difficult=evaluate_difficult)
-
-    for t in results:
-        bboxes = t['bbox'][0]
-        bbox_lengths = t['bbox'][1][0]
-
-        if bboxes.shape == (1, 1) or bboxes is None:
-            continue
-
-        gt_boxes = t['gt_box'][0]
-        gt_box_lengths = t['gt_box'][1][0]
-        gt_labels = t['gt_label'][0]
-        difficults = t['is_difficult'][0]
-        assert len(gt_boxes) == len(gt_labels) == len(difficults)
-
-        bbox_idx = 0
-        gt_box_idx = 0
-        for i in range(len(bbox_lengths)):
-            bbox_num = bbox_lengths[i]
-            gt_box_num = gt_box_lengths[i]
-            bbox = bboxes[bbox_idx:bbox_idx + bbox_num]
-            gt_box = gt_boxes[gt_box_idx:gt_box_idx + gt_box_num]
-            gt_label = gt_labels[gt_box_idx:gt_box_idx + gt_box_num]
-            difficult = difficults[gt_box_idx:gt_box_idx + gt_box_num]
-            detection_map.update(bbox, gt_box, gt_label, difficult)
-            bbox_idx += bbox_num
-            gt_box_idx += gt_box_num
-
-    logger.info("Accumulating evaluatation results...")
-    detection_map.accumulate()
-    logger.info("mAP({:.2f}, {}) = {:.2f}".format(overlap_thresh, map_type, 100.
-                                                  * detection_map.get_map()))
-=======
-__all__ = [
-    'bbox_eval', 'bbox2out', 'get_category_info'
-]
->>>>>>> d4fac0e6
-
-
-def bbox_eval(results, 
-              class_num, 
               overlap_thresh=0.5,
               map_type='11point',
               is_bbox_normalized=False,
@@ -109,11 +55,12 @@
     assert 'bbox' in results[0]
     logger.info("Start evaluate...")
 
-    detection_map = DetectionMAP(class_num=class_num,
-                        overlap_thresh=overlap_thresh,
-                        map_type=map_type,
-                        is_bbox_normalized=is_bbox_normalized,
-                        evaluate_difficult=evaluate_difficult)
+    detection_map = DetectionMAP(
+        class_num=class_num,
+        overlap_thresh=overlap_thresh,
+        map_type=map_type,
+        is_bbox_normalized=is_bbox_normalized,
+        evaluate_difficult=evaluate_difficult)
 
     for t in results:
         bboxes = t['bbox'][0]
@@ -136,9 +83,9 @@
         for i in range(len(bbox_lengths)):
             bbox_num = bbox_lengths[i]
             gt_box_num = gt_box_lengths[i]
-            bbox = bboxes[bbox_idx: bbox_idx + bbox_num]
-            gt_box = gt_boxes[gt_box_idx: gt_box_idx + gt_box_num]
-            gt_label = gt_labels[gt_box_idx: gt_box_idx + gt_box_num]
+            bbox = bboxes[bbox_idx:bbox_idx + bbox_num]
+            gt_box = gt_boxes[gt_box_idx:gt_box_idx + gt_box_num]
+            gt_label = gt_labels[gt_box_idx:gt_box_idx + gt_box_num]
             difficult = None if difficults is None else \
                         difficults[gt_box_idx: gt_box_idx + gt_box_num]
             detection_map.update(bbox, gt_box, gt_label, difficult)
@@ -147,8 +94,8 @@
 
     logger.info("Accumulating evaluatation results...")
     detection_map.accumulate()
-    logger.info("mAP({:.2f}, {}) = {:.2f}".format(overlap_thresh,
-                            map_type, 100. * detection_map.get_map()))
+    logger.info("mAP({:.2f}, {}) = {:.2f}".format(overlap_thresh, map_type, 100.
+                                                  * detection_map.get_map()))
 
 
 def get_category_info(anno_file=None,
