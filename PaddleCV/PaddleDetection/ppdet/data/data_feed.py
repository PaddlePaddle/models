--- conflicted
+++ resolved
@@ -28,16 +28,10 @@
     DecodeImage, MixupImage, NormalizeBox, NormalizeImage, RandomDistort,
     RandomFlipImage, RandomInterpImage, ResizeImage, ExpandImage, CropImage,
     Permute)
-<<<<<<< HEAD
-from ppdet.data.transform.arrange_sample import (ArrangeRCNN, ArrangeTestRCNN,
-                                                 ArrangeSSD, ArrangeEvalSSD,
-                                                 ArrangeTestSSD, ArrangeYOLO,
-                                                 ArrangeEvalYOLO, ArrangeTestYOLO)
-=======
+
 from ppdet.data.transform.arrange_sample import (
-    ArrangeRCNN, ArrangeTestRCNN, ArrangeSSD, ArrangeTestSSD, ArrangeYOLO,
-    ArrangeEvalYOLO, ArrangeTestYOLO)
->>>>>>> 6db35e7a
+    ArrangeRCNN, ArrangeTestRCNN, ArrangeSSD, ArrangeEvalSSD, ArrangeTestSSD, 
+    ArrangeYOLO, ArrangeEvalYOLO, ArrangeTestYOLO)
 
 __all__ = [
     'PadBatch', 'MultiScale', 'RandomShape', 'DataSet', 'CocoDataSet',
