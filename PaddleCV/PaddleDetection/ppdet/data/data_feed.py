--- conflicted
+++ resolved
@@ -28,10 +28,9 @@
     DecodeImage, MixupImage, NormalizeBox, NormalizeImage, RandomDistort,
     RandomFlipImage, RandomInterpImage, ResizeImage, ExpandImage, CropImage,
     Permute, Resize)
-from ppdet.data.transform.arrange_sample import (ArrangeRCNN, ArrangeTestRCNN,
-                                                 ArrangeSSD, ArrangeTestSSD,
-                                                 ArrangeYOLO, ArrangeEvalYOLO,
-                                                 ArrangeTestYOLO)
+from ppdet.data.transform.arrange_sample import (
+    ArrangeRCNN, ArrangeTestRCNN, ArrangeSSD, ArrangeTestSSD, ArrangeYOLO,
+    ArrangeEvalYOLO, ArrangeTestYOLO)
 
 __all__ = [
     'PadBatch', 'MultiScale', 'RandomShape', 'DataSet', 'CocoDataSet',
@@ -56,12 +55,7 @@
     if dataset_home:
         annotation = getattr(feed.dataset, 'annotation', None)
         image_dir = getattr(feed.dataset, 'image_dir', None)
-<<<<<<< HEAD
-        dataset_dir = get_dataset_path(feed.dataset.dataset_dir, annotation,
-                                       image_dir)
-=======
         dataset_dir = get_dataset_path(dataset_home, annotation, image_dir)
->>>>>>> d4fac0e6
         if annotation:
             feed.dataset.annotation = os.path.join(dataset_dir, annotation)
         if image_dir:
@@ -427,8 +421,8 @@
                          std=[0.229, 0.224, 0.225],
                          is_scale=True,
                          is_channel_first=False), ResizeImage(
-                             target_size=800, max_size=1333, interp=1),
-                     Permute(to_bgr=False)
+                             target_size=800, max_size=1333,
+                             interp=1), Permute(to_bgr=False)
                  ],
                  batch_transforms=[PadBatch()],
                  batch_size=1,
@@ -683,43 +677,43 @@
 class SSDTrainFeed(DataFeed):
     __doc__ = DataFeed.__doc__
 
-    def __init__(
-            self,
-            dataset=VocDataSet().__dict__,
-            fields=['image', 'gt_box', 'gt_label', 'is_difficult'],
-            image_shape=[3, 320, 320],
-            sample_transforms=[
-                DecodeImage(
-                    to_rgb=True, with_mixup=False), NormalizeBox(),
-                RandomDistort(
-                    brightness_lower=0.875,
-                    brightness_upper=1.125,
-                    is_order=True), ExpandImage(
-                        max_ratio=4, prob=0.5),
-                CropImage(
-                    batch_sampler=[[1, 1, 1.0, 1.0, 1.0, 1.0, 0.0, 0.0],
-                                   [1, 50, 0.3, 1.0, 0.5, 2.0, 0.1, 0.0],
-                                   [1, 50, 0.3, 1.0, 0.5, 2.0, 0.3, 0.0],
-                                   [1, 50, 0.3, 1.0, 0.5, 2.0, 0.5, 0.0],
-                                   [1, 50, 0.3, 1.0, 0.5, 2.0, 0.7, 0.0],
-                                   [1, 50, 0.3, 1.0, 0.5, 2.0, 0.9, 0.0],
-                                   [1, 50, 0.3, 1.0, 0.5, 2.0, 0.0, 1.0]],
-                    satisfy_all=False,
-                    avoid_no_bbox=False), Resize(
-                        target_size=300, use_cv2=False, interp=1),
-                RandomFlipImage(is_normalized=True), Permute(), NormalizeImage(
-                    mean=[127.5, 127.5, 127.5],
-                    std=[127.502231, 127.502231, 127.502231],
-                    is_scale=False)
-            ],
-            batch_transforms=[],
-            batch_size=32,
-            shuffle=True,
-            samples=-1,
-            drop_last=True,
-            num_workers=8,
-            bufsize=10,
-            use_process=True):
+    def __init__(self,
+                 dataset=VocDataSet().__dict__,
+                 fields=['image', 'gt_box', 'gt_label', 'is_difficult'],
+                 image_shape=[3, 320, 320],
+                 sample_transforms=[
+                     DecodeImage(
+                         to_rgb=True,
+                         with_mixup=False), NormalizeBox(), RandomDistort(
+                             brightness_lower=0.875,
+                             brightness_upper=1.125,
+                             is_order=True), ExpandImage(
+                                 max_ratio=4, prob=0.5),
+                     CropImage(
+                         batch_sampler=[[1, 1, 1.0, 1.0, 1.0, 1.0, 0.0, 0.0],
+                                        [1, 50, 0.3, 1.0, 0.5, 2.0, 0.1, 0.0],
+                                        [1, 50, 0.3, 1.0, 0.5, 2.0, 0.3, 0.0],
+                                        [1, 50, 0.3, 1.0, 0.5, 2.0, 0.5, 0.0],
+                                        [1, 50, 0.3, 1.0, 0.5, 2.0, 0.7, 0.0],
+                                        [1, 50, 0.3, 1.0, 0.5, 2.0, 0.9, 0.0],
+                                        [1, 50, 0.3, 1.0, 0.5, 2.0, 0.0, 1.0]],
+                         satisfy_all=False,
+                         avoid_no_bbox=False), ResizeImage(
+                             target_size=300, use_cv2=False,
+                             interp=1), RandomFlipImage(is_normalized=True),
+                     Permute(), NormalizeImage(
+                         mean=[127.5, 127.5, 127.5],
+                         std=[127.502231, 127.502231, 127.502231],
+                         is_scale=False)
+                 ],
+                 batch_transforms=[],
+                 batch_size=32,
+                 shuffle=True,
+                 samples=-1,
+                 drop_last=True,
+                 num_workers=8,
+                 bufsize=10,
+                 use_process=True):
         sample_transforms.append(ArrangeSSD(fields=fields))
         if isinstance(dataset, dict):
             dataset = VocDataSet(**dataset)
@@ -742,14 +736,14 @@
 class SSDEvalFeed(DataFeed):
     __doc__ = DataFeed.__doc__
 
-<<<<<<< HEAD
     def __init__(self,
                  dataset=VocDataSet(VOC_VAL_ANNOTATION).__dict__,
                  fields=['image', 'gt_box', 'gt_label', 'is_difficult'],
                  image_shape=[3, 320, 320],
                  sample_transforms=[
                      DecodeImage(
-                         to_rgb=True, with_mixup=False), NormalizeBox(), Resize(
+                         to_rgb=True,
+                         with_mixup=False), NormalizeBox(), ResizeImage(
                              target_size=320, use_cv2=False, interp=1),
                      Permute(), NormalizeImage(
                          mean=[127.5, 127.5, 127.5],
@@ -760,37 +754,11 @@
                  batch_size=64,
                  shuffle=False,
                  samples=-1,
-                 drop_last=False,
+                 drop_last=True,
                  num_workers=8,
                  bufsize=10,
                  use_process=False):
         sample_transforms.append(ArrangeSSD(fields=fields))
-=======
-    def __init__(
-            self,
-            dataset=VocDataSet(VOC_VAL_ANNOTATION).__dict__,
-            fields=['image', 'gt_box', 'gt_label', 'is_difficult'],
-            image_shape=[3, 300, 300],
-            sample_transforms=[
-                DecodeImage(to_rgb=True, with_mixup=False),
-                NormalizeBox(),
-                ResizeImage(target_size=300, use_cv2=False, interp=1),
-                Permute(),
-                NormalizeImage(
-                    mean=[127.5, 127.5, 127.5],
-                    std=[127.502231, 127.502231, 127.502231],
-                    is_scale=False)
-            ],
-            batch_transforms=[],
-            batch_size=64,
-            shuffle=False,
-            samples=-1,
-            drop_last=True,
-            num_workers=8,
-            bufsize=10,
-            use_process=False):
-        sample_transforms.append(ArrangeSSD())
->>>>>>> d4fac0e6
         if isinstance(dataset, dict):
             dataset = VocDataSet(**dataset)
         super(SSDEvalFeed, self).__init__(
@@ -924,18 +892,15 @@
     def __init__(self,
                  dataset=CocoDataSet(COCO_VAL_ANNOTATION,
                                      COCO_VAL_IMAGE_DIR).__dict__,
-<<<<<<< HEAD
-                 fields=['image', 'im_shape', 'im_id'],
-                 image_shape=[3, 300, 300],
-=======
-                 fields=['image', 'im_size', 'im_id', 'gt_box', 
-                         'gt_label', 'is_difficult'],
-                 image_shape=[3, 608, 608],
->>>>>>> d4fac0e6
+                 fields=[
+                     'image', 'im_size', 'im_id', 'gt_box', 'gt_label',
+                     'is_difficult'
+                 ],
+                 image_shape=[3, 320, 320],
                  sample_transforms=[
                      DecodeImage(to_rgb=True),
                      ResizeImage(
-                         target_size=300, interp=2),
+                         target_size=320, interp=2),
                      NormalizeImage(
                          mean=[0.485, 0.456, 0.406],
                          std=[0.229, 0.224, 0.225],
@@ -977,17 +942,12 @@
     def __init__(self,
                  dataset=SimpleDataSet(COCO_VAL_ANNOTATION,
                                        COCO_VAL_IMAGE_DIR).__dict__,
-<<<<<<< HEAD
-                 fields=['image', 'im_shape', 'im_id'],
-                 image_shape=[3, 300, 300],
-=======
                  fields=['image', 'im_size', 'im_id'],
-                 image_shape=[3, 608, 608],
->>>>>>> d4fac0e6
+                 image_shape=[3, 320, 320],
                  sample_transforms=[
                      DecodeImage(to_rgb=True),
                      ResizeImage(
-                         target_size=300, interp=2),
+                         target_size=320, interp=2),
                      NormalizeImage(
                          mean=[0.485, 0.456, 0.406],
                          std=[0.229, 0.224, 0.225],
