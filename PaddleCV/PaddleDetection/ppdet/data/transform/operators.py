--- conflicted
+++ resolved
@@ -188,12 +188,9 @@
             im_scale_x = float(selected_size) / float(im_shape[1])
             im_scale_y = float(selected_size) / float(im_shape[0])
 
-<<<<<<< HEAD
-=======
             resize_w = selected_size
             resize_h = selected_size
 
->>>>>>> d4fac0e6
         if self.use_cv2:
             im = cv2.resize(
                 im,
@@ -204,12 +201,6 @@
                 interpolation=self.interp)
         else:
             im = Image.fromarray(im)
-<<<<<<< HEAD
-            resize_w = int(im_scale_x * float(im_shape[1]))
-            resize_h = int(im_scale_y * float(im_shape[0]))
-
-=======
->>>>>>> d4fac0e6
             im = im.resize((resize_w, resize_h), self.interp)
             im = np.array(im)
 
