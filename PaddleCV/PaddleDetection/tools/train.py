# Copyright (c) 2019 PaddlePaddle Authors. All Rights Reserved.
#
# Licensed under the Apache License, Version 2.0 (the "License");
# you may not use this file except in compliance with the License.
# You may obtain a copy of the License at
#
#     http://www.apache.org/licenses/LICENSE-2.0
#
# Unless required by applicable law or agreed to in writing, software
# distributed under the License is distributed on an "AS IS" BASIS,
# WITHOUT WARRANTIES OR CONDITIONS OF ANY KIND, either express or implied.
# See the License for the specific language governing permissions and
# limitations under the License.

from __future__ import absolute_import
from __future__ import division
from __future__ import print_function

import os
import time
import numpy as np
import datetime
from collections import deque


def set_paddle_flags(**kwargs):
    for key, value in kwargs.items():
        if os.environ.get(key, None) is None:
            os.environ[key] = str(value)


# NOTE(paddle-dev): All of these flags should be set before
# `import paddle`. Otherwise, it would not take any effect.
set_paddle_flags(
    FLAGS_eager_delete_tensor_gb=0,  # enable GC to save memory
)

from paddle import fluid

from ppdet.experimental import mixed_precision_context
from ppdet.core.workspace import load_config, merge_config, create
from ppdet.data.data_feed import create_reader

from ppdet.utils.cli import print_total_cfg
from ppdet.utils import dist_utils
from ppdet.utils.eval_utils import parse_fetches, eval_run, eval_results
from ppdet.utils.stats import TrainingStats
from ppdet.utils.cli import ArgsParser
from ppdet.utils.check import check_gpu
import ppdet.utils.checkpoint as checkpoint
from ppdet.modeling.model_input import create_feed

import logging
FORMAT = '%(asctime)s-%(levelname)s: %(message)s'
logging.basicConfig(level=logging.INFO, format=FORMAT)
logger = logging.getLogger(__name__)


def main():
    env = os.environ
    FLAGS.dist = 'PADDLE_TRAINER_ID' in env and 'PADDLE_TRAINERS_NUM' in env
    if FLAGS.dist:
        trainer_id = int(env['PADDLE_TRAINER_ID'])
        import random
        local_seed = (99 + trainer_id)
        random.seed(local_seed)
        np.random.seed(local_seed)

    cfg = load_config(FLAGS.config)
    if 'architecture' in cfg:
        main_arch = cfg.architecture
    else:
        raise ValueError("'architecture' not specified in config file.")

    merge_config(FLAGS.opt)

    if 'log_iter' not in cfg:
        cfg.log_iter = 20
<<<<<<< HEAD
    if 'multi_scale_test' not in cfg:
        cfg.multi_scale_test = False
=======

    ignore_params = cfg.finetune_exclude_pretrained_params \
                 if 'finetune_exclude_pretrained_params' in cfg else []

>>>>>>> 7dcc3890
    # check if set use_gpu=True in paddlepaddle cpu version
    check_gpu(cfg.use_gpu)
    if not FLAGS.dist or trainer_id == 0:
        print_total_cfg(cfg)

    if cfg.use_gpu:
        devices_num = fluid.core.get_cuda_device_count()
    else:
        devices_num = int(os.environ.get('CPU_NUM', 1))

    if 'train_feed' not in cfg:
        train_feed = create(main_arch + 'TrainFeed')
    else:
        train_feed = create(cfg.train_feed)

    if FLAGS.eval:
        if 'eval_feed' not in cfg:
            eval_feed = create(main_arch + 'EvalFeed')
        else:
            eval_feed = create(cfg.eval_feed)

    if 'FLAGS_selected_gpus' in env:
        device_id = int(env['FLAGS_selected_gpus'])
    else:
        device_id = 0
    place = fluid.CUDAPlace(device_id) if cfg.use_gpu else fluid.CPUPlace()
    exe = fluid.Executor(place)

    lr_builder = create('LearningRate')
    optim_builder = create('OptimizerBuilder')

    # build program
    startup_prog = fluid.Program()
    train_prog = fluid.Program()
    with fluid.program_guard(train_prog, startup_prog):
        with fluid.unique_name.guard():
            model = create(main_arch)
            train_pyreader, feed_vars = create_feed(train_feed)

            with mixed_precision_context(FLAGS.loss_scale, FLAGS.fp16) as ctx:
                train_fetches = model.train(feed_vars)

                loss = train_fetches['loss']
                if FLAGS.fp16:
                    loss *= ctx.get_loss_scale_var()
                lr = lr_builder()
                optimizer = optim_builder(lr)
                optimizer.minimize(loss)
                if FLAGS.fp16:
                    loss /= ctx.get_loss_scale_var()

    # parse train fetches
    train_keys, train_values, _ = parse_fetches(train_fetches)
    train_values.append(lr)

    if FLAGS.eval:
        eval_prog = fluid.Program()
        with fluid.program_guard(eval_prog, startup_prog):
            with fluid.unique_name.guard():
                model = create(main_arch)
                eval_pyreader, feed_vars = create_feed(eval_feed)
                fetches = model.eval(feed_vars, cfg.multi_scale_test)
        eval_prog = eval_prog.clone(True)

        eval_reader = create_reader(eval_feed, args_path=FLAGS.dataset_dir)
        eval_pyreader.decorate_sample_list_generator(eval_reader, place)

        # parse eval fetches
        extra_keys = []
        if cfg.metric == 'COCO':
            extra_keys = ['im_info', 'im_id', 'im_shape']
        if cfg.metric == 'VOC':
            extra_keys = ['gt_box', 'gt_label', 'is_difficult']
        eval_keys, eval_values, eval_cls = parse_fetches(fetches, eval_prog,
                                                         extra_keys)

    # compile program for multi-devices
    build_strategy = fluid.BuildStrategy()
    build_strategy.fuse_all_optimizer_ops = False
    build_strategy.fuse_elewise_add_act_ops = True
    # only enable sync_bn in multi GPU devices
    sync_bn = getattr(model.backbone, 'norm_type', None) == 'sync_bn'
    build_strategy.sync_batch_norm = sync_bn and devices_num > 1 \
        and cfg.use_gpu

    exec_strategy = fluid.ExecutionStrategy()
    # iteration number when CompiledProgram tries to drop local execution scopes.
    # Set it to be 1 to save memory usages, so that unused variables in
    # local execution scopes can be deleted after each iteration.
    exec_strategy.num_iteration_per_drop_scope = 1
    if FLAGS.dist:
        dist_utils.prepare_for_multi_process(exe, build_strategy, startup_prog,
                                             train_prog)
        exec_strategy.num_threads = 1

    exe.run(startup_prog)
    compiled_train_prog = fluid.CompiledProgram(train_prog).with_data_parallel(
        loss_name=loss.name,
        build_strategy=build_strategy,
        exec_strategy=exec_strategy)

    if FLAGS.eval:
        compiled_eval_prog = fluid.compiler.CompiledProgram(eval_prog)

    fuse_bn = getattr(model.backbone, 'norm_type', None) == 'affine_channel'
    start_iter = 0

    if FLAGS.resume_checkpoint:
        checkpoint.load_checkpoint(exe, train_prog, FLAGS.resume_checkpoint)
        start_iter = checkpoint.global_step()
    elif cfg.pretrain_weights and fuse_bn and not ignore_params:
        checkpoint.load_and_fusebn(exe, train_prog, cfg.pretrain_weights)
    elif cfg.pretrain_weights:
        checkpoint.load_params(
            exe, train_prog, cfg.pretrain_weights, ignore_params=ignore_params)

    train_reader = create_reader(train_feed, (cfg.max_iters - start_iter) *
                                 devices_num, FLAGS.dataset_dir)
    train_pyreader.decorate_sample_list_generator(train_reader, place)

    # whether output bbox is normalized in model output layer
    is_bbox_normalized = False
    if hasattr(model, 'is_bbox_normalized') and \
            callable(model.is_bbox_normalized):
        is_bbox_normalized = model.is_bbox_normalized()

    # if map_type not set, use default 11point, only use in VOC eval
    map_type = cfg.map_type if 'map_type' in cfg else '11point'

    train_stats = TrainingStats(cfg.log_smooth_window, train_keys)
    train_pyreader.start()
    start_time = time.time()
    end_time = time.time()

    cfg_name = os.path.basename(FLAGS.config).split('.')[0]
    save_dir = os.path.join(cfg.save_dir, cfg_name)
    time_stat = deque(maxlen=cfg.log_iter)
    best_box_ap_list = [0.0, 0]  #[map, iter]

    # use tb-paddle to log data
    if FLAGS.use_tb:
        from tb_paddle import SummaryWriter
        tb_writer = SummaryWriter(FLAGS.tb_log_dir)
        tb_loss_step = 0
        tb_mAP_step = 0

    for it in range(start_iter, cfg.max_iters):
        start_time = end_time
        end_time = time.time()
        time_stat.append(end_time - start_time)
        time_cost = np.mean(time_stat)
        eta_sec = (cfg.max_iters - it) * time_cost
        eta = str(datetime.timedelta(seconds=int(eta_sec)))
        outs = exe.run(compiled_train_prog, fetch_list=train_values)
        stats = {k: np.array(v).mean() for k, v in zip(train_keys, outs[:-1])}

        # use tb-paddle to log loss
        if FLAGS.use_tb:
            if it % cfg.log_iter == 0:
                for loss_name, loss_value in stats.items():
                    tb_writer.add_scalar(loss_name, loss_value, tb_loss_step)
                tb_loss_step += 1

        train_stats.update(stats)
        logs = train_stats.log()
        if it % cfg.log_iter == 0 and (not FLAGS.dist or trainer_id == 0):
            strs = 'iter: {}, lr: {:.6f}, {}, time: {:.3f}, eta: {}'.format(
                it, np.mean(outs[-1]), logs, time_cost, eta)
            logger.info(strs)

        if (it > 0 and it % cfg.snapshot_iter == 0 or it == cfg.max_iters - 1) \
           and (not FLAGS.dist or trainer_id == 0):
            save_name = str(it) if it != cfg.max_iters - 1 else "model_final"
            checkpoint.save(exe, train_prog, os.path.join(save_dir, save_name))

            if FLAGS.eval:
                # evaluation
                results = eval_run(exe, compiled_eval_prog, eval_pyreader,
                                   eval_keys, eval_values, eval_cls)
                resolution = None
                if 'mask' in results[0]:
                    resolution = model.mask_head.resolution
                box_ap_stats = eval_results(
                    results, eval_feed, cfg.metric, cfg.num_classes, resolution,
                    is_bbox_normalized, FLAGS.output_eval, map_type)

                # use tb_paddle to log mAP
                if FLAGS.use_tb:
                    tb_writer.add_scalar("mAP", box_ap_stats[0], tb_mAP_step)
                    tb_mAP_step += 1

                if box_ap_stats[0] > best_box_ap_list[0]:
                    best_box_ap_list[0] = box_ap_stats[0]
                    best_box_ap_list[1] = it
                    checkpoint.save(exe, train_prog,
                                    os.path.join(save_dir, "best_model"))
                logger.info("Best test box ap: {}, in iter: {}".format(
                    best_box_ap_list[0], best_box_ap_list[1]))

    train_pyreader.reset()


if __name__ == '__main__':
    parser = ArgsParser()
    parser.add_argument(
        "-r",
        "--resume_checkpoint",
        default=None,
        type=str,
        help="Checkpoint path for resuming training.")
    parser.add_argument(
        "--fp16",
        action='store_true',
        default=False,
        help="Enable mixed precision training.")
    parser.add_argument(
        "--loss_scale",
        default=8.,
        type=float,
        help="Mixed precision training loss scale.")
    parser.add_argument(
        "--eval",
        action='store_true',
        default=False,
        help="Whether to perform evaluation in train")
    parser.add_argument(
        "--output_eval",
        default=None,
        type=str,
        help="Evaluation directory, default is current directory.")
    parser.add_argument(
        "-d",
        "--dataset_dir",
        default=None,
        type=str,
        help="Dataset path, same as DataFeed.dataset.dataset_dir")
    parser.add_argument(
        "--use_tb",
        type=bool,
        default=False,
        help="whether to record the data to Tensorboard.")
    parser.add_argument(
        '--tb_log_dir',
        type=str,
        default="tb_log_dir/scalar",
        help='Tensorboard logging directory for scalar.')
    FLAGS = parser.parse_args()
    main()<|MERGE_RESOLUTION|>--- conflicted
+++ resolved
@@ -76,15 +76,13 @@
 
     if 'log_iter' not in cfg:
         cfg.log_iter = 20
-<<<<<<< HEAD
+
     if 'multi_scale_test' not in cfg:
         cfg.multi_scale_test = False
-=======
 
     ignore_params = cfg.finetune_exclude_pretrained_params \
                  if 'finetune_exclude_pretrained_params' in cfg else []
 
->>>>>>> 7dcc3890
     # check if set use_gpu=True in paddlepaddle cpu version
     check_gpu(cfg.use_gpu)
     if not FLAGS.dist or trainer_id == 0:
