--- conflicted
+++ resolved
@@ -346,8 +346,6 @@
         type=str,
         default="tb_log_dir/scalar",
         help='Tensorboard logging directory for scalar.')
-<<<<<<< HEAD
-=======
     parser.add_argument(
         '--enable_ce',
         type=bool,
@@ -366,6 +364,5 @@
         type=str,
         default="./",
         help='The profiler output file path. (used for benchmark)')
->>>>>>> 57ce8e2f
     FLAGS = parser.parse_args()
     main()