# Copyright (c) 2019 PaddlePaddle Authors. All Rights Reserved.
#
# Licensed under the Apache License, Version 2.0 (the "License");
# you may not use this file except in compliance with the License.
# You may obtain a copy of the License at
#
#     http://www.apache.org/licenses/LICENSE-2.0
#
# Unless required by applicable law or agreed to in writing, software
# distributed under the License is distributed on an "AS IS" BASIS,
# WITHOUT WARRANTIES OR CONDITIONS OF ANY KIND, either express or implied.
# See the License for the specific language governing permissions and
# limitations under the License.

from __future__ import absolute_import
from __future__ import division
from __future__ import print_function

import os


def set_paddle_flags(**kwargs):
    for key, value in kwargs.items():
        if os.environ.get(key, None) is None:
            os.environ[key] = str(value)


# NOTE(paddle-dev): All of these flags should be set before
# `import paddle`. Otherwise, it would not take any effect.
set_paddle_flags(
    FLAGS_eager_delete_tensor_gb=0,  # enable GC to save memory
)

import paddle.fluid as fluid

from ppdet.utils.eval_utils import parse_fetches, eval_run, eval_results, json_eval_results
import ppdet.utils.checkpoint as checkpoint
from ppdet.utils.check import check_gpu
from ppdet.modeling.model_input import create_feed
from ppdet.data.data_feed import create_reader
from ppdet.core.workspace import load_config, merge_config, create
<<<<<<< HEAD
import time
=======
from ppdet.utils.cli import print_total_cfg
from ppdet.utils.cli import ArgsParser
>>>>>>> 8d2d2626

import logging
FORMAT = '%(asctime)s-%(levelname)s: %(message)s'
logging.basicConfig(level=logging.INFO, format=FORMAT)
logger = logging.getLogger(__name__)


def main():
    """
    Main evaluate function
    """
    cfg = load_config(FLAGS.config)
    if 'architecture' in cfg:
        main_arch = cfg.architecture
    else:
        raise ValueError("'architecture' not specified in config file.")

    merge_config(FLAGS.opt)

    # check if set use_gpu=True in paddlepaddle cpu version
    check_gpu(cfg.use_gpu)
    print_total_cfg(cfg)

    if 'eval_feed' not in cfg:
        eval_feed = create(main_arch + 'EvalFeed')
    else:
        eval_feed = create(cfg.eval_feed)

    # define executor
    place = fluid.CUDAPlace(0) if cfg.use_gpu else fluid.CPUPlace()
    exe = fluid.Executor(place)

    # build program
    model = create(main_arch)
    startup_prog = fluid.Program()
    eval_prog = fluid.Program()
    with fluid.program_guard(eval_prog, startup_prog):
        with fluid.unique_name.guard():
            pyreader, feed_vars = create_feed(eval_feed)
            fetches = model.eval(feed_vars)
    eval_prog = eval_prog.clone(True)

    reader = create_reader(eval_feed, args_path=FLAGS.dataset_dir)
    pyreader.decorate_sample_list_generator(reader, place)

    # eval already exists json file
    if FLAGS.json_eval:
        logger.info(
            "In json_eval mode, PaddleDetection will evaluate json files in "
            "output_eval directly. And proposal.json, bbox.json and mask.json "
            "will be detected by default.")
        json_eval_results(
            eval_feed, cfg.metric, json_directory=FLAGS.output_eval)
        return

    exec_strategy = fluid.ExecutionStrategy()
    exec_strategy.num_threads = 1
    compile_program = fluid.compiler.CompiledProgram(
        eval_prog).with_data_parallel(exec_strategy=exec_strategy)

    # load model
    exe.run(startup_prog)
    if 'weights' in cfg:
        checkpoint.load_params(exe, eval_prog, cfg.weights)

    instance_num = 5000.0
    assert cfg.metric in ['COCO', 'VOC'], \
            "unknown metric type {}".format(cfg.metric)
    extra_keys = []
    if cfg.metric == 'COCO':
        extra_keys = ['im_info', 'im_id', 'im_shape']
    if cfg.metric == 'VOC':
        extra_keys = ['gt_box', 'gt_label', 'is_difficult']
        instance_num = 4952.0

    keys, values, cls = parse_fetches(fetches, eval_prog, extra_keys)

    # whether output bbox is normalized in model output layer
    is_bbox_normalized = False
    if hasattr(model, 'is_bbox_normalized') and \
            callable(model.is_bbox_normalized):
        is_bbox_normalized = model.is_bbox_normalized()

    t1 = time.time()
    results = eval_run(exe, compile_program, pyreader, keys, values, cls)
    t2 = time.time()
    speed = instance_num / (t2 - t1)
    print("Inference time: {} fps".format(speed))

    # evaluation
    resolution = None
    if 'mask' in results[0]:
        resolution = model.mask_head.resolution
    # if map_type not set, use default 11point, only use in VOC eval
    map_type = cfg.map_type if 'map_type' in cfg else '11point'
    eval_results(results, eval_feed, cfg.metric, cfg.num_classes, resolution,
                 is_bbox_normalized, FLAGS.output_eval, map_type)


if __name__ == '__main__':
    parser = ArgsParser()
    parser.add_argument(
        "--json_eval",
        action='store_true',
        default=False,
        help="Whether to re eval with already exists bbox.json or mask.json")
    parser.add_argument(
        "-d",
        "--dataset_dir",
        default=None,
        type=str,
        help="Dataset path, same as DataFeed.dataset.dataset_dir")
    parser.add_argument(
        "-f",
        "--output_eval",
        default=None,
        type=str,
        help="Evaluation file directory, default is current directory.")
    FLAGS = parser.parse_args()
    main()<|MERGE_RESOLUTION|>--- conflicted
+++ resolved
@@ -39,12 +39,8 @@
 from ppdet.modeling.model_input import create_feed
 from ppdet.data.data_feed import create_reader
 from ppdet.core.workspace import load_config, merge_config, create
-<<<<<<< HEAD
-import time
-=======
 from ppdet.utils.cli import print_total_cfg
 from ppdet.utils.cli import ArgsParser
->>>>>>> 8d2d2626
 
 import logging
 FORMAT = '%(asctime)s-%(levelname)s: %(message)s'
@@ -110,7 +106,6 @@
     if 'weights' in cfg:
         checkpoint.load_params(exe, eval_prog, cfg.weights)
 
-    instance_num = 5000.0
     assert cfg.metric in ['COCO', 'VOC'], \
             "unknown metric type {}".format(cfg.metric)
     extra_keys = []
@@ -118,7 +113,6 @@
         extra_keys = ['im_info', 'im_id', 'im_shape']
     if cfg.metric == 'VOC':
         extra_keys = ['gt_box', 'gt_label', 'is_difficult']
-        instance_num = 4952.0
 
     keys, values, cls = parse_fetches(fetches, eval_prog, extra_keys)
 
@@ -128,11 +122,7 @@
             callable(model.is_bbox_normalized):
         is_bbox_normalized = model.is_bbox_normalized()
 
-    t1 = time.time()
     results = eval_run(exe, compile_program, pyreader, keys, values, cls)
-    t2 = time.time()
-    speed = instance_num / (t2 - t1)
-    print("Inference time: {} fps".format(speed))
 
     # evaluation
     resolution = None
