--- conflicted
+++ resolved
@@ -97,15 +97,10 @@
             eval_feed, cfg.metric, json_directory=FLAGS.output_eval)
         return
 
-<<<<<<< HEAD
     exec_strategy = fluid.ExecutionStrategy()
     exec_strategy.num_threads = 1
     compile_program = fluid.compiler.CompiledProgram(
         eval_prog).with_data_parallel(exec_strategy=exec_strategy)
-=======
-    compile_program = fluid.compiler.CompiledProgram(
-        eval_prog).with_data_parallel()
->>>>>>> 3519626d
 
     # load model
     exe.run(startup_prog)
@@ -132,12 +127,9 @@
 
     t1 = time.time()
     results = eval_run(exe, compile_program, pyreader, keys, values, cls)
-<<<<<<< HEAD
     t2 = time.time()
     speed = instance_num / (t2 - t1)
     print("Inference time: {} fps".format(speed))
-=======
->>>>>>> 3519626d
 
     # evaluation
     resolution = None
