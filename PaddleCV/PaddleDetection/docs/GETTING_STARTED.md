--- conflicted
+++ resolved
@@ -24,20 +24,12 @@
 python tools/train.py -c configs/faster_rcnn_r50_1x.yml
 ```
 
-<<<<<<< HEAD
 - 数据集默认存储在`dataset/coco`中（可配置）。
 - 若本地未找到数据集，将自动下载数据集并保存在`~/.cache/paddle/dataset`中。
 - 预训练模型自动下载并保存在`〜/.cache/paddle/weights`中。
 - 模型checkpoints默认保存在`output`中（可配置）。
 - 更多参数配置，请参考配置文件。
-=======
-- Datasets is stored in `dataset/coco` by default (configurable).
-- Datasets will be downloaded automatically and cached in `~/.cache/paddle/dataset` if not be found locally.
-- Pretrained model is downloaded automatically and cached in `~/.cache/paddle/weights`.
-- Model checkpoints is saved in `output` by default (configurable).
-- To check out hyper parameters used, please refer to the config file.
-- RCNN models training on CPU is not supported on PaddlePaddle<=1.5.1 and will be fixed on later version.
->>>>>>> c2d63201
+- RCNN系列模型CPU训练在PaddlePaddle 1.5.1及以下版本暂不支持，将在下个版本修复。
 
 
 可通过设置`--eval`在训练epoch中交替执行评估
