# Getting Started

For setting up the running environment, please refer to [installation
instructions](INSTALL.md).


## Training

#### Single-GPU Training


```bash
export CUDA_VISIBLE_DEVICES=0
export PYTHONPATH=$PYTHONPATH:.
python tools/train.py -c configs/faster_rcnn_r50_1x.yml
```

#### Multi-GPU Training

```bash
export CUDA_VISIBLE_DEVICES=0,1,2,3,4,5,6,7
export PYTHONPATH=$PYTHONPATH:.
python tools/train.py -c configs/faster_rcnn_r50_1x.yml
```

#### CPU Training

```bash
export CPU_NUM=8
export PYTHONPATH=$PYTHONPATH:.
python tools/train.py -c configs/faster_rcnn_r50_1x.yml -o use_gpu=false
```

##### Optional arguments

- `-r` or `--resume_checkpoint`: Checkpoint path for resuming training. Such as: `-r output/faster_rcnn_r50_1x/10000`
- `--eval`: Whether to perform evaluation in training, default is `False`
- `--output_eval`: If perform evaluation in training, this edits evaluation directory, default is current directory.
- `-d` or `--dataset_dir`: Dataset path, same as `dataset_dir` of configs. Such as: `-d dataset/coco`
<<<<<<< HEAD
- `-c`: Select config file and all files are saved in `configs/`
- `-o`: Set configuration options in config file. Such as: `-o max_iters=180000`. `-o` has higher priority to file configured by `-c`
=======
- `-o`: Set configuration options in config file. Such as: `-o max_iters=180000`
- `--use_tb`: Whether to record the data with [tb-paddle](https://github.com/linshuliang/tb-paddle), so as to display in Tensorboard, default is `False`
- `--tb_log_dir`: tb-paddle logging directory for scalar, default is `tb_log_dir/scalar`
>>>>>>> ba781d9d


##### Examples

- Perform evaluation in training
```bash
export CUDA_VISIBLE_DEVICES=0,1,2,3,4,5,6,7
export PYTHONPATH=$PYTHONPATH:.
python -u tools/train.py -c configs/faster_rcnn_r50_1x.yml --eval
```

Alternating between training epoch and evaluation run is possible, simply pass
in `--eval` to do so and evaluate at each snapshot_iter. It can be modified at `snapshot_iter` of the configuration file. If evaluation dataset is large and
causes time-consuming in training, we suggest decreasing evaluation times or evaluating after training. When perform evaluation in training,
the best model with highest MAP is saved at each `snapshot_iter`. `best_model` has the same path as `model_final`.


- configuration options and assign Dataset path
```bash
export CUDA_VISIBLE_DEVICES=0,1,2,3,4,5,6,7
export PYTHONPATH=$PYTHONPATH:.
python -u tools/train.py -c configs/faster_rcnn_r50_1x.yml \
                         -d dataset/coco
```

- Model fine-tune
```bash
export CUDA_VISIBLE_DEVICES=0,1,2,3,4,5,6,7
export PYTHONPATH=$PYTHONPATH:.
python -u tools/train.py -c configs/faster_rcnn_r50_1x.yml \
                         -o pretrain_weights=output/faster_rcnn_r50_1x/model_final/ \
                            finetune_exclude_pretrained_params = ['cls_score','bbox_pred']
```

##### NOTES

- `CUDA_VISIBLE_DEVICES` can specify different gpu numbers. Such as: `export CUDA_VISIBLE_DEVICES=0,1,2,3`. GPU calculation rules can refer [FAQ](#faq)
- Dataset is stored in `dataset/coco` by default (configurable).
- Dataset will be downloaded automatically and cached in `~/.cache/paddle/dataset` if not be found locally.
- Pretrained model is downloaded automatically and cached in `~/.cache/paddle/weights`.
- Model checkpoints are saved in `output` by default (configurable).
- When finetuning, users could set `pretrain_weights` to the models published by PaddlePaddle. Parameters matched by fields in finetune_exclude_pretrained_params will be ignored in loading and fields can be wildcard matching. For detailed information, please refer to [Transfer Learning](TRANSFER_LEARNING.md).
- To check out hyper parameters used, please refer to the [configs](../configs).
- RCNN models training on CPU is not supported on PaddlePaddle<=1.5.1 and will be fixed on later version.



## Evaluation


```bash
# run on GPU with:
export PYTHONPATH=$PYTHONPATH:.
export CUDA_VISIBLE_DEVICES=0
python tools/eval.py -c configs/faster_rcnn_r50_1x.yml
```

#### Optional arguments

- `-d` or `--dataset_dir`: Dataset path, same as dataset_dir of configs. Such as: `-d dataset/coco`
- `--output_eval`: Evaluation directory, default is current directory.
- `-o`: Set configuration options in config file. Such as: `-o weights=output/faster_rcnn_r50_1x/model_final`
- `--json_eval`: Whether to eval with already existed bbox.json or mask.json. Default is `False`. Json file directory is assigned by `-f` argument.

#### Examples

- configuration options && assign Dataset path
```bash
# run on GPU with:
export PYTHONPATH=$PYTHONPATH:.
export CUDA_VISIBLE_DEVICES=0
python -u tools/eval.py -c configs/faster_rcnn_r50_1x.yml \
                        -o weights=output/faster_rcnn_r50_1x/model_final \
                        -d dataset/coco
```

- Evaluation with json
```bash
# run on GPU with:
export PYTHONPATH=$PYTHONPATH:.
export CUDA_VISIBLE_DEVICES=0
python tools/eval.py -c configs/faster_rcnn_r50_1x.yml \
             --json_eval \
             -f evaluation/
```

The json file must be named bbox.json or mask.json, placed in the `evaluation/` directory. Or without the `-f` parameter, default is the current directory.

#### NOTES

- Checkpoint is loaded from `output` by default (configurable)
- Multi-GPU evaluation for R-CNN and SSD models is not supported at the
moment, but it is a planned feature


## Inference


- Run inference on a single image:

```bash
# run on GPU with:
export PYTHONPATH=$PYTHONPATH:.
export CUDA_VISIBLE_DEVICES=0
python tools/infer.py -c configs/faster_rcnn_r50_1x.yml --infer_img=demo/000000570688.jpg
```

- Multi-image inference:

```bash
# run on GPU with:
export PYTHONPATH=$PYTHONPATH:.
export CUDA_VISIBLE_DEVICES=0
python tools/infer.py -c configs/faster_rcnn_r50_1x.yml --infer_dir=demo
```

#### Optional arguments

- `--output_dir`: Directory for storing the output visualization files.
- `--draw_threshold`: Threshold to reserve the result for visualization. Default is 0.5.
- `--save_inference_model`: Save inference model in output_dir if True.
- `--use_tb`: Whether to record the data with [tb-paddle](https://github.com/linshuliang/tb-paddle), so as to display in Tensorboard, default is `False`
- `--tb_log_dir`: tb-paddle logging directory for image, default is `tb_log_dir/image`

#### Examples

- Output specified directory && Set up threshold

```bash
# run on GPU with:
export PYTHONPATH=$PYTHONPATH:.
export CUDA_VISIBLE_DEVICES=0
python tools/infer.py -c configs/faster_rcnn_r50_1x.yml \
                      --infer_img=demo/000000570688.jpg \
                      --output_dir=infer_output/ \
                      --draw_threshold=0.5 \
                      -o weights=output/faster_rcnn_r50_1x/model_final \
                      --use_tb=Ture
```

The visualization files are saved in `output` by default, to specify a different path, simply add a `--output_dir=` flag.  
`--draw_threshold` is an optional argument. Default is 0.5. 
Different thresholds will produce different results depending on the calculation of [NMS](https://ieeexplore.ieee.org/document/1699659).
If users want to infer according to customized model path, `-o weights` can be set for specified path.
`--use_tb` is an optional argument, if `--use_tb` is `True`, the tb-paddle will record data in directory, 
so users can see the results in Tensorboard.

- Save inference model

```bash
# run on GPU with:
export CUDA_VISIBLE_DEVICES=0
export PYTHONPATH=$PYTHONPATH:.
python tools/infer.py -c configs/faster_rcnn_r50_1x.yml \
                      --infer_img=demo/000000570688.jpg \
                      --save_inference_model
```

Save inference model by set `--save_inference_model`, which can be loaded by PaddlePaddle predict library.


## FAQ

**Q:**  Why do I get `NaN` loss values during single GPU training? </br>
**A:**  The default learning rate is tuned to multi-GPU training (8x GPUs), it must
be adapted for single GPU training accordingly (e.g., divide by 8).  
The calculation rules are as follows，they are equivalent: </br>  


| GPU number  | Learning rate  | Max_iters | Milestones       |  
| :---------: | :------------: | :-------: | :--------------: |  
| 2           | 0.0025         | 720000    | [480000, 640000] |
| 4           | 0.005          | 360000    | [240000, 320000] |
| 8           | 0.01           | 180000    | [120000, 160000] |

**Q:**  How to reduce GPU memory usage? </br>
**A:**  Setting environment variable FLAGS_conv_workspace_size_limit to a smaller
number can reduce GPU memory footprint without affecting training speed.
Take Mask-RCNN (R50) as example, by setting `export FLAGS_conv_workspace_size_limit=512`,
batch size could reach 4 per GPU (Tesla V100 16GB).<|MERGE_RESOLUTION|>--- conflicted
+++ resolved
@@ -37,14 +37,10 @@
 - `--eval`: Whether to perform evaluation in training, default is `False`
 - `--output_eval`: If perform evaluation in training, this edits evaluation directory, default is current directory.
 - `-d` or `--dataset_dir`: Dataset path, same as `dataset_dir` of configs. Such as: `-d dataset/coco`
-<<<<<<< HEAD
 - `-c`: Select config file and all files are saved in `configs/`
 - `-o`: Set configuration options in config file. Such as: `-o max_iters=180000`. `-o` has higher priority to file configured by `-c`
-=======
-- `-o`: Set configuration options in config file. Such as: `-o max_iters=180000`
 - `--use_tb`: Whether to record the data with [tb-paddle](https://github.com/linshuliang/tb-paddle), so as to display in Tensorboard, default is `False`
 - `--tb_log_dir`: tb-paddle logging directory for scalar, default is `tb_log_dir/scalar`
->>>>>>> ba781d9d
 
 
 ##### Examples
@@ -186,10 +182,10 @@
 ```
 
 The visualization files are saved in `output` by default, to specify a different path, simply add a `--output_dir=` flag.  
-`--draw_threshold` is an optional argument. Default is 0.5. 
+`--draw_threshold` is an optional argument. Default is 0.5.
 Different thresholds will produce different results depending on the calculation of [NMS](https://ieeexplore.ieee.org/document/1699659).
 If users want to infer according to customized model path, `-o weights` can be set for specified path.
-`--use_tb` is an optional argument, if `--use_tb` is `True`, the tb-paddle will record data in directory, 
+`--use_tb` is an optional argument, if `--use_tb` is `True`, the tb-paddle will record data in directory,
 so users can see the results in Tensorboard.
 
 - Save inference model
