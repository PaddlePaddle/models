# Model Zoo and Benchmark
## Environment

- Python 2.7.1
- PaddlePaddle 1.5
- CUDA 9.0
- CUDNN 7.4
- NCCL 2.1.2

## Common settings

- All models below except SSD were trained on `coco_2017_train`, and tested on `coco_2017_val`.
- Batch Normalization layers in backbones are replaced by Affine Channel layers.
- Unless otherwise noted, all ResNet backbones adopt the [ResNet-B](https://arxiv.org/pdf/1812.01187) variant..
- For RCNN and RetinaNet models, only horizontal flipping data augmentation was used in the training phase and no augmentations were used in the testing phase.

## Training Schedules

- We adopt exactly the same training schedules as [Detectron](https://github.com/facebookresearch/Detectron/blob/master/MODEL_ZOO.md#training-schedules).
- 1x indicates the schedule starts at a LR of 0.02 and is decreased by a factor of 10 after 60k and 80k iterations and eventually terminates at 90k iterations for minibatch size 16. For batch size 8, LR is decreased to 0.01, total training iterations are doubled, and the decay milestones are scaled by 2.
- 2x schedule is twice as long as 1x, with the LR milestones scaled accordingly.

## ImageNet Pretrained Models

The backbone models pretrained on ImageNet are available. All backbone models are pretrained on standard ImageNet-1k dataset and can be downloaded [here](https://github.com/PaddlePaddle/models/tree/develop/PaddleCV/image_classification#supported-models-and-performances).

- Notes:  The ResNet50 model was trained with cosine LR decay schedule and can be downloaded here [here](https://paddle-imagenet-models-name.bj.bcebos.com/ResNet50_cos_pretrained.tar).

## Baselines

### Faster & Mask R-CNN

| Backbone             | Type           | Image/gpu | Lr schd | Box AP | Mask AP |                           Download                           |
| :------------------- | :------------- | :-----: | :-----: | :----: | :-----: | :----------------------------------------------------------: |
| ResNet50             | Faster         |    1    |   1x    |  35.2  |    -    | [model](https://paddlemodels.bj.bcebos.com/object_detection/faster_rcnn_r50_1x.tar) |
| ResNet50             | Faster         |    1    |   2x    |  37.1  |    -    | [model](https://paddlemodels.bj.bcebos.com/object_detection/faster_rcnn_r50_2x.tar) |
| ResNet50             | Mask           |    1    |   1x    |  36.5  |  32.2   | [model](https://paddlemodels.bj.bcebos.com/object_detection/mask_rcnn_r50_1x.tar) |
| ResNet50-vd          | Faster         |    1    |   1x    |  36.4  |    -    | [model](https://paddlemodels.bj.bcebos.com/object_detection/faster_rcnn_r50_vd_1x.tar) |
| ResNet50-FPN         | Faster         |    2    |   1x    |  37.2  |    -    | [model](https://paddlemodels.bj.bcebos.com/object_detection/faster_rcnn_r50_fpn_1x.tar) |
| ResNet50-FPN         | Faster         |    2    |   2x    |  37.7  |    -    | [model](https://paddlemodels.bj.bcebos.com/object_detection/faster_rcnn_r50_fpn_2x.tar) |
| ResNet50-FPN         | Mask           |    2    |   1x    |  37.9  |  34.2   | [model](https://paddlemodels.bj.bcebos.com/object_detection/mask_rcnn_r50_fpn_1x.tar) |
| ResNet50-FPN         | Cascade Faster |    2    |   1x    |  40.9  |    -    | [model](https://paddlemodels.bj.bcebos.com/object_detection/cascade_rcnn_r50_fpn_1x.tar) |
| ResNet50-vd-FPN      | Faster         |    2    |   2x    |  38.9  |    -    | [model](https://paddlemodels.bj.bcebos.com/object_detection/faster_rcnn_r50_vd_fpn_2x.tar) |
| ResNet50-vd-FPN      | Mask           |    2    |   2x    |  39.8  |  35.4   | [model](https://paddlemodels.bj.bcebos.com/object_detection/mask_rcnn_r50_vd_fpn_2x.tar) |
| ResNet101            | Faster         |    1    |   1x    |  38.3  |    -    | [model](https://paddlemodels.bj.bcebos.com/object_detection/faster_rcnn_r101_1x.tar) |
| ResNet101-FPN        | Faster         |    1    |   1x    |  38.7  |    -    | [model](https://paddlemodels.bj.bcebos.com/object_detection/faster_rcnn_r101_fpn_1x.tar) |
| ResNet101-FPN        | Faster         |    1    |   2x    |  39.1  |    -    | [model](https://paddlemodels.bj.bcebos.com/object_detection/faster_rcnn_r101_fpn_2x.tar) |
| ResNet101-FPN        | Mask           |    1    |   1x    |  39.5  |  35.2   | [model](https://paddlemodels.bj.bcebos.com/object_detection/mask_rcnn_r101_fpn_1x.tar) |
| ResNet101-vd-FPN     | Faster         |    1    |   1x    |  40.0  |    -    | [model](https://paddlemodels.bj.bcebos.com/object_detection/faster_rcnn_r101_fpn_1x.tar) |
| ResNet101-vd-FPN     | Faster         |    1    |   2x    |  40.6  |    -    | [model](https://paddlemodels.bj.bcebos.com/object_detection/faster_rcnn_r101_fpn_2x.tar) |
| SENet154-vd-FPN      | Faster         |    1    |  1.44x  |  43.5  |    -    | [model](https://paddlemodels.bj.bcebos.com/object_detection/faster_rcnn_se154_fpn_s1x.tar) |
| SENet154-vd-FPN      | Mask           |    1    |  1.44x  |  44.0  |  38.7   | [model](https://paddlemodels.bj.bcebos.com/object_detection/mask_rcnn_se154_vd_fpn_s1x.tar) |

### Yolo v3

| Backbone     | Size | Img/gpu | Lr schd | Box AP | Download  |
| :----------- | :--: | :-----: | :-----: | :----: | :-------: |
| DarkNet53    | 608  |    8    |   120e  |  38.9  | [model](https://paddlemodels.bj.bcebos.com/object_detection/yolov3_darknet.tar) |
| DarkNet53    | 416  |    8    |   120e  |  37.5  | [model](https://paddlemodels.bj.bcebos.com/object_detection/yolov3_darknet.tar) |
| DarkNet53    | 320  |    8    |   120e  |  34.8  | [model](https://paddlemodels.bj.bcebos.com/object_detection/yolov3_darknet.tar) |
| MobileNet-V1 | 608  |    8    |   120e  |  29.3  | [model](https://paddlemodels.bj.bcebos.com/object_detection/yolov3_mobilenet_v1.tar) |
| MobileNet-V1 | 416  |    8    |   120e  |  29.3  | [model](https://paddlemodels.bj.bcebos.com/object_detection/yolov3_mobilenet_v1.tar) |
| MobileNet-V1 | 320  |    8    |   120e  |  27.1  | [model](https://paddlemodels.bj.bcebos.com/object_detection/yolov3_mobilenet_v1.tar) |
| ResNet34     | 608  |    8    |   120e  |  36.2  | [model](https://paddlemodels.bj.bcebos.com/object_detection/yolov3_r34.tar) |
| ResNet34     | 416  |    8    |   120e  |  34.3  | [model](https://paddlemodels.bj.bcebos.com/object_detection/yolov3_r34.tar) |
| ResNet34     | 320  |    8    |   120e  |  31.4  | [model](https://paddlemodels.bj.bcebos.com/object_detection/yolov3_r34.tar) |

**NOTE**: Yolo v3 trained in 8 GPU with total batch size as 64. Yolo v3 training data augmentations: mixup image, 
random distort image, random crop image, random expand image, random interpolate, random flip image.

### RetinaNet

| Backbone      | Image/gpu | Lr schd | Box AP | Download  |
| :-----------  | :-----: | :-----: | :----: | :-------: |
| ResNet50-FPN  |    2    |   1x    |  36.0  | [model](https://paddlemodels.bj.bcebos.com/object_detection/retinanet_r50_fpn_1x.tar)  |
| ResNet101-FPN |    2    |   1x    |  37.3  | [model](https://paddlemodels.bj.bcebos.com/object_detection/retinanet_r101_fpn_1x.tar) |

**Notes:**

<<<<<<< HEAD
- In RetinaNet, the base LR is changed to 0.01 for minibatch size 16.

=======
>>>>>>> 6718fc92
### SSD on PascalVOC

| Backbone     | Size | Img/gpu | Lr schd | Box AP | Download  |
| :----------- | :--: | :-----: | :-----: | :----: | :-------: |
| MobileNet v1 | 300  |    32   |   120e  |  73.2  | [model](https://paddlemodels.bj.bcebos.com/object_detection/ssd_mobilenet_v1_voc.tar) |

**NOTE**: SSD trained in 2 GPU with totoal batch size as 64. SSD training data augmentations: random distort image, 
random crop image, random expand image, random flip image.<|MERGE_RESOLUTION|>--- conflicted
+++ resolved
@@ -53,7 +53,7 @@
 
 ### Yolo v3
 
-| Backbone     | Size | Img/gpu | Lr schd | Box AP | Download  |
+| Backbone     | Size | Image/gpu | Lr schd | Box AP | Download  |
 | :----------- | :--: | :-----: | :-----: | :----: | :-------: |
 | DarkNet53    | 608  |    8    |   120e  |  38.9  | [model](https://paddlemodels.bj.bcebos.com/object_detection/yolov3_darknet.tar) |
 | DarkNet53    | 416  |    8    |   120e  |  37.5  | [model](https://paddlemodels.bj.bcebos.com/object_detection/yolov3_darknet.tar) |
@@ -65,7 +65,7 @@
 | ResNet34     | 416  |    8    |   120e  |  34.3  | [model](https://paddlemodels.bj.bcebos.com/object_detection/yolov3_r34.tar) |
 | ResNet34     | 320  |    8    |   120e  |  31.4  | [model](https://paddlemodels.bj.bcebos.com/object_detection/yolov3_r34.tar) |
 
-**NOTE**: Yolo v3 trained in 8 GPU with total batch size as 64. Yolo v3 training data augmentations: mixup image, 
+**NOTE**: Yolo v3 trained in 8 GPU with total batch size as 64. Yolo v3 training data augmentations: mixup image,
 random distort image, random crop image, random expand image, random interpolate, random flip image.
 
 ### RetinaNet
@@ -75,18 +75,13 @@
 | ResNet50-FPN  |    2    |   1x    |  36.0  | [model](https://paddlemodels.bj.bcebos.com/object_detection/retinanet_r50_fpn_1x.tar)  |
 | ResNet101-FPN |    2    |   1x    |  37.3  | [model](https://paddlemodels.bj.bcebos.com/object_detection/retinanet_r101_fpn_1x.tar) |
 
-**Notes:**
+**Notes:** In RetinaNet, the base LR is changed to 0.01 for minibatch size 16.
 
-<<<<<<< HEAD
-- In RetinaNet, the base LR is changed to 0.01 for minibatch size 16.
-
-=======
->>>>>>> 6718fc92
 ### SSD on PascalVOC
 
-| Backbone     | Size | Img/gpu | Lr schd | Box AP | Download  |
+| Backbone     | Size | Image/gpu | Lr schd | Box AP | Download  |
 | :----------- | :--: | :-----: | :-----: | :----: | :-------: |
 | MobileNet v1 | 300  |    32   |   120e  |  73.2  | [model](https://paddlemodels.bj.bcebos.com/object_detection/ssd_mobilenet_v1_voc.tar) |
 
-**NOTE**: SSD trained in 2 GPU with totoal batch size as 64. SSD training data augmentations: random distort image, 
+**NOTE**: SSD trained in 2 GPU with totoal batch size as 64. SSD training data augmentations: random distort image,
 random crop image, random expand image, random flip image.