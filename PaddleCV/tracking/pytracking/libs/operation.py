--- conflicted
+++ resolved
@@ -1,10 +1,6 @@
 from paddle import fluid
 from paddle.fluid import layers
-<<<<<<< HEAD
-from pytracking.libs.Fconv2d import FConv2d
-=======
 from pytracking.libs.Fconv2d import FConv2D
->>>>>>> 09f7796c
 from pytracking.libs.tensorlist import tensor_operation, TensorList
 from paddle.fluid.framework import Variable as PTensor
 
@@ -41,11 +37,7 @@
             raise ValueError('Unknown mode for padding.')
 
     assert bias is None
-<<<<<<< HEAD
-    out = FConv2d(
-=======
     out = FConv2D(
->>>>>>> 09f7796c
         input,
         weight,
         stride=stride,
@@ -64,10 +56,4 @@
     if weight is None:
         return input
 
-<<<<<<< HEAD
-    return FConv2d(input, weight)
-
-=======
-    return FConv2D(input, weight)
-
->>>>>>> 09f7796c
+    return FConv2D(input, weight)