architecture: RetinaNet
train_feed: FasterRCNNTrainFeed
eval_feed: FasterRCNNEvalFeed
test_feed: FasterRCNNTestFeed
max_iters: 90000
use_gpu: yes
pretrain_weights: https://paddle-imagenet-models-name.bj.bcebos.com/ResNet50_pretrained.tar
weights: output/retinanet_r50_fpn_1x/model_final
log_smooth_window: 20
snapshot_iter: 10000
metric: COCO
save_dir: output

RetinaNet:
  backbone: ResNet
  fpn: FPN
  retina_head: RetinaHead

ResNet:
  norm_type: affine_channel
  freeze_norm: true
  norm_decay: 0.0001
  depth: 50
  feature_maps: [3, 4, 5]
  freeze_at: 2
  variant: b

FPN:
  max_level: 7
  min_level: 3
  num_chan: 256
  spatial_scale: [0.03125, 0.0625, 0.125]
  has_extra_convs: true

RetinaHead:
  num_convs_per_octave: 4
  num_chan: 256
  max_level: 7
  min_level: 3
  prior_prob: 0.01
  base_scale: 4
  num_scales_per_octave: 3
  num_classes: 81
  anchor_generator:
    aspect_ratios: [1.0, 2.0, 0.5]
    variance: [1.0, 1.0, 1.0, 1.0]
  target_assign:
    positive_overlap: 0.5
    negative_overlap: 0.4
  gamma: 2.0
  alpha: 0.25
  sigma: 3.0151134457776365
  output_decoder:
    score_thresh: 0.05
    nms_thresh: 0.5
    pre_nms_top_n: 1000
    detections_per_im: 100
    nms_eta: 1.0

LearningRate:
  base_lr: 0.01
  schedulers:
  - !PiecewiseDecay
    gamma: 0.1
    milestones: [60000, 80000]
    values: null
  - !LinearWarmup
    start_factor: 0.3333333333333333
    steps: 500

OptimizerBuilder:
  optimizer:
    momentum: 0.9
    type: Momentum
  regularizer:
    factor: 0.0001
    type: L2

FasterRCNNTrainFeed:
  batch_size: 2
  batch_transforms:
  - !PadBatch
    pad_to_stride: 128
  dataset:
    dataset_dir: dataset/coco
    annotation: annotations/instances_train2017.json
    image_dir: train2017
  drop_last: false
  image_shape: [3, 1333, 800]
  num_workers: 2
  sample_transforms:
  - !DecodeImage
    to_rgb: true
    with_mixup: false
  - !RandomFlipImage
    is_mask_flip: false
    is_normalized: false
    prob: 0.5
  - !NormalizeImage
    is_channel_first: false
    is_scale: true
    mean: [0.485, 0.456, 0.406]
    std: [0.229, 0.224, 0.225]
  - !ResizeImage
    interp: 1
    max_size: 1333
    target_size: 800
    use_cv2: true
  - !Permute
    channel_first: true
    to_bgr: false
  shuffle: true

FasterRCNNEvalFeed:
  batch_size: 2
  batch_transforms:
  - !PadBatch
    pad_to_stride: 128
  dataset:
    dataset_dir: dataset/coco
    annotation: annotations/instances_val2017.json
    image_dir: val2017
  shuffle: false
  image_shape: [3, 1333, 800]
  num_workers: 2
  sample_transforms:
  - !DecodeImage
    to_rgb: true
    with_mixup: false
  - !NormalizeImage
    is_channel_first: false
    is_scale: true
    mean: [0.485, 0.456, 0.406]
    std: [0.229, 0.224, 0.225]
  - !ResizeImage
    interp: 1
    max_size: 1333
    target_size: 800
    use_cv2: true
  - !Permute
    channel_first: true
    to_bgr: false
  shuffle: false

FasterRCNNTestFeed:
  batch_size: 1
  batch_transforms:
  - !PadBatch
    pad_to_stride: 128
  dataset:
<<<<<<< HEAD
    dataset_dir: dataset/coco
=======
>>>>>>> 7e0072ab
    annotation: annotations/instances_val2017.json
  drop_last: false
  image_shape: [3, 1333, 800]
  num_workers: 2
  sample_transforms:
  - !DecodeImage
    to_rgb: true
    with_mixup: false
  - !NormalizeImage
    is_channel_first: false
    is_scale: true
    mean: [0.485, 0.456, 0.406]
    std: [0.229, 0.224, 0.225]
  - !ResizeImage
    interp: 1
    max_size: 1333
    target_size: 800
    use_cv2: true
  - !Permute
    channel_first: true
    to_bgr: false
  shuffle: false<|MERGE_RESOLUTION|>--- conflicted
+++ resolved
@@ -148,10 +148,6 @@
   - !PadBatch
     pad_to_stride: 128
   dataset:
-<<<<<<< HEAD
-    dataset_dir: dataset/coco
-=======
->>>>>>> 7e0072ab
     annotation: annotations/instances_val2017.json
   drop_last: false
   image_shape: [3, 1333, 800]
