--- conflicted
+++ resolved
@@ -137,10 +137,6 @@
   - !PadBatch
     pad_to_stride: 32
   dataset:
-<<<<<<< HEAD
-    dataset_dir: dataset/coco
-=======
->>>>>>> 7e0072ab
     annotation: annotations/instances_val2017.json
   num_workers: 2
   shuffle: False