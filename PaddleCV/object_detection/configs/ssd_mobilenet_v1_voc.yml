architecture: SSD
max_iters: 28000
train_feed: SSDTrainFeed
eval_feed: SSDEvalFeed
test_feed: SSDTestFeed
pretrain_weights: ./ssd3/

use_gpu: true
snapshot_iter: 2000
log_smooth_window: 1
metric: VOC
save_dir: output
weights: output/ssd_mobilenet_v1_voc/model_final/

SSD:
  backbone: MobileNet
  multi_box_head: MultiBoxHead
  num_classes: 21
  metric:
    ap_version: 11point
    evaluate_difficult: false
    overlap_threshold: 0.5
  output_decoder:
    background_label: 0
    keep_top_k: 200
    nms_eta: 1.0
    nms_threshold: 0.45
    nms_top_k: 400
    score_threshold: 0.01

MobileNet:
  norm_decay: 0.
  conv_group_scale: 1
  extra_block_filters: [[256, 512], [128, 256], [128, 256], [64, 128]]
  with_extra_blocks: true

MultiBoxHead:
  aspect_ratios: [[2.], [2., 3.], [2., 3.], [2., 3.], [2., 3.], [2., 3.]]
  base_size: 300
  flip: true
  max_ratio: 90
  max_sizes: [[], 150.0, 195.0, 240.0, 285.0, 300.0]
  min_ratio: 20
  min_sizes: [60.0, 105.0, 150.0, 195.0, 240.0, 285.0]
  offset: 0.5

LearningRate:
  schedulers:
  - !PiecewiseDecay
    milestones: [10000, 15000, 20000, 25000]
    values: [0.001, 0.0005, 0.00025, 0.0001, 0.00001]

OptimizerBuilder:
  optimizer:
    momentum: 0.0
    type: RMSPropOptimizer
  regularizer:
    factor: 0.00005
    type: L2

SSDTrainFeed:
  batch_size: 32
  use_process: true
  dataset:
    dataset_dir: dataset/voc
    annotation: VOCdevkit/VOC_all/ImageSets/Main/train.txt
    image_dir: VOCdevkit/VOC_all/JPEGImages
    use_default_label: true

SSDEvalFeed:
  batch_size: 64
  use_process: true
  dataset:
    dataset_dir: dataset/voc
    annotation: VOCdevkit/VOC_all/ImageSets/Main/val.txt
    image_dir: VOCdevkit/VOC_all/JPEGImages
    use_default_label: true
  drop_last: false

SSDTestFeed:
  batch_size: 1
  dataset:
<<<<<<< HEAD
    dataset_dir: dataset/voc
    annotation: VOCdevkit/VOC_all/ImageSets/Main/test.txt
    image_dir: VOCdevkit/VOC_all/JPEGImages
    use_default_label: false
=======
    use_default_label: true
>>>>>>> 7e0072ab
  drop_last: false<|MERGE_RESOLUTION|>--- conflicted
+++ resolved
@@ -80,12 +80,5 @@
 SSDTestFeed:
   batch_size: 1
   dataset:
-<<<<<<< HEAD
-    dataset_dir: dataset/voc
-    annotation: VOCdevkit/VOC_all/ImageSets/Main/test.txt
-    image_dir: VOCdevkit/VOC_all/JPEGImages
-    use_default_label: false
-=======
     use_default_label: true
->>>>>>> 7e0072ab
   drop_last: false