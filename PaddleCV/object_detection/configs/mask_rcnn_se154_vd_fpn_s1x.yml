architecture: MaskRCNN
train_feed: MaskRCNNTrainFeed
eval_feed: MaskRCNNEvalFeed
test_feed: MaskRCNNTestFeed
max_iters: 260000
snapshot_iter: 10000
use_gpu: true
log_smooth_window: 20
save_dir: output
pretrain_weights: https://paddle-imagenet-models-name.bj.bcebos.com/SE154_vd_pretrained.tar
weights: output/mask_rcnn_se154_vd_fpn_s1x/model_final/
metric: COCO

MaskRCNN:
  backbone: SENet
  fpn: FPN
  rpn_head: FPNRPNHead
  roi_extractor: FPNRoIAlign
  bbox_head: BBoxHead
  bbox_assigner: BBoxAssigner

SENet:
  depth: 152
  feature_maps: [2, 3, 4, 5]
  freeze_at: 2
  group_width: 4
  groups: 64
  norm_type: affine_channel
  variant: d

FPN:
  max_level: 6
  min_level: 2
  num_chan: 256
  spatial_scale: [0.03125, 0.0625, 0.125, 0.25]

FPNRPNHead:
  anchor_generator:
    aspect_ratios: [0.5, 1.0, 2.0]
    variance: [1.0, 1.0, 1.0, 1.0]
  anchor_start_size: 32
  max_level: 6
  min_level: 2
  num_chan: 256
  rpn_target_assign:
    rpn_batch_size_per_im: 256
    rpn_fg_fraction: 0.5
    rpn_negative_overlap: 0.3
    rpn_positive_overlap: 0.7
    rpn_straddle_thresh: 0.0
  train_proposal:
    min_size: 0.0
    nms_thresh: 0.7
    pre_nms_top_n: 2000
    post_nms_top_n: 2000
  test_proposal:
    min_size: 0.0
    nms_thresh: 0.7
    pre_nms_top_n: 1000
    post_nms_top_n: 1000

FPNRoIAlign:
  canconical_level: 4
  canonical_size: 224
  max_level: 5
  min_level: 2
  box_resolution: 7
  sampling_ratio: 2
  mask_resolution: 14

MaskHead:
  dilation: 1
  num_chan_reduced: 256
  num_classes: 81
  num_convs: 4
  resolution: 28

BBoxAssigner:
  batch_size_per_im: 512
  bbox_reg_weights: [0.1, 0.1, 0.2, 0.2]
  bg_thresh_hi: 0.5
  bg_thresh_lo: 0.0
  fg_fraction: 0.25
  fg_thresh: 0.5
  num_classes: 81

MaskAssigner:
  resolution: 28

BBoxHead:
  head: TwoFCHead
  nms:
    keep_top_k: 100
    nms_threshold: 0.5
    score_threshold: 0.05
  num_classes: 81

TwoFCHead:
  num_chan: 1024

LearningRate:
  base_lr: 0.01
  schedulers:
  - !PiecewiseDecay
    gamma: 0.1
    milestones: [200000, 240000]
    values: null
  - !LinearWarmup
    start_factor: 0.3333333333333333
    steps: 500

OptimizerBuilder:
  optimizer:
    momentum: 0.9
    type: Momentum
  regularizer:
    factor: 0.0001
    type: L2

MaskRCNNTrainFeed:
  # batch size per device
  batch_size: 1
  batch_transforms:
  - !PadBatch
    pad_to_stride: 32
  dataset:
<<<<<<< HEAD
    dataset_dir: dataset/coco 
=======
    dataset_dir: data/coco
>>>>>>> 4ea244b2
    image_dir: train2017
    annotation: annotations/instances_train2017.json
  num_workers: 2
  shuffle: True
  use_padded_im_info: False

MaskRCNNEvalFeed:
  batch_size: 1
  batch_transforms:
  - !PadBatch
    pad_to_stride: 32
  dataset:
    dataset_dir: dataset/coco
    annotation: annotations/instances_val2017.json
    image_dir: val2017
  num_workers: 2
  use_padded_im_info: True

MaskRCNNTestFeed:
  batch_size: 1
  batch_transforms:
  - !PadBatch
    pad_to_stride: 32
  dataset:
    annotation: annotations/instances_val2017.json
  num_workers: 2
  use_padded_im_info: True<|MERGE_RESOLUTION|>--- conflicted
+++ resolved
@@ -124,11 +124,7 @@
   - !PadBatch
     pad_to_stride: 32
   dataset:
-<<<<<<< HEAD
     dataset_dir: dataset/coco 
-=======
-    dataset_dir: data/coco
->>>>>>> 4ea244b2
     image_dir: train2017
     annotation: annotations/instances_train2017.json
   num_workers: 2
