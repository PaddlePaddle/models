architecture: FasterRCNN
train_feed: FasterRCNNTrainFeed
eval_feed: FasterRCNNEvalFeed
test_feed: FasterRCNNTestFeed
use_gpu: True
max_iters: 180000
log_smooth_window: 20
save_dir: output
snapshot_iter: 10000
pretrain_weights: https://paddle-imagenet-models-name.bj.bcebos.com/ResNet101_pretrained.tar
metric: COCO
weights: output/faster_rcnn_r101_1x/model_final

FasterRCNN:
  backbone: ResNet
  rpn_head: RPNHead
  roi_extractor: RoIAlign
  bbox_head: BBoxHead
  bbox_assigner: BBoxAssigner

ResNet:
  norm_type: affine_channel
  depth: 101
  feature_maps: 4
  freeze_at: 2

ResNetC5:
  norm_type: affine_channel

RPNHead:
  anchor_generator:
    anchor_sizes: [32, 64, 128, 256, 512]
    aspect_ratios: [0.5, 1.0, 2.0]
    stride: [16.0, 16.0]
    variance: [1.0, 1.0, 1.0, 1.0]
  rpn_target_assign:
    rpn_batch_size_per_im: 256
    rpn_fg_fraction: 0.5
    rpn_negative_overlap: 0.3
    rpn_positive_overlap: 0.7
    rpn_straddle_thresh: 0.0
    use_random: true
  train_proposal:
    min_size: 0.0
    nms_thresh: 0.7
    pre_nms_top_n: 12000
    post_nms_top_n: 2000
  test_proposal:
    min_size: 0.0
    nms_thresh: 0.7
    pre_nms_top_n: 6000
    post_nms_top_n: 1000

RoIAlign:
  resolution: 14
  sampling_ratio: 0
  spatial_scale: 0.0625

BBoxAssigner:
  batch_size_per_im: 512
  bbox_reg_weights: [0.1, 0.1, 0.2, 0.2]
  bg_thresh_hi: 0.5
  bg_thresh_lo: 0.0
  fg_fraction: 0.25
  fg_thresh: 0.5
  num_classes: 81

BBoxHead:
  head: ResNetC5
  nms:
    keep_top_k: 100
    nms_threshold: 0.5
    score_threshold: 0.05
  num_classes: 81

LearningRate:
  base_lr: 0.01
  schedulers:
  - !PiecewiseDecay
    gamma: 0.1
    milestones: [12000, 16000]
  - !LinearWarmup
    start_factor: 0.3333333333333333
    steps: 500

OptimizerBuilder:
  optimizer:
    momentum: 0.9
    type: Momentum
  regularizer:
    factor: 0.0001
    type: L2

FasterRCNNTrainFeed:
  # batch size per device
  batch_size: 1
  dataset:
    dataset_dir: data/coco
    annotation: annotations/instances_train2017.json
    image_dir: train2017
  drop_last: false
  num_workers: 2

FasterRCNNEvalFeed:
  batch_size: 1
  dataset:
    dataset_dir: data/coco
    annotation: annotations/instances_val2017.json
    image_dir: val2017
  num_workers: 2

FasterRCNNTestFeed:
  batch_size: 1
  dataset:
    dataset_dir: data/coco
    annotation: annotations/instances_val2017.json
    image_dir: val2017
<<<<<<< HEAD
=======
  test_file: val2017.txt
  samples: 5
>>>>>>> 836f4378
<|MERGE_RESOLUTION|>--- conflicted
+++ resolved
@@ -114,9 +114,4 @@
   dataset:
     dataset_dir: data/coco
     annotation: annotations/instances_val2017.json
-    image_dir: val2017
-<<<<<<< HEAD
-=======
-  test_file: val2017.txt
-  samples: 5
->>>>>>> 836f4378
+    image_dir: val2017