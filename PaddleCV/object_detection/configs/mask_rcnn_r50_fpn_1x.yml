architecture: MaskRCNN
train_feed: MaskRCNNTrainFeed
eval_feed: MaskRCNNEvalFeed
test_feed: MaskRCNNTestFeed
use_gpu: True
max_iters: 180000
snapshot_iter: 10000
log_smooth_window: 20
save_dir: output
pretrain_weights: https://paddle-imagenet-models-name.bj.bcebos.com/ResNet50_pretrained.tar
metric: COCO
weights: output/mask_rcnn_r50_fpn_1x/model_final/ 

MaskRCNN:
  backbone: ResNet
  fpn: FPN
  rpn_head: FPNRPNHead
  roi_extractor: FPNRoIAlign
  bbox_head: BBoxHead
  bbox_assigner: BBoxAssigner

ResNet:
  depth: 50
  feature_maps: [2, 3, 4, 5]
  freeze_at: 2
  norm_type: affine_channel

FPN:
  max_level: 6
  min_level: 2
  num_chan: 256
  spatial_scale: [0.03125, 0.0625, 0.125, 0.25]

FPNRPNHead:
  anchor_generator:
    aspect_ratios: [0.5, 1.0, 2.0]
    variance: [1.0, 1.0, 1.0, 1.0]
  anchor_start_size: 32
  max_level: 6
  min_level: 2
  num_chan: 256
  rpn_target_assign:
    rpn_batch_size_per_im: 256
    rpn_fg_fraction: 0.5
    rpn_negative_overlap: 0.3
    rpn_positive_overlap: 0.7
    rpn_straddle_thresh: 0.0
  train_proposal:
    min_size: 0.0
    nms_thresh: 0.7
    pre_nms_top_n: 2000
    post_nms_top_n: 2000
  test_proposal:
    min_size: 0.0
    nms_thresh: 0.7
    pre_nms_top_n: 1000
    post_nms_top_n: 1000

FPNRoIAlign:
  canconical_level: 4
  canonical_size: 224
  max_level: 5
  min_level: 2
  sampling_ratio: 2
  box_resolution: 7
  mask_resolution: 14

MaskHead:
  dilation: 1
  num_chan_reduced: 256
  num_classes: 81
  num_convs: 4
  resolution: 28

BBoxAssigner:
  batch_size_per_im: 512
  bbox_reg_weights: [0.1, 0.1, 0.2, 0.2]
  bg_thresh_hi: 0.5
  bg_thresh_lo: 0.0
  fg_fraction: 0.25
  fg_thresh: 0.5
  num_classes: 81

MaskAssigner:
  resolution: 28

BBoxHead:
  head: TwoFCHead
  nms:
    keep_top_k: 100
    nms_threshold: 0.5
    score_threshold: 0.05
  num_classes: 81

TwoFCHead:
  num_chan: 1024

LearningRate:
  base_lr: 0.01
  schedulers:
  - !PiecewiseDecay
    gamma: 0.1
    milestones: [120000, 160000]
    values: null
  - !LinearWarmup
    start_factor: 0.3333333333333333
    steps: 500

OptimizerBuilder:
  optimizer:
    momentum: 0.9
    type: Momentum
  regularizer:
    factor: 0.0001
    type: L2

MaskRCNNTrainFeed:
  batch_size: 1
  batch_transforms:
  - !PadBatch
    pad_to_stride: 32
  dataset:
    dataset_dir: dataset/coco
    annotation: annotations/instances_train2017.json
    image_dir: train2017
  num_workers: 2
  use_padded_im_info: False

MaskRCNNEvalFeed:
  batch_size: 1
  batch_transforms:
  - !PadBatch
    pad_to_stride: 32
  dataset:
    dataset_dir: dataset/coco
    annotation: annotations/instances_val2017.json
    image_dir: val2017
  num_workers: 2
  use_padded_im_info: True

MaskRCNNTestFeed:
  batch_size: 1
  batch_transforms:
  - !PadBatch
    pad_to_stride: 32
  dataset:
<<<<<<< HEAD
    dataset_dir: dataset/coco
=======
>>>>>>> 7e0072ab
    annotation: annotations/instances_val2017.json
  num_workers: 2
  use_padded_im_info: True<|MERGE_RESOLUTION|>--- conflicted
+++ resolved
@@ -144,10 +144,6 @@
   - !PadBatch
     pad_to_stride: 32
   dataset:
-<<<<<<< HEAD
-    dataset_dir: dataset/coco
-=======
->>>>>>> 7e0072ab
     annotation: annotations/instances_val2017.json
   num_workers: 2
   use_padded_im_info: True