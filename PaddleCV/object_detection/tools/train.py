--- conflicted
+++ resolved
@@ -168,15 +168,11 @@
                 # evaluation
                 results = eval_run(exe, eval_compile_program, eval_pyreader,
                                    eval_keys, eval_values, eval_cls)
-<<<<<<< HEAD
-=======
-                # Evaluation
                 resolution = None
                 if 'mask' in results[0]:
                     resolution = model.mask_head.resolution
->>>>>>> bf37c67c
-                eval_results(results, eval_feed, cfg.metric,
-                             resolution, FLAGS.output_file)
+                eval_results(results, eval_feed, cfg.metric, resolution,
+                             FLAGS.output_file)
 
     checkpoint.save(exe, train_prog, os.path.join(save_dir, "model_final"))
     train_pyreader.reset()
