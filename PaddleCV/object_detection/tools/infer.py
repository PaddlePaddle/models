--- conflicted
+++ resolved
@@ -126,14 +126,8 @@
     # 6. Parse dataset category
     if cfg.metric == 'COCO':
         from ppdet.utils.coco_eval import bbox2out, mask2out, get_category_info
-<<<<<<< HEAD
-    if cfg['metric'] == "VOC":
+    if cfg.metric == "VOC":
         from ppdet.utils.voc_eval import bbox2out, get_category_info
-=======
-    if cfg.metric == "VOC":
-        # TODO(dengkaipeng): add VOC metric process
-        pass
->>>>>>> f09f9eaa
 
     anno_file = getattr(test_feed.dataset, 'annotation', None)
     with_background = getattr(test_feed, 'with_background', True)
@@ -155,35 +149,25 @@
 
         im_id = int(res['im_id'][0])
         image_path = imid2path[im_id]
+        image = Image.open(image_path).convert('RGB')
+        bbox_results = None
+        mask_results = None
         if cfg.metric == 'COCO':
-            bbox_results = None
-            mask_results = None
             if 'bbox' in res:
                 bbox_results = bbox2out([res], clsid2catid)
             if 'mask' in res:
                 mask_results = mask2out([res], clsid2catid,
-<<<<<<< HEAD
-                                        cfg['MaskHead']['resolution'])
-            visualize_results(image_path, catid2name, 0.5, bbox_results,
+                                        cfg.MaskHead['resolution'])
+            visualize_results(image, catid2name, 0.5, bbox_results,
                               mask_results)
-
-        if cfg['metric'] == "VOC":
-            bbox_results = bbox2out([res], clsid2catid, True)
-            visualize_results(image_path, catid2name, 0.5, bbox_results,
+        if cfg.metric == "VOC":
+            if 'bbox' in res:
+                bbox_results = bbox2out([res], clsid2catid, True)
+            visualize_results(image, catid2name, 0.5, bbox_results,
                               None, True)
-=======
-                                        cfg.MaskHead.resolution)
-            image = Image.open(image_path)
-            image = visualize_results(image, catid2name, 0.5,
-                                      bbox_results, mask_results)
-            save_name = get_save_image_name(FLAGS.output_dir, image_path)
-            logger.info("Detection bbox results save in {}".format(save_name))
-            image.save(save_name)
-
-        if cfg.metric == "VOC":
-            # TODO(dengkaipeng): add VOC metric process
-            pass
->>>>>>> f09f9eaa
+        save_name = get_save_image_name(FLAGS.output_dir, image_path)
+        logger.info("Detection bbox results save in {}\n".format(save_name))
+        image.save(save_name)
 
 
 if __name__ == '__main__':
