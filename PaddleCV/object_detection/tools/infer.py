# Copyright (c) 2019 PaddlePaddle Authors. All Rights Reserved.
#
# Licensed under the Apache License, Version 2.0 (the "License");
# you may not use this file except in compliance with the License.
# You may obtain a copy of the License at
#
#     http://www.apache.org/licenses/LICENSE-2.0
#
# Unless required by applicable law or agreed to in writing, software
# distributed under the License is distributed on an "AS IS" BASIS,
# WITHOUT WARRANTIES OR CONDITIONS OF ANY KIND, either express or implied.
# See the License for the specific language governing permissions and
# limitations under the License.

from __future__ import absolute_import
from __future__ import division
from __future__ import print_function

import os
import glob

import numpy as np
from PIL import Image

from paddle import fluid

from ppdet.core.workspace import load_config, merge_config, create
from ppdet.modeling.model_input import create_feeds
from ppdet.data.data_feed import create_reader

from ppdet.utils.eval_utils import parse_fetches
from ppdet.utils.cli import ArgsParser
from ppdet.utils.visualizer import visualize_results
import ppdet.utils.checkpoint as checkpoint

import logging
FORMAT = '%(asctime)s-%(levelname)s: %(message)s'
logging.basicConfig(level=logging.INFO, format=FORMAT)
logger = logging.getLogger(__name__)


def get_save_image_name(output_dir, image_path):
    """
    Get save image name from source image path.
    """
    if not os.path.exists(output_dir):
        os.makedirs(output_dir)
    image_name = image_path.split('/')[-1]
    name, ext = os.path.splitext(image_name)
    return os.path.join(output_dir, "{}".format(name)) + ext


def get_test_images(infer_dir, infer_img):
    """
    Get image path list in TEST mode
    """
    assert infer_img is not None or infer_dir is not None, \
        "--infer_img or --infer_dir should be set"
    images = []

    # infer_img has a higher priority
    if infer_img and os.path.isfile(infer_img):
        images.append(infer_img)
        return images

    infer_dir = os.path.abspath(infer_dir)
    assert os.path.isdir(infer_dir), \
        "infer_dir {} is not a directory".format(infer_dir)
    exts = ['jpg', 'jpeg', 'png', 'bmp']
    exts += [ext.upper() for ext in exts]
    for ext in exts:
        images.extend(glob.glob('{}/*.{}'.format(infer_dir, ext)))

    assert len(images) > 0, "no image found in {}".format(infer_dir)
    logger.info("Found {} inference images in total.".format(len(images)))

    return images


def main():
    cfg = load_config(FLAGS.config)

    if 'architecture' in cfg:
        main_arch = cfg.architecture
    else:
        raise ValueError("'architecture' not specified in config file.")

    merge_config(FLAGS.opt)

    if 'test_feed' not in cfg:
        test_feed = create(main_arch + 'TestFeed')
    else:
        test_feed = create(cfg.test_feed)

    test_images = get_test_images(FLAGS.infer_dir, FLAGS.infer_img)
    test_feed.dataset.add_images(test_images)

    place = fluid.CUDAPlace(0) if cfg.use_gpu else fluid.CPUPlace()
    exe = fluid.Executor(place)

    model = create(main_arch)

    startup_prog = fluid.Program()
    infer_prog = fluid.Program()
    with fluid.program_guard(infer_prog, startup_prog):
        with fluid.unique_name.guard():
            _, feed_vars = create_feeds(test_feed, use_pyreader=False)
            test_fetches = model.test(feed_vars)
    infer_prog = infer_prog.clone(True)

    reader = create_reader(test_feed)
    feeder = fluid.DataFeeder(place=place, feed_list=feed_vars.values())

    exe.run(startup_prog)
    if cfg.weights:
        checkpoint.load_checkpoint(exe, infer_prog, cfg.weights)

    # parse infer fetches
    extra_keys = []
    if cfg['metric'] == 'COCO':
        extra_keys = ['im_info', 'im_id', 'im_shape']
    if cfg['metric'] == 'VOC':
        extra_keys = ['im_id']
    keys, values, _ = parse_fetches(test_fetches, infer_prog, extra_keys)

    # parse dataset category
    if cfg.metric == 'COCO':
        from ppdet.utils.coco_eval import bbox2out, mask2out, get_category_info
    if cfg.metric == "VOC":
        from ppdet.utils.voc_eval import bbox2out, get_category_info

    anno_file = getattr(test_feed.dataset, 'annotation', None)
    with_background = getattr(test_feed, 'with_background', True)
    use_default_label = getattr(test_feed, 'use_default_label', False)
    clsid2catid, catid2name = get_category_info(anno_file, with_background,
                                                use_default_label)

    imid2path = reader.imid2path
    for iter_id, data in enumerate(reader()):
        outs = exe.run(infer_prog,
                       feed=feeder.feed(data),
                       fetch_list=values,
                       return_numpy=False)
        res = {
            k: (np.array(v), v.recursive_sequence_lengths())
            for k, v in zip(keys, outs)
        }
        logger.info('Infer iter {}'.format(iter_id))

<<<<<<< HEAD
        im_id = int(res['im_id'][0])
        image_path = imid2path[im_id]
        if cfg.metric == 'COCO':
            bbox_results = None
            mask_results = None
            if 'bbox' in res:
                bbox_results = bbox2out([res], clsid2catid)
            if 'mask' in res:
                mask_results = mask2out([res], clsid2catid,
                                        cfg.MaskHead.resolution)
            image = Image.open(image_path)
            image = visualize_results(image, catid2name, 0.5, bbox_results,
                                      mask_results)
=======
        bbox_results = None
        mask_results = None
        is_bbox_normalized = True if cfg.metric == 'VOC' else False
        if 'bbox' in res:
            bbox_results = bbox2out([res], clsid2catid, 
                                    is_bbox_normalized)
        if 'mask' in res:
            mask_results = mask2out([res], clsid2catid,
                                    cfg.MaskHead['resolution'])

        # visualize result
        im_ids = res['im_id'][0]
        for im_id in im_ids:
            image_path = imid2path[int(im_id)]
            image = Image.open(image_path).convert('RGB')
            visualize_results(image, int(im_id), catid2name, 0.5, bbox_results,
                              mask_results, is_bbox_normalized)
>>>>>>> 7e0072ab
            save_name = get_save_image_name(FLAGS.output_dir, image_path)
            logger.info("Detection bbox results save in {}".format(save_name))
            image.save(save_name)


if __name__ == '__main__':
    parser = ArgsParser()
    parser.add_argument(
        "--infer_dir",
        type=str,
        default=None,
        help="Directory for images to perform inference on.")
    parser.add_argument(
        "--infer_img",
        type=str,
        default=None,
        help="Image path, has higher priority over --infer_dir")
    parser.add_argument(
        "--output_dir",
        type=str,
        default="output",
        help="Directory for storing the output visualization files.")
    FLAGS = parser.parse_args()
    main()<|MERGE_RESOLUTION|>--- conflicted
+++ resolved
@@ -147,27 +147,11 @@
         }
         logger.info('Infer iter {}'.format(iter_id))
 
-<<<<<<< HEAD
-        im_id = int(res['im_id'][0])
-        image_path = imid2path[im_id]
-        if cfg.metric == 'COCO':
-            bbox_results = None
-            mask_results = None
-            if 'bbox' in res:
-                bbox_results = bbox2out([res], clsid2catid)
-            if 'mask' in res:
-                mask_results = mask2out([res], clsid2catid,
-                                        cfg.MaskHead.resolution)
-            image = Image.open(image_path)
-            image = visualize_results(image, catid2name, 0.5, bbox_results,
-                                      mask_results)
-=======
         bbox_results = None
         mask_results = None
         is_bbox_normalized = True if cfg.metric == 'VOC' else False
         if 'bbox' in res:
-            bbox_results = bbox2out([res], clsid2catid, 
-                                    is_bbox_normalized)
+            bbox_results = bbox2out([res], clsid2catid, is_bbox_normalized)
         if 'mask' in res:
             mask_results = mask2out([res], clsid2catid,
                                     cfg.MaskHead['resolution'])
@@ -177,9 +161,9 @@
         for im_id in im_ids:
             image_path = imid2path[int(im_id)]
             image = Image.open(image_path).convert('RGB')
-            visualize_results(image, int(im_id), catid2name, 0.5, bbox_results,
+            visualize_results(image,
+                              int(im_id), catid2name, 0.5, bbox_results,
                               mask_results, is_bbox_normalized)
->>>>>>> 7e0072ab
             save_name = get_save_image_name(FLAGS.output_dir, image_path)
             logger.info("Detection bbox results save in {}".format(save_name))
             image.save(save_name)
