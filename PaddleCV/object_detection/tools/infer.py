--- conflicted
+++ resolved
@@ -165,14 +165,9 @@
         for im_id in im_ids:
             image_path = imid2path[int(im_id)]
             image = Image.open(image_path).convert('RGB')
-<<<<<<< HEAD
-            visualize_results(image,
-                              int(im_id), catid2name, 0.5, bbox_results,
-                              mask_results, is_bbox_normalized)
-=======
-            image = visualize_results(image, int(im_id), catid2name, 0.5, 
-                        bbox_results, mask_results, is_bbox_normalized)
->>>>>>> bf37c67c
+            image = visualize_results(image,
+                                      int(im_id), catid2name, 0.5, bbox_results,
+                                      mask_results, is_bbox_normalized)
             save_name = get_save_image_name(FLAGS.output_dir, image_path)
             logger.info("Detection bbox results save in {}".format(save_name))
             image.save(save_name)
