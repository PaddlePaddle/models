# Copyright (c) 2019 PaddlePaddle Authors. All Rights Reserved.
#
# Licensed under the Apache License, Version 2.0 (the "License");
# you may not use this file except in compliance with the License.
# You may obtain a copy of the License at
#
#     http://www.apache.org/licenses/LICENSE-2.0
#
# Unless required by applicable law or agreed to in writing, software
# distributed under the License is distributed on an "AS IS" BASIS,
# WITHOUT WARRANTIES OR CONDITIONS OF ANY KIND, either express or implied.
# See the License for the specific language governing permissions and
# limitations under the License.

from __future__ import absolute_import
from __future__ import division
from __future__ import print_function

import os
import multiprocessing

import paddle.fluid as fluid

from ppdet.utils.eval_utils import parse_fetches, eval_run, eval_results
import ppdet.utils.checkpoint as checkpoint
from ppdet.utils.cli import ArgsParser
from ppdet.modeling.model_input import create_feed
from ppdet.data.data_feed import create_reader
from ppdet.core.workspace import load_config, merge_config, create

import logging
FORMAT = '%(asctime)s-%(levelname)s: %(message)s'
logging.basicConfig(level=logging.INFO, format=FORMAT)
logger = logging.getLogger(__name__)


def main():
    """
    Main evaluate function
    """
    cfg = load_config(FLAGS.config)
    if 'architecture' in cfg:
        main_arch = cfg.architecture
    else:
        raise ValueError("'architecture' not specified in config file.")

    merge_config(FLAGS.opt)

    if cfg.use_gpu:
        devices_num = fluid.core.get_cuda_device_count()
    else:
        devices_num = int(
            os.environ.get('CPU_NUM', multiprocessing.cpu_count()))

    if 'eval_feed' not in cfg:
        eval_feed = create(main_arch + 'EvalFeed')
    else:
        eval_feed = create(cfg.eval_feed)

    # define executor
    place = fluid.CUDAPlace(0) if cfg.use_gpu else fluid.CPUPlace()
    exe = fluid.Executor(place)

    # build program
    model = create(main_arch)
    startup_prog = fluid.Program()
    eval_prog = fluid.Program()
    with fluid.program_guard(eval_prog, startup_prog):
        with fluid.unique_name.guard():
            pyreader, feed_vars = create_feed(eval_feed)
            fetches = model.eval(feed_vars)
    eval_prog = eval_prog.clone(True)

    reader = create_reader(eval_feed)
    pyreader.decorate_sample_list_generator(reader, place)

    # compile program for multi-devices
    if devices_num <= 1:
        compile_program = fluid.compiler.CompiledProgram(eval_prog)
    else:
        build_strategy = fluid.BuildStrategy()
        build_strategy.memory_optimize = False
        build_strategy.enable_inplace = False
        compile_program = fluid.compiler.CompiledProgram(
            eval_prog).with_data_parallel(build_strategy=build_strategy)

    # load model
    exe.run(startup_prog)
    if 'weights' in cfg:
        checkpoint.load_pretrain(exe, eval_prog, cfg.weights)

    extra_keys = []
    if 'metric' in cfg and cfg.metric == 'COCO':
        extra_keys = ['im_info', 'im_id', 'im_shape']

    keys, values, cls = parse_fetches(fetches, eval_prog, extra_keys)

    # do evaluation
    results = eval_run(exe, compile_program, pyreader, keys, values, cls)
<<<<<<< HEAD
    eval_results(results, eval_feed, cfg.metric, cfg.MaskHead['resolution'],
                 FLAGS.output_file)
=======
    # Evaluation
    eval_results(results, eval_feed, cfg.metric,
                 model.mask_head.resolution, FLAGS.output_file)
>>>>>>> 4ea244b2


if __name__ == '__main__':
    parser = ArgsParser()
    parser.add_argument(
        "-f",
        "--output_file",
        default=None,
        type=str,
        help="Evaluation file name, default to bbox.json and mask.json.")
    FLAGS = parser.parse_args()
    main()<|MERGE_RESOLUTION|>--- conflicted
+++ resolved
@@ -95,16 +95,10 @@
 
     keys, values, cls = parse_fetches(fetches, eval_prog, extra_keys)
 
+    results = eval_run(exe, compile_program, pyreader, keys, values, cls)
     # do evaluation
-    results = eval_run(exe, compile_program, pyreader, keys, values, cls)
-<<<<<<< HEAD
-    eval_results(results, eval_feed, cfg.metric, cfg.MaskHead['resolution'],
+    eval_results(results, eval_feed, cfg.metric, model.mask_head.resolution,
                  FLAGS.output_file)
-=======
-    # Evaluation
-    eval_results(results, eval_feed, cfg.metric,
-                 model.mask_head.resolution, FLAGS.output_file)
->>>>>>> 4ea244b2
 
 
 if __name__ == '__main__':
