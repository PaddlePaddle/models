# Copyright (c) 2019 PaddlePaddle Authors. All Rights Reserved.
#
# Licensed under the Apache License, Version 2.0 (the "License");
# you may not use this file except in compliance with the License.
# You may obtain a copy of the License at
#
#     http://www.apache.org/licenses/LICENSE-2.0
#
# Unless required by applicable law or agreed to in writing, software
# distributed under the License is distributed on an "AS IS" BASIS,
# WITHOUT WARRANTIES OR CONDITIONS OF ANY KIND, either express or implied.
# See the License for the specific language governing permissions and
# limitations under the License.

from __future__ import absolute_import
from __future__ import division
from __future__ import print_function

import os
import multiprocessing

import paddle.fluid as fluid

from ppdet.utils.eval_utils import parse_fetches, eval_run, eval_results
import ppdet.utils.checkpoint as checkpoint
from ppdet.utils.cli import ArgsParser
from ppdet.modeling.model_input import create_feed
from ppdet.data.data_feed import create_reader
from ppdet.core.workspace import load_config, merge_config, create

import logging
FORMAT = '%(asctime)s-%(levelname)s: %(message)s'
logging.basicConfig(level=logging.INFO, format=FORMAT)
logger = logging.getLogger(__name__)


def main():
    """
    Main evaluate function
    """
    cfg = load_config(FLAGS.config)
    if 'architecture' in cfg:
        main_arch = cfg.architecture
    else:
        raise ValueError("'architecture' not specified in config file.")

    merge_config(FLAGS.opt)

    if cfg.use_gpu:
        devices_num = fluid.core.get_cuda_device_count()
    else:
        devices_num = int(
            os.environ.get('CPU_NUM', multiprocessing.cpu_count()))

    if 'eval_feed' not in cfg:
        eval_feed = create(main_arch + 'EvalFeed')
    else:
        eval_feed = create(cfg.eval_feed)

    # define executor
    place = fluid.CUDAPlace(0) if cfg.use_gpu else fluid.CPUPlace()
    exe = fluid.Executor(place)

    # build program
    model = create(main_arch)
    startup_prog = fluid.Program()
    eval_prog = fluid.Program()
    with fluid.program_guard(eval_prog, startup_prog):
        with fluid.unique_name.guard():
            pyreader, feed_vars = create_feed(eval_feed)
            fetches = model.eval(feed_vars)
    eval_prog = eval_prog.clone(True)

    reader = create_reader(eval_feed)
    pyreader.decorate_sample_list_generator(reader, place)

    # compile program for multi-devices
    if devices_num <= 1:
        compile_program = fluid.compiler.CompiledProgram(eval_prog)
    else:
        build_strategy = fluid.BuildStrategy()
        build_strategy.memory_optimize = False
        build_strategy.enable_inplace = False
        compile_program = fluid.compiler.CompiledProgram(
            eval_prog).with_data_parallel(build_strategy=build_strategy)

    # load model
    exe.run(startup_prog)
    if 'weights' in cfg:
        checkpoint.load_pretrain(exe, eval_prog, cfg.weights)

    extra_keys = []
    if 'metric' in cfg and cfg.metric == 'COCO':
        extra_keys = ['im_info', 'im_id', 'im_shape']

    keys, values, cls = parse_fetches(fetches, eval_prog, extra_keys)

    results = eval_run(exe, compile_program, pyreader, keys, values, cls)
<<<<<<< HEAD
    # evaluation
    eval_results(results, eval_feed, cfg.metric, model.mask_head.resolution,
                 FLAGS.output_file)
=======
    # Evaluation
    resolution = None
    if 'mask' in results[0]:
        resolution = model.mask_head.resolution
    eval_results(results, eval_feed, cfg.metric, resolution, FLAGS.output_file)
>>>>>>> bf37c67c


if __name__ == '__main__':
    parser = ArgsParser()
    parser.add_argument(
        "-f",
        "--output_file",
        default=None,
        type=str,
        help="Evaluation file name, default to bbox.json and mask.json.")
    FLAGS = parser.parse_args()
    main()<|MERGE_RESOLUTION|>--- conflicted
+++ resolved
@@ -96,17 +96,11 @@
     keys, values, cls = parse_fetches(fetches, eval_prog, extra_keys)
 
     results = eval_run(exe, compile_program, pyreader, keys, values, cls)
-<<<<<<< HEAD
     # evaluation
-    eval_results(results, eval_feed, cfg.metric, model.mask_head.resolution,
-                 FLAGS.output_file)
-=======
-    # Evaluation
     resolution = None
     if 'mask' in results[0]:
         resolution = model.mask_head.resolution
     eval_results(results, eval_feed, cfg.metric, resolution, FLAGS.output_file)
->>>>>>> bf37c67c
 
 
 if __name__ == '__main__':
