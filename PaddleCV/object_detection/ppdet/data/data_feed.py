--- conflicted
+++ resolved
@@ -262,12 +262,9 @@
                  dataset_dir=VOC_DATASET_DIR,
                  annotation=VOC_TEST_ANNOTATION,
                  image_dir=VOC_IMAGE_DIR,
-<<<<<<< HEAD
                  image_or_dir=VOC_IMAGE_DIR,
-                 image_ext=None):
-=======
+                 image_ext=None,
                  use_default_label=VOC_USE_DEFAULT_LABEL):
->>>>>>> 2aed7f63
         super(SimpleDataSet, self).__init__(
             dataset_dir=dataset_dir, annotation=annotation, image_dir=image_dir)
         self.image_or_dir = image_or_dir
