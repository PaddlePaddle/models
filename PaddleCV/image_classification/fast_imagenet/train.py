--- conflicted
+++ resolved
@@ -224,11 +224,7 @@
         min_scale,
         rect_val=rect_val)
 
-<<<<<<< HEAD
-    place = fluid.CUDAPlace(0)
-=======
     place = core.CUDAPlace(0)
->>>>>>> 3cec66cd
     startup_exe = fluid.Executor(place)
     startup_exe.run(py_reader_startup_prog)
 
@@ -239,11 +235,6 @@
             if var.name.startswith('conv2d_')
         ]
         for var in conv2d_w_vars:
-<<<<<<< HEAD
-            torch_w = torch.empty(var.shape)
-            kaiming_np = torch.nn.init.kaiming_normal_(
-                torch_w, mode='fan_out', nonlinearity='relu').numpy()
-=======
             #torch_w = torch.empty(var.shape)
             #kaiming_np = torch.nn.init.kaiming_normal_(torch_w, mode='fan_out', nonlinearity='relu').numpy()
             shape = var.shape
@@ -257,7 +248,6 @@
                 fan_out = shape[0] * np.prod(shape[2:])
             std = math.sqrt(2.0 / fan_out)
             kaiming_np = np.random.normal(0, std, var.shape)
->>>>>>> 3cec66cd
             tensor = fluid.global_scope().find_var(var.name).get_tensor()
             if args.fp16:
                 tensor.set(np.array(
@@ -300,21 +290,6 @@
 
     return train_args, test_args, test_prog, train_exe, test_exe
 
-<<<<<<< HEAD
-
-def prepare_reader(epoch_id, train_py_reader, train_bs, val_bs, trn_dir,
-                   img_dim, min_scale, rect_val):
-    train_reader = torchvision_reader.train(
-        traindir="/data/imagenet/%strain" % trn_dir,
-        sz=img_dim,
-        min_scale=min_scale,
-        shuffle_seed=epoch_id + 1)
-    train_py_reader.decorate_paddle_reader(
-        paddle.batch(
-            train_reader, batch_size=train_bs))
-
-    test_reader = torchvision_reader.test(
-=======
 
 def prepare_reader(epoch_id, train_py_reader, train_bs, val_bs, trn_dir,
                    img_dim, min_scale, rect_val):
@@ -328,7 +303,6 @@
             train_reader, batch_size=train_bs))
 
     test_reader = reader.test(
->>>>>>> 3cec66cd
         valdir="/data/imagenet/%svalidation" % trn_dir,
         bs=val_bs * DEVICE_NUM,
         sz=img_dim,
