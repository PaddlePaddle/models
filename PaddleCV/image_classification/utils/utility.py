# Copyright (c) 2019 PaddlePaddle Authors. All Rights Reserve.
#
#Licensed under the Apache License, Version 2.0 (the "License");
#you may not use this file except in compliance with the License.
#You may obtain a copy of the License at
#
#    http://www.apache.org/licenses/LICENSE-2.0
#
#Unless required by applicable law or agreed to in writing, software
#distributed under the License is distributed on an "AS IS" BASIS,
#WITHOUT WARRANTIES OR CONDITIONS OF ANY KIND, either express or implied.
#See the License for the specific language governing permissions and
#limitations under the License.

from __future__ import absolute_import
from __future__ import division
from __future__ import print_function

import distutils.util
import numpy as np
import six
import argparse
import functools
import logging
import sys
import os
import warnings
import signal

import paddle
import paddle.fluid as fluid
from paddle.fluid.wrapped_decorator import signature_safe_contextmanager
from paddle.fluid.framework import Program, program_guard, name_scope, default_main_program
from paddle.fluid import unique_name, layers

def print_arguments(args):
    """Print argparse's arguments.

    Usage:

    .. code-block:: python

        parser = argparse.ArgumentParser()
        parser.add_argument("name", default="Jonh", type=str, help="User name.")
        args = parser.parse_args()
        print_arguments(args)

    :param args: Input argparse.Namespace for printing.
    :type args: argparse.Namespace
    """
    print("-------------  Configuration Arguments -------------")
    for arg, value in sorted(six.iteritems(vars(args))):
        print("%25s : %s" % (arg, value))
    print("----------------------------------------------------")


def add_arguments(argname, type, default, help, argparser, **kwargs):
    """Add argparse's argument. 

    Usage:

    .. code-block:: python

        parser = argparse.ArgumentParser()
        add_argument("name", str, "Jonh", "User name.", parser)
        args = parser.parse_args()
    """
    type = distutils.util.strtobool if type == bool else type
    argparser.add_argument(
        "--" + argname,
        default=default,
        type=type,
        help=help + ' Default: %(default)s.',
        **kwargs)


def parse_args():
    """Add arguments

    Returns: 
        all training args
    """
    parser = argparse.ArgumentParser(description=__doc__)
    add_arg = functools.partial(add_arguments, argparser=parser)
    # yapf: disable

    # ENV
    add_arg('use_gpu',                  bool,   True,                   "Whether to use GPU.")
    add_arg('model_save_dir',           str,    "./output",        "The directory path to save model.")
    add_arg('data_dir',                 str,    "./data/ILSVRC2012/",   "The ImageNet dataset root directory.")
    add_arg('pretrained_model',         str,    None,                   "Whether to load pretrained model.")
    add_arg('checkpoint',               str,    None,                   "Whether to resume checkpoint.")
    add_arg('print_step',               int,    10,                     "The steps interval to print logs")
    add_arg('save_step',                int,    1,                      "The steps interval to save checkpoints")

    # SOLVER AND HYPERPARAMETERS
    add_arg('model',                    str,    "ResNet50",   "The name of network.")
    add_arg('total_images',             int,    1281167,                "The number of total training images.")
    add_arg('num_epochs',               int,    120,                    "The number of total epochs.")
    add_arg('class_dim',                int,    1000,                   "The number of total classes.")
    add_arg('image_shape',              str,    "3,224,224",            "The size of Input image, order: [channels, height, weidth] ")
    add_arg('batch_size',               int,    8,                      "Minibatch size on a device.")
    add_arg('test_batch_size',          int,    16,                     "Test batch size on a deveice.")
    add_arg('lr',                       float,  0.1,                    "The learning rate.")
    add_arg('lr_strategy',              str,    "piecewise_decay",      "The learning rate decay strategy.")
    add_arg('l2_decay',                 float,  1e-4,                   "The l2_decay parameter.")
    add_arg('momentum_rate',            float,  0.9,                    "The value of momentum_rate.")
    parser.add_argument('--step_epochs', nargs='+', type=int, default=[30, 60, 90], help="piecewise decay step")
    # READER AND PREPROCESS
    add_arg('lower_scale',              float,  0.08,                   "The value of lower_scale in ramdom_crop")
    add_arg('lower_ratio',              float,  3./4.,                  "The value of lower_ratio in ramdom_crop")
    add_arg('upper_ratio',              float,  4./3.,                  "The value of upper_ratio in ramdom_crop")
    add_arg('resize_short_size',        int,    256,                    "The value of resize_short_size")
    add_arg('crop_size',                int,    224,                    "The value of crop size")
    add_arg('use_mixup',                bool,   False,                  "Whether to use mixup")
    add_arg('mixup_alpha',              float,  0.2,                    "The value of mixup_alpha")
    add_arg('reader_thread',            int,    8,                      "The number of multi thread reader")
    add_arg('reader_buf_size',          int,    2048,                   "The buf size of multi thread reader")
    add_arg('interpolation',            int,    None,                   "The interpolation mode")
    add_arg('use_ema',                  bool,   False,                  "Whether to use ExponentialMovingAverage.")
    add_arg('use_aa',                   bool,   False,                  "Whether to use auto augment")
    add_arg('ema_decay',                float,  0.9999,                 "The value of ema decay rate")
    add_arg('warm_up_epochs',           float,  5.0,                    "The value of warm up epochs")
    add_arg('decay_steps',              float,  2.4,                    "Decay steps of exponential decay learning rate scheduler")
    add_arg('decay_rate',               float,  0.97,                   "Decay rate of exponential decay learning rate scheduler")
    add_arg('drop_connect_rate',        float,  0.2,                    "The value of drop connect rate")
    add_arg('padding_type',             str,    "SAME",                 "Padding type of convolution")
    parser.add_argument('--image_mean', nargs='+', type=float, default=[0.485, 0.456, 0.406], help="The mean of input image data")
    parser.add_argument('--image_std', nargs='+', type=float, default=[0.229, 0.224, 0.225], help="The std of input image data")

    # SWITCH
    #NOTE: (2019/08/08) FP16 is moving to PaddlePaddle/Fleet now
    #add_arg('use_fp16',                 bool,   False,                  "Whether to enable half precision training with fp16." )
    #add_arg('scale_loss',               float,  1.0,                    "The value of scale_loss for fp16." )
    add_arg('use_label_smoothing',      bool,   False,                  "Whether to use label_smoothing")
    add_arg('label_smoothing_epsilon',  float,  0.1,                    "The value of label_smoothing_epsilon parameter")
    #NOTE: (2019/08/08) temporary disable use_distill
    #add_arg('use_distill',              bool,   False,                  "Whether to use distill")
    add_arg('random_seed',              int,    None,                   "random seed")
    # yapf: enable

    args = parser.parse_args()

    return args


def check_gpu():
    """   
    Log error and exit when set use_gpu=true in paddlepaddle
    cpu ver sion.
    """
    logger = logging.getLogger(__name__)
    err = "Config use_gpu cannot be set as true while you are " \
                "using paddlepaddle cpu version ! \nPlease try: \n" \
                "\t1. Install paddlepaddle-gpu to run model on GPU \n" \
                "\t2. Set use_gpu as false in config file to run " \
                "model on CPU"

    try:
        if args.use_gpu and not fluid.is_compiled_with_cuda():
            print(err)
            sys.exit(1)
    except Exception as e:
        pass


def check_args(args):
    """check arguments before running

    Args:
        all arguments
    """

    # check models name
    sys.path.append("..")
    import models
    model_list = [m for m in dir(models) if "__" not in m]
    assert args.model in model_list, "{} is not in lists: {}, please check the model name".format(
        args.model, model_list)

    # check learning rate strategy
    lr_strategy_list = [
        "piecewise_decay", "cosine_decay", "linear_decay", "cosine_decay_warmup", "exponential_decay_warmup"
    ]
    if args.lr_strategy not in lr_strategy_list:
        warnings.warn(
            "\n{} is not in lists: {}, \nUse default learning strategy now.".
            format(args.lr_strategy, lr_strategy_list))
        args.lr_strategy = "default_decay"
    # check confict of GoogLeNet and mixup
    if args.model == "GoogLeNet":
        assert args.use_mixup == False, "Cannot use mixup processing in GoogLeNet, please set use_mixup = False."

    if args.interpolation:
        assert args.interpolation in [
            0, 1, 2, 3, 4
        ], "Wrong interpolation, please set:\n0: cv2.INTER_NEAREST\n1: cv2.INTER_LINEAR\n2: cv2.INTER_CUBIC\n3: cv2.INTER_AREA\n4: cv2.INTER_LANCZOS4"

    if args.padding_type:
        assert args.padding_type in [
            "SAME", "VALID", "DYNAMIC"
        ], "Wrong padding_type, please set:\nSAME\nVALID\nDYNAMIC"

    assert args.checkpoint is None or args.pretrained_model is None, "Do not init model by checkpoint and pretrained_model both."

    # check pretrained_model path for loading
    if args.pretrained_model is not None:
        assert isinstance(args.pretrained_model, str)
        assert os.path.isdir(
            args.
            pretrained_model), "please support available pretrained_model path."

    #FIXME: check checkpoint path for saving
    if args.checkpoint is not None:
        assert isinstance(args.checkpoint, str)
        assert os.path.isdir(
            args.checkpoint
        ), "please support available checkpoint path for initing model."

    # check params for loading
    """
    if args.save_params:
        assert isinstance(args.save_params, str)
        assert os.path.isdir(
            args.save_params), "please support available save_params path."
    """

    # check gpu: when using gpu, the number of visible cards should divide batch size
    if args.use_gpu:
        assert args.batch_size % fluid.core.get_cuda_device_count(
        ) == 0, "please support correct batch_size({}), which can be divided by available cards({}), you can change the number of cards by indicating: export CUDA_VISIBLE_DEVICES= ".format(
            args.batch_size, fluid.core.get_cuda_device_count())

    # check data directory
    assert os.path.isdir(
        args.data_dir
    ), "Data doesn't exist in {}, please load right path".format(args.data_dir)

    #check gpu

    check_gpu()


def init_model(exe, args, program):
    if args.checkpoint:
        fluid.io.load_persistables(exe, args.checkpoint, main_program=program)
        print("Finish initing model from %s" % (args.checkpoint))

    if args.pretrained_model:

        def if_exist(var):
            return os.path.exists(os.path.join(args.pretrained_model, var.name))

        fluid.io.load_vars(
            exe,
            args.pretrained_model,
            main_program=program,
            predicate=if_exist)


def save_model(args, exe, train_prog, info):
    model_path = os.path.join(args.model_save_dir, args.model, str(info))
    if not os.path.isdir(model_path):
        os.makedirs(model_path)
    fluid.io.save_persistables(exe, model_path, main_program=train_prog)
    print("Already save model in %s" % (model_path))


def create_pyreader(is_train, args):
    """create PyReader

    Usage:
        Using mixup process in training, it will return 5 results, include py_reader, image, y_a(label), y_b(label) and lamda, or it will return 3 results, include py_reader, image, and label.

    Args: 
        is_train: mode
        args: arguments

    Returns:
        py_reader and the input data of net, 
    """
    image_shape = [int(m) for m in args.image_shape.split(",")]

    feed_image = fluid.layers.data(
        name="feed_image", shape=image_shape, dtype="float32", lod_level=0)

    feed_label = fluid.layers.data(
        name="feed_label", shape=[1], dtype="int64", lod_level=0)
    feed_y_a = fluid.layers.data(
        name="feed_y_a", shape=[1], dtype="int64", lod_level=0)

    if is_train and args.use_mixup:
        feed_y_b = fluid.layers.data(
            name="feed_y_b", shape=[1], dtype="int64", lod_level=0)
        feed_lam = fluid.layers.data(
            name="feed_lam", shape=[1], dtype="float32", lod_level=0)

        py_reader = fluid.io.PyReader(
            feed_list=[feed_image, feed_y_a, feed_y_b, feed_lam],
            capacity=64,
            use_double_buffer=True,
            iterable=False)
        return py_reader, [feed_image, feed_y_a, feed_y_b, feed_lam]
    else:
        py_reader = fluid.io.PyReader(
            feed_list=[feed_image, feed_label],
            capacity=64,
            use_double_buffer=True,
            iterable=False)

        return py_reader, [feed_image, feed_label]


def print_info(pass_id, batch_id, print_step, metrics, time_info, info_mode):
    """print function

    Args:
        pass_id: epoch index
        batch_id: batch index
        print_step: the print_step arguments
        metrics: message to print
        time_info: time infomation
        info_mode: mode
    """
    if info_mode == "batch":
        if batch_id % print_step == 0:
            #if isinstance(metrics,np.ndarray):
            # train and mixup output
            if len(metrics) == 2:
                loss, lr = metrics
                print(
                    "[Pass {0}, train batch {1}] \tloss {2}, lr {3}, elapse {4}".
                    format(pass_id, batch_id, "%.5f" % loss, "%.5f" % lr,
                           "%2.2f sec" % time_info))
            # train and no mixup output
            elif len(metrics) == 4:
                loss, acc1, acc5, lr = metrics
                print(
                    "[Pass {0}, train batch {1}] \tloss {2}, acc1 {3}, acc5 {4}, lr {5}, elapse {6}".
                    format(pass_id, batch_id, "%.5f" % loss, "%.5f" % acc1,
                           "%.5f" % acc5, "%.5f" % lr, "%2.2f sec" % time_info))
            # test output
            elif len(metrics) == 3:
                loss, acc1, acc5 = metrics
                print(
                    "[Pass {0}, test  batch {1}] \tloss {2}, acc1 {3}, acc5 {4}, elapse {5}".
                    format(pass_id, batch_id, "%.5f" % loss, "%.5f" % acc1,
                           "%.5f" % acc5, "%2.2f sec" % time_info))
            else:
                raise Exception(
                    "length of metrics {} is not implemented, It maybe caused by wrong format of build_program_output".
                    format(len(metrics)))
            sys.stdout.flush()

    elif info_mode == "epoch":
        ## TODO add time elapse
        #if isinstance(metrics,np.ndarray):
        if len(metrics) == 5:
            train_loss, _, test_loss, test_acc1, test_acc5 = metrics
            print(
                "[End pass {0}]\ttrain_loss {1}, test_loss {2}, test_acc1 {3}, test_acc5 {4}".
                format(pass_id, "%.5f" % train_loss, "%.5f" % test_loss, "%.5f"
                       % test_acc1, "%.5f" % test_acc5))
        elif len(metrics) == 7:
            train_loss, train_acc1, train_acc5, _, test_loss, test_acc1, test_acc5 = metrics
            print(
                "[End pass {0}]\ttrain_loss {1}, train_acc1 {2}, train_acc5 {3},test_loss {4}, test_acc1 {5}, test_acc5 {6}".
                format(pass_id, "%.5f" % train_loss, "%.5f" % train_acc1, "%.5f"
                       % train_acc5, "%.5f" % test_loss, "%.5f" % test_acc1,
                       "%.5f" % test_acc5))
        sys.stdout.flush()
    elif info_mode == "ce":
        raise Warning("CE code is not ready")
    else:
        raise Exception("Illegal info_mode")


def best_strategy_compiled(args, program, loss):
    """make a program which wrapped by a compiled program
    """

    if os.getenv('FLAGS_use_ngraph'):
        return program
    else:
        build_strategy = fluid.compiler.BuildStrategy()
<<<<<<< HEAD
        build_strategy.enable_inplace = False
=======
        #Feature will be supported in Fluid v1.6
        #build_strategy.enable_inplace = True
>>>>>>> 9dc626e8

        exec_strategy = fluid.ExecutionStrategy()
        exec_strategy.num_threads = fluid.core.get_cuda_device_count()
        exec_strategy.num_iteration_per_drop_scope = 10

        compiled_program = fluid.CompiledProgram(program).with_data_parallel(
            loss_name=loss.name,
            build_strategy=build_strategy,
            exec_strategy=exec_strategy)

        return compiled_program


class ExponentialMovingAverage(object):

    def __init__(self, decay=0.999, thres_steps=None, zero_debias=False, name=None):
        self._decay = decay
        self._thres_steps = thres_steps
        self._name = name if name is not None else ''
        self._decay_var = self._get_ema_decay()

        self._params_tmps = []
        for param in default_main_program().global_block().all_parameters():
            if param.do_model_average != False:
                tmp = param.block.create_var(
                    name=unique_name.generate(".".join(
                        [self._name + param.name, 'ema_tmp'])),
                    dtype=param.dtype,
                    persistable=False,
                    stop_gradient=True)
                self._params_tmps.append((param, tmp))

        self._ema_vars = {}
        for param, tmp in self._params_tmps:
            with param.block.program._optimized_guard(
                    [param, tmp]), name_scope('moving_average'):
                self._ema_vars[param.name] = self._create_ema_vars(param)

        self.apply_program = Program()
        block = self.apply_program.global_block()
        with program_guard(main_program=self.apply_program):
            decay_pow = self._get_decay_pow(block)
            for param, tmp in self._params_tmps:
                param = block._clone_variable(param)
                tmp = block._clone_variable(tmp)
                ema = block._clone_variable(self._ema_vars[param.name])
                layers.assign(input=param, output=tmp)
                # bias correction
                if zero_debias:
                    ema = ema / (1.0 - decay_pow)
                layers.assign(input=ema, output=param)

        self.restore_program = Program()
        block = self.restore_program.global_block()
        with program_guard(main_program=self.restore_program):
            for param, tmp in self._params_tmps:
                tmp = block._clone_variable(tmp)
                param = block._clone_variable(param)
                layers.assign(input=tmp, output=param)

    def _get_ema_decay(self):
        with default_main_program()._lr_schedule_guard():
            decay_var = layers.tensor.create_global_var(
                shape=[1],
                value=self._decay,
                dtype='float32',
                persistable=True,
                name="scheduled_ema_decay_rate")

            if self._thres_steps is not None:
                decay_t = (self._thres_steps + 1.0) / (self._thres_steps + 10.0)
                with layers.control_flow.Switch() as switch:
                    with switch.case(decay_t < self._decay):
                        layers.tensor.assign(decay_t, decay_var)
                    with switch.default():
                        layers.tensor.assign(
                            np.array(
                                [self._decay], dtype=np.float32),
                            decay_var)
        return decay_var

    def _get_decay_pow(self, block):
        global_steps = layers.learning_rate_scheduler._decay_step_counter()
        decay_var = block._clone_variable(self._decay_var)
        decay_pow_acc = layers.elementwise_pow(decay_var, global_steps + 1)
        return decay_pow_acc

    def _create_ema_vars(self, param):
        param_ema = layers.create_global_var(
            name=unique_name.generate(self._name + param.name + '_ema'),
            shape=param.shape,
            value=0.0,
            dtype=param.dtype,
            persistable=True)

        return param_ema

    def update(self):
        """
        Update Exponential Moving Average. Should only call this method in
        train program.
        """
        param_master_emas = []
        for param, tmp in self._params_tmps:
            with param.block.program._optimized_guard(
                    [param, tmp]), name_scope('moving_average'):
                param_ema = self._ema_vars[param.name]
                if param.name + '.master' in self._ema_vars:
                    master_ema = self._ema_vars[param.name + '.master']
                    param_master_emas.append([param_ema, master_ema])
                else:
                    ema_t = param_ema * self._decay_var + param * (
                            1 - self._decay_var)
                    layers.assign(input=ema_t, output=param_ema)

        # for fp16 params
        for param_ema, master_ema in param_master_emas:
            default_main_program().global_block().append_op(
                type="cast",
                inputs={"X": master_ema},
                outputs={"Out": param_ema},
                attrs={
                    "in_dtype": master_ema.dtype,
                    "out_dtype": param_ema.dtype
                })

    @signature_safe_contextmanager
    def apply(self, executor, need_restore=True):
        """
        Apply moving average to parameters for evaluation.

        Args:
            executor (Executor): The Executor to execute applying.
            need_restore (bool): Whether to restore parameters after applying.
        """
        executor.run(self.apply_program)
        try:
            yield
        finally:
            if need_restore:
                self.restore(executor)

    def restore(self, executor):
        """Restore parameters.

        Args:
            executor (Executor): The Executor to execute restoring.
        """
        executor.run(self.restore_program)<|MERGE_RESOLUTION|>--- conflicted
+++ resolved
@@ -383,12 +383,8 @@
         return program
     else:
         build_strategy = fluid.compiler.BuildStrategy()
-<<<<<<< HEAD
-        build_strategy.enable_inplace = False
-=======
         #Feature will be supported in Fluid v1.6
         #build_strategy.enable_inplace = True
->>>>>>> 9dc626e8
 
         exec_strategy = fluid.ExecutionStrategy()
         exec_strategy.num_threads = fluid.core.get_cuda_device_count()
