from __future__ import absolute_import
from __future__ import division
from __future__ import print_function
import os
import numpy as np
import time
import sys
import functools
import math
import paddle
import paddle.fluid as fluid
import paddle.dataset.flowers as flowers
import reader as reader
import argparse
import functools
import subprocess
import utils
import models
from utils.fp16_utils import create_master_params_grads, master_param_to_train_param
from utils.utility import add_arguments, print_arguments
from utils.learning_rate import cosine_decay_with_warmup

IMAGENET1000 = 1281167

parser = argparse.ArgumentParser(description=__doc__)
add_arg = functools.partial(add_arguments, argparser=parser)
# yapf: disable
add_arg('batch_size',       int,   256,                  "Minibatch size.")
add_arg('use_gpu',          bool,  True,                 "Whether to use GPU or not.")
add_arg('total_images',     int,   1281167,              "Training image number.")
add_arg('num_epochs',       int,   120,                  "number of epochs.")
add_arg('class_dim',        int,   1000,                 "Class number.")
add_arg('image_shape',      str,   "3,224,224",          "input image size")
add_arg('model_save_dir',   str,   "output",             "model save directory")
add_arg('with_mem_opt',     bool,  True,                 "Whether to use memory optimization or not.")
add_arg('with_inplace',     bool,  True,                 "Whether to use inplace memory optimization.")
add_arg('pretrained_model', str,   None,                 "Whether to use pretrained model.")
add_arg('checkpoint',       str,   None,                 "Whether to resume checkpoint.")
add_arg('lr',               float, 0.1,                  "set learning rate.")
add_arg('lr_strategy',      str,   "piecewise_decay",    "Set the learning rate decay strategy.")
add_arg('model',            str,   "SE_ResNeXt50_32x4d", "Set the network to use.")
add_arg('enable_ce',        bool,  False,                "If set True, enable continuous evaluation job.")
add_arg('data_dir',         str,   "./data/ILSVRC2012",  "The ImageNet dataset root dir.")
add_arg('fp16',             bool,  False,                "Enable half precision training with fp16." )
add_arg('scale_loss',       float, 1.0,                  "Scale loss for fp16." )
add_arg('l2_decay',         float, 1e-4,                 "L2_decay parameter.")
add_arg('momentum_rate',    float, 0.9,                  "momentum_rate.")

def optimizer_setting(params):
    ls = params["learning_strategy"]
    l2_decay = params["l2_decay"]
    momentum_rate = params["momentum_rate"]
    if ls["name"] == "piecewise_decay":
        if "total_images" not in params:
            total_images = IMAGENET1000
        else:
            total_images = params["total_images"]
        batch_size = ls["batch_size"]
        step = int(math.ceil(float(total_images) / batch_size))
        bd = [step * e for e in ls["epochs"]]
        base_lr = params["lr"]
        lr = []
        lr = [base_lr * (0.1**i) for i in range(len(bd) + 1)]
        optimizer = fluid.optimizer.Momentum(
            learning_rate=fluid.layers.piecewise_decay(
                boundaries=bd, values=lr),
            momentum=momentum_rate,
            regularization=fluid.regularizer.L2Decay(l2_decay))

    elif ls["name"] == "cosine_decay":
        if "total_images" not in params:
            total_images = IMAGENET1000
        else:
            total_images = params["total_images"]
        batch_size = ls["batch_size"]
        l2_decay = params["l2_decay"]
        momentum_rate = params["momentum_rate"]
        step = int(math.ceil(float(total_images) / batch_size))
        lr = params["lr"]
        num_epochs = params["num_epochs"]

        optimizer = fluid.optimizer.Momentum(
            learning_rate=fluid.layers.cosine_decay(
                learning_rate=lr, step_each_epoch=step, epochs=num_epochs),
            momentum=momentum_rate,
            regularization=fluid.regularizer.L2Decay(l2_decay))

    elif ls["name"] == "cosine_warmup_decay":
        if "total_images" not in params:
            total_images = IMAGENET1000
        else:
            total_images = params["total_images"]
        batch_size = ls["batch_size"]
        l2_decay = params["l2_decay"]
        momentum_rate = params["momentum_rate"]
        step = int(math.ceil(float(total_images) / batch_size))
        lr = params["lr"]
        num_epochs = params["num_epochs"]

        optimizer = fluid.optimizer.Momentum(
            learning_rate=cosine_decay_with_warmup(
                learning_rate=lr, step_each_epoch=step, epochs=num_epochs),
            momentum=momentum_rate,
            regularization=fluid.regularizer.L2Decay(l2_decay))

    elif ls["name"] == "linear_decay":
        if "total_images" not in params:
            total_images = IMAGENET1000
        else:
            total_images = params["total_images"]
        batch_size = ls["batch_size"]
        num_epochs = params["num_epochs"]
        start_lr = params["lr"]
        l2_decay = params["l2_decay"]
        momentum_rate = params["momentum_rate"]
        end_lr = 0
        total_step = int((total_images / batch_size) * num_epochs)
        lr = fluid.layers.polynomial_decay(
            start_lr, total_step, end_lr, power=1)
        optimizer = fluid.optimizer.Momentum(
            learning_rate=lr,
            momentum=momentum_rate,
            regularization=fluid.regularizer.L2Decay(l2_decay))
    elif ls["name"] == "adam":
        lr = params["lr"]
        optimizer = fluid.optimizer.Adam(learning_rate=lr)
    elif ls["name"] == "rmsprop_cosine":
        if "total_images" not in params:
            total_images = IMAGENET1000
        else:
            total_images = params["total_images"]
        batch_size = ls["batch_size"]
        l2_decay = params["l2_decay"]
        momentum_rate = params["momentum_rate"]
        step = int(math.ceil(float(total_images) / batch_size))
        lr = params["lr"]
        num_epochs = params["num_epochs"]
        optimizer = fluid.optimizer.RMSProp(
            learning_rate=fluid.layers.cosine_decay(
                learning_rate=lr, step_each_epoch=step, epochs=num_epochs),
            momentum=momentum_rate,
            regularization=fluid.regularizer.L2Decay(l2_decay),
            # RMSProp Optimizer: Apply epsilon=1 on ImageNet.
            epsilon=1
        )
    else:
        lr = params["lr"]
        l2_decay = params["l2_decay"]
        momentum_rate = params["momentum_rate"]
        optimizer = fluid.optimizer.Momentum(
            learning_rate=lr,
            momentum=momentum_rate,
            regularization=fluid.regularizer.L2Decay(l2_decay))

    return optimizer

def net_config(image, label, model, args):
    model_list = [m for m in dir(models) if "__" not in m]
    assert args.model in model_list, "{} is not lists: {}".format(args.model,
                                                                  model_list)

    class_dim = args.class_dim
    model_name = args.model

    if args.enable_ce:
        assert model_name == "SE_ResNeXt50_32x4d"
        model.params["dropout_seed"] = 100
        class_dim = 102

    if model_name == "GoogleNet":
        out0, out1, out2 = model.net(input=image, class_dim=class_dim)
        cost0 = fluid.layers.cross_entropy(input=out0, label=label)
        cost1 = fluid.layers.cross_entropy(input=out1, label=label)
        cost2 = fluid.layers.cross_entropy(input=out2, label=label)
        avg_cost0 = fluid.layers.mean(x=cost0)
        avg_cost1 = fluid.layers.mean(x=cost1)
        avg_cost2 = fluid.layers.mean(x=cost2)

        avg_cost = avg_cost0 + 0.3 * avg_cost1 + 0.3 * avg_cost2
        acc_top1 = fluid.layers.accuracy(input=out0, label=label, k=1)
        acc_top5 = fluid.layers.accuracy(input=out0, label=label, k=5)
    else:
        out = model.net(input=image, class_dim=class_dim)
        cost, pred = fluid.layers.softmax_with_cross_entropy(
            out, label, return_softmax=True)
        if args.scale_loss > 1:
            avg_cost = fluid.layers.mean(x=cost) * float(args.scale_loss)
        else:
            avg_cost = fluid.layers.mean(x=cost)

        acc_top1 = fluid.layers.accuracy(input=pred, label=label, k=1)
        acc_top5 = fluid.layers.accuracy(input=pred, label=label, k=5)

    return avg_cost, acc_top1, acc_top5


def build_program(is_train, main_prog, startup_prog, args):
    image_shape = [int(m) for m in args.image_shape.split(",")]
    model_name = args.model
    model_list = [m for m in dir(models) if "__" not in m]
    assert model_name in model_list, "{} is not in lists: {}".format(args.model,
                                                                     model_list)
    model = models.__dict__[model_name]()
    with fluid.program_guard(main_prog, startup_prog):
        py_reader = fluid.layers.py_reader(
            capacity=16,
            shapes=[[-1] + image_shape, [-1, 1]],
            lod_levels=[0, 0],
            dtypes=["float32", "int64"],
            use_double_buffer=True)
        with fluid.unique_name.guard():
            image, label = fluid.layers.read_file(py_reader)
            if args.fp16:
                image = fluid.layers.cast(image, "float16")
            avg_cost, acc_top1, acc_top5 = net_config(image, label, model, args)
            avg_cost.persistable = True
            acc_top1.persistable = True
            acc_top5.persistable = True
            if is_train:
                params = model.params
                params["total_images"] = args.total_images
                params["lr"] = args.lr
                params["num_epochs"] = args.num_epochs
                params["learning_strategy"]["batch_size"] = args.batch_size
                params["learning_strategy"]["name"] = args.lr_strategy
                params["l2_decay"] = args.l2_decay
                params["momentum_rate"] = args.momentum_rate

                optimizer = optimizer_setting(params)
                if args.fp16:
                    params_grads = optimizer.backward(avg_cost)
                    master_params_grads = create_master_params_grads(
                        params_grads, main_prog, startup_prog, args.scale_loss)
                    optimizer.apply_gradients(master_params_grads)
                    master_param_to_train_param(master_params_grads,
                                                params_grads, main_prog)
                else:
                    optimizer.minimize(avg_cost)
                global_lr = optimizer._global_learning_rate()

    if is_train:
        return py_reader, avg_cost, acc_top1, acc_top5, global_lr
    else:
        return py_reader, avg_cost, acc_top1, acc_top5

def get_device_num():
    visible_device = os.getenv('CUDA_VISIBLE_DEVICES')
    if visible_device:
        device_num = len(visible_device.split(','))
    else:
        device_num = subprocess.check_output(['nvidia-smi','-L']).decode().count('\n')
    return device_num

def train(args):
    # parameters from arguments
    model_name = args.model
    checkpoint = args.checkpoint
    pretrained_model = args.pretrained_model
    with_memory_optimization = args.with_mem_opt
    model_save_dir = args.model_save_dir
    use_ngraph = os.getenv('FLAGS_use_ngraph')

    startup_prog = fluid.Program()
    train_prog = fluid.Program()
    test_prog = fluid.Program()
    if args.enable_ce:
        startup_prog.random_seed = 1000
        train_prog.random_seed = 1000

    train_py_reader, train_cost, train_acc1, train_acc5, global_lr = build_program(
        is_train=True,
        main_prog=train_prog,
        startup_prog=startup_prog,
        args=args)
    test_py_reader, test_cost, test_acc1, test_acc5 = build_program(
        is_train=False,
        main_prog=test_prog,
        startup_prog=startup_prog,
        args=args)
    test_prog = test_prog.clone(for_test=True)

    if with_memory_optimization and use_ngraph:
        fluid.memory_optimize(train_prog)
        fluid.memory_optimize(test_prog)

    place = fluid.CUDAPlace(0) if args.use_gpu else fluid.CPUPlace()
    exe = fluid.Executor(place)
    exe.run(startup_prog)

    if checkpoint is not None:
        fluid.io.load_persistables(exe, checkpoint, main_program=train_prog)

    if pretrained_model:

        def if_exist(var):
            return os.path.exists(os.path.join(pretrained_model, var.name))

        fluid.io.load_vars(
            exe, pretrained_model, main_program=train_prog, predicate=if_exist)

    if args.use_gpu:
        device_num = get_device_num()
    else:
        device_num = 1
    train_batch_size = args.batch_size / device_num

    test_batch_size = 16
    if not args.enable_ce:
        train_reader = paddle.batch(
            reader.train(), batch_size=train_batch_size, drop_last=True)
        test_reader = paddle.batch(reader.val(), batch_size=test_batch_size)
    else:
        # use flowers dataset for CE and set use_xmap False to avoid disorder data
        # but it is time consuming. For faster speed, need another dataset.
        import random
        random.seed(0)
        np.random.seed(0)
        train_reader = paddle.batch(
            flowers.train(use_xmap=False),
            batch_size=train_batch_size,
            drop_last=True)
        test_reader = paddle.batch(
            flowers.test(use_xmap=False), batch_size=test_batch_size)

    train_py_reader.decorate_paddle_reader(train_reader)
    test_py_reader.decorate_paddle_reader(test_reader)

<<<<<<< HEAD
=======
    # use_ngraph is for CPU only, please refer to README_ngraph.md for details
    use_ngraph = os.getenv('FLAGS_use_ngraph')
>>>>>>> a88cc0ba
    if not use_ngraph:
        build_strategy = fluid.BuildStrategy()
        build_strategy.memory_optimize = args.with_mem_opt
        build_strategy.enable_inplace = args.with_inplace

        train_exe = fluid.ParallelExecutor(
            main_program=train_prog,
            use_cuda=bool(args.use_gpu),
            loss_name=train_cost.name,
            build_strategy=build_strategy)
    else:
        train_exe = exe

    train_fetch_list = [
        train_cost.name, train_acc1.name, train_acc5.name, global_lr.name
    ]
    test_fetch_list = [test_cost.name, test_acc1.name, test_acc5.name]

    params = models.__dict__[args.model]().params
    for pass_id in range(params["num_epochs"]):

        train_py_reader.start()

        train_info = [[], [], []]
        test_info = [[], [], []]
        train_time = []
        batch_id = 0
        try:
            while True:
                t1 = time.time()

                if use_ngraph:
                    loss, acc1, acc5, lr = train_exe.run(
                        train_prog, fetch_list=train_fetch_list)
                else:
                    loss, acc1, acc5, lr = train_exe.run(
                        fetch_list=train_fetch_list)
                t2 = time.time()
                period = t2 - t1
                loss = np.mean(np.array(loss))
                acc1 = np.mean(np.array(acc1))
                acc5 = np.mean(np.array(acc5))
                train_info[0].append(loss)
                train_info[1].append(acc1)
                train_info[2].append(acc5)
                lr = np.mean(np.array(lr))
                train_time.append(period)

                if batch_id % 10 == 0:
                    print("Pass {0}, trainbatch {1}, loss {2}, \
                        acc1 {3}, acc5 {4}, lr {5}, time {6}"
                          .format(pass_id, batch_id, "%.5f"%loss, "%.5f"%acc1, "%.5f"%acc5, "%.5f" %
                                  lr, "%2.2f sec" % period))
                    sys.stdout.flush()
                batch_id += 1
        except fluid.core.EOFException:
            train_py_reader.reset()

        train_loss = np.array(train_info[0]).mean()
        train_acc1 = np.array(train_info[1]).mean()
        train_acc5 = np.array(train_info[2]).mean()
        train_speed = np.array(train_time).mean() / (train_batch_size *
                                                     device_num)

        test_py_reader.start()

        test_batch_id = 0
        try:
            while True:
                t1 = time.time()
                loss, acc1, acc5 = exe.run(program=test_prog,
                                           fetch_list=test_fetch_list)
                t2 = time.time()
                period = t2 - t1
                loss = np.mean(loss)
                acc1 = np.mean(acc1)
                acc5 = np.mean(acc5)
                test_info[0].append(loss)
                test_info[1].append(acc1)
                test_info[2].append(acc5)
                if test_batch_id % 10 == 0:
                    print("Pass {0},testbatch {1},loss {2}, \
                        acc1 {3},acc5 {4},time {5}"
                          .format(pass_id, test_batch_id, "%.5f"%loss,"%.5f"%acc1, "%.5f"%acc5,
                                  "%2.2f sec" % period))
                    sys.stdout.flush()
                test_batch_id += 1
        except fluid.core.EOFException:
            test_py_reader.reset()

        test_loss = np.array(test_info[0]).mean()
        test_acc1 = np.array(test_info[1]).mean()
        test_acc5 = np.array(test_info[2]).mean()

        print("End pass {0}, train_loss {1}, train_acc1 {2}, train_acc5 {3}, "
              "test_loss {4}, test_acc1 {5}, test_acc5 {6}".format(
                  pass_id, "%.5f"%train_loss, "%.5f"%train_acc1, "%.5f"%train_acc5, "%.5f"%test_loss,
                  "%.5f"%test_acc1, "%.5f"%test_acc5))
        sys.stdout.flush()

        model_path = os.path.join(model_save_dir + '/' + model_name,
                                  str(pass_id))
        if not os.path.isdir(model_path):
            os.makedirs(model_path)
        fluid.io.save_persistables(exe, model_path, main_program=train_prog)

        # This is for continuous evaluation only
        if args.enable_ce and pass_id == args.num_epochs - 1:
            if device_num == 1:
                # Use the mean cost/acc for training
                print("kpis	train_cost	%s" % train_loss)
                print("kpis	train_acc_top1	%s" % train_acc1)
                print("kpis	train_acc_top5	%s" % train_acc5)
                # Use the mean cost/acc for testing
                print("kpis	test_cost	%s" % test_loss)
                print("kpis	test_acc_top1	%s" % test_acc1)
                print("kpis	test_acc_top5	%s" % test_acc5)
                print("kpis	train_speed	%s" % train_speed)
            else:
                # Use the mean cost/acc for training
                print("kpis	train_cost_card%s	%s" % (device_num, train_loss))
                print("kpis	train_acc_top1_card%s	%s" %
                      (device_num, train_acc1))
                print("kpis	train_acc_top5_card%s	%s" %
                      (device_num, train_acc5))
                # Use the mean cost/acc for testing
                print("kpis	test_cost_card%s	%s" % (device_num, test_loss))
                print("kpis	test_acc_top1_card%s	%s" % (device_num, test_acc1))
                print("kpis	test_acc_top5_card%s	%s" % (device_num, test_acc5))
                print("kpis	train_speed_card%s	%s" % (device_num, train_speed))


def main():
    args = parser.parse_args()
    print_arguments(args)
    train(args)


if __name__ == '__main__':
    main()<|MERGE_RESOLUTION|>--- conflicted
+++ resolved
@@ -258,6 +258,8 @@
     pretrained_model = args.pretrained_model
     with_memory_optimization = args.with_mem_opt
     model_save_dir = args.model_save_dir
+    
+    # use_ngraph is for CPU only, please refer to README_ngraph.md for details
     use_ngraph = os.getenv('FLAGS_use_ngraph')
 
     startup_prog = fluid.Program()
@@ -325,11 +327,6 @@
     train_py_reader.decorate_paddle_reader(train_reader)
     test_py_reader.decorate_paddle_reader(test_reader)
 
-<<<<<<< HEAD
-=======
-    # use_ngraph is for CPU only, please refer to README_ngraph.md for details
-    use_ngraph = os.getenv('FLAGS_use_ngraph')
->>>>>>> a88cc0ba
     if not use_ngraph:
         build_strategy = fluid.BuildStrategy()
         build_strategy.memory_optimize = args.with_mem_opt
