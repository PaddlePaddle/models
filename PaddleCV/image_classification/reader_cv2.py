#copyright (c) 2019 PaddlePaddle Authors. All Rights Reserve.
#
#Licensed under the Apache License, Version 2.0 (the "License");
#you may not use this file except in compliance with the License.
#You may obtain a copy of the License at
#
#    http://www.apache.org/licenses/LICENSE-2.0
#
#Unless required by applicable law or agreed to in writing, software
#distributed under the License is distributed on an "AS IS" BASIS,
#WITHOUT WARRANTIES OR CONDITIONS OF ANY KIND, either express or implied.
#See the License for the specific language governing permissions and
#limitations under the License.

import os
import math
import random
import functools
import numpy as np
import cv2
import io

import paddle
import paddle.fluid as fluid

random.seed(0)
np.random.seed(0)

DATA_DIM = 224

THREAD = 8
BUF_SIZE = 2048

DATA_DIR = './data/ILSVRC2012'

img_mean = np.array([0.485, 0.456, 0.406]).reshape((3, 1, 1))
img_std = np.array([0.229, 0.224, 0.225]).reshape((3, 1, 1))


def rotate_image(img):
    """ rotate_image """
    (h, w) = img.shape[:2]
    center = (w / 2, h / 2)
    angle = np.random.randint(-10, 11)
    M = cv2.getRotationMatrix2D(center, angle, 1.0)
    rotated = cv2.warpAffine(img, M, (w, h))
    return rotated


def random_crop(img, size, settings, scale=None, ratio=None):
    """ random_crop """
    lower_scale = settings.lower_scale
    lower_ratio = settings.lower_ratio
    upper_ratio = settings.upper_ratio
    scale = [lower_scale, 1.0] if scale is None else scale
    ratio = [lower_ratio, upper_ratio] if ratio is None else ratio

    aspect_ratio = math.sqrt(np.random.uniform(*ratio))
    w = 1. * aspect_ratio
    h = 1. / aspect_ratio

    bound = min((float(img.shape[0]) / img.shape[1]) / (h**2),
                (float(img.shape[1]) / img.shape[0]) / (w**2))

    scale_max = min(scale[1], bound)
    scale_min = min(scale[0], bound)

    target_area = img.shape[0] * img.shape[1] * np.random.uniform(scale_min,
                                                                  scale_max)
    target_size = math.sqrt(target_area)
    w = int(target_size * w)
    h = int(target_size * h)
    i = np.random.randint(0, img.shape[0] - h + 1)
    j = np.random.randint(0, img.shape[1] - w + 1)

    img = img[i:i + h, j:j + w, :]

    resized = cv2.resize(
        img,
        (size, size)
        #, interpolation=cv2.INTER_LANCZOS4
    )
    return resized


def distort_color(img):
    return img


def resize_short(img, target_size):
    """ resize_short """
    percent = float(target_size) / min(img.shape[0], img.shape[1])
    resized_width = int(round(img.shape[1] * percent))
    resized_height = int(round(img.shape[0] * percent))
    resized = cv2.resize(
        img,
        (resized_width, resized_height),
        #interpolation=cv2.INTER_LANCZOS4
    )
    return resized


def crop_image(img, target_size, center):
    """ crop_image """
    height, width = img.shape[:2]
    size = target_size
    if center == True:
        w_start = (width - size) // 2
        h_start = (height - size) // 2
    else:
        w_start = np.random.randint(0, width - size + 1)
        h_start = np.random.randint(0, height - size + 1)
    w_end = w_start + size
    h_end = h_start + size
    img = img[h_start:h_end, w_start:w_end, :]
    return img


def create_mixup_reader(settings, rd):
    class context:
        tmp_mix = []
        tmp_l1 = []
        tmp_l2 = []
        tmp_lam = []

    batch_size = settings.batch_size
    alpha = settings.mixup_alpha

    def fetch_data():

        data_list = []
        for i, item in enumerate(rd()):
            data_list.append(item)
            if i % batch_size == batch_size - 1:
                yield data_list
                data_list = []

    def mixup_data():

        for data_list in fetch_data():
            if alpha > 0.:
                lam = np.random.beta(alpha, alpha)
            else:
                lam = 1.
            l1 = np.array(data_list)
            l2 = np.random.permutation(l1)
            mixed_l = [
                l1[i][0] * lam + (1 - lam) * l2[i][0] for i in range(len(l1))
            ]
            yield mixed_l, l1, l2, lam

    def mixup_reader():

<<<<<<< HEAD
        for context.tmp_mix, context.tmp_l1, context.tmp_l2, context.tmp_lam in mixup_data(
        ):
=======
        for context.tmp_mix, context.tmp_l1, context.tmp_l2, context.tmp_lam in mixup_data():
>>>>>>> a72760df
            for i in range(len(context.tmp_mix)):
                mixed_l = context.tmp_mix[i]
                l1 = context.tmp_l1[i]
                l2 = context.tmp_l2[i]
                lam = context.tmp_lam
                yield mixed_l, l1[1], l2[1], lam

    return mixup_reader


def process_image(sample,
                  settings,
                  mode,
                  color_jitter,
                  rotate,
                  crop_size=224,
                  mean=None,
                  std=None):
    """ process_image """

    mean = [0.485, 0.456, 0.406] if mean is None else mean
    std = [0.229, 0.224, 0.225] if std is None else std

    img_path = sample[0]
    img = cv2.imread(img_path)

    if mode == 'train':
        if rotate:
            img = rotate_image(img)
        if crop_size > 0:
            img = random_crop(img, crop_size, settings)
        if color_jitter:
            img = distort_color(img)
        if np.random.randint(0, 2) == 1:
            img = img[:, ::-1, :]
    else:
        if crop_size > 0:
            target_size = settings.resize_short_size
            img = resize_short(img, target_size)

            img = crop_image(img, target_size=crop_size, center=True)

    img = img[:, :, ::-1].astype('float32').transpose((2, 0, 1)) / 255
    img_mean = np.array(mean).reshape((3, 1, 1))
    img_std = np.array(std).reshape((3, 1, 1))
    img -= img_mean
    img /= img_std

    if mode == 'train' or mode == 'val':
        return (img, sample[1])
    elif mode == 'test':
        return (img, )


def image_mapper(**kwargs):
    """ image_mapper """
    return functools.partial(process_image, **kwargs)


def process_batch_data(input_data, settings, mode, color_jitter, rotate):
    batch_data = []
    for sample in input_data:
        batch_data.append(
            process_image(sample, settings, mode, color_jitter, rotate))
    return batch_data


def _reader_creator(settings,
                    file_list,
                    batch_size,
                    mode,
                    shuffle=False,
                    color_jitter=False,
                    rotate=False,
                    data_dir=DATA_DIR,
                    shuffle_seed=0):
    def reader():
<<<<<<< HEAD
        def read_file_list():
            with open(file_list) as flist:
                full_lines = [line.strip() for line in flist]
                if shuffle:
                    if shuffle_seed is not None:
                        np.random.seed(shuffle_seed)
                    np.random.shuffle(full_lines)
            batch_data = []
            for line in full_lines:
                img_path, label = line.split()
                img_path = os.path.join(data_dir, img_path)
                batch_data.append([img_path, int(label)])
                if len(batch_data) == batch_size:
                    if mode == 'train' or mode == 'val':
                        yield batch_data
                    elif mode == 'test':
                        yield [sample[0] for sample in batch_data]
                    batch_data = []

        return read_file_list

    data_reader = reader()
    num_trainers = int(os.environ.get('PADDLE_TRAINERS_NUM', 1))
    if mode == 'train' and num_trainers > 1:
        assert shuffle_seed is not None, \
            "If num_trainers > 1, the shuffle_seed must be set, because " \
            "the order of batch data generated by reader " \
            "must be the same in the respective processes."
        data_reader = fluid.contrib.reader.distributed_batch_reader(data_reader)

    mapper = functools.partial(
        process_batch_data,
=======
        with open(file_list) as flist:
            full_lines = [line.strip() for line in flist]
            if shuffle:
                if pass_id_as_seed:
                    np.random.seed(pass_id_as_seed)
                np.random.shuffle(full_lines)
            if mode == 'train' and os.getenv('PADDLE_TRAINING_ROLE'):
                # distributed mode if the env var `PADDLE_TRAINING_ROLE` exits
                trainer_id = int(os.getenv("PADDLE_TRAINER_ID", "0"))
                trainer_count = int(os.getenv("PADDLE_TRAINERS_NUM", "1"))
                per_node_lines = len(full_lines) // trainer_count
                lines = full_lines[trainer_id * per_node_lines:(trainer_id + 1)
                                   * per_node_lines]
                print(
                    "read images from %d, length: %d, lines length: %d, total: %d"
                    % (trainer_id * per_node_lines, per_node_lines, len(lines),
                       len(full_lines)))
            else:
                lines = full_lines

            for line in lines:
                if mode == 'train' or mode == 'val':
                    img_path, label = line.split()
                    img_path = os.path.join(data_dir, img_path)
                    yield img_path, int(label)
                elif mode == 'test':
                    img_path, label = line.split()
                    img_path = os.path.join(data_dir, img_path)

                    yield [img_path]

    crop_size = int(settings.image_shape.split(",")[2])
    image_mapper = functools.partial(
        process_image,
>>>>>>> a72760df
        settings=settings,
        mode=mode,
        color_jitter=color_jitter,
        rotate=rotate)

    return paddle.reader.xmap_readers(
        mapper, data_reader, THREAD, BUF_SIZE, order=False)


<<<<<<< HEAD
def train(settings, batch_size, data_dir=DATA_DIR, shuffle_seed=0):
=======
def train(settings, data_dir=DATA_DIR, pass_id_as_seed=0):
>>>>>>> a72760df
    file_list = os.path.join(data_dir, 'train_list.txt')
    reader = _reader_creator(
        settings,
        file_list,
        batch_size,
        'train',
        shuffle=True,
        color_jitter=False,
        rotate=False,
        data_dir=data_dir,
<<<<<<< HEAD
        shuffle_seed=shuffle_seed, )
=======
        pass_id_as_seed=pass_id_as_seed, )
>>>>>>> a72760df
    if settings.use_mixup == True:
        reader = create_mixup_reader(settings, reader)
    return reader


<<<<<<< HEAD
def val(settings, batch_size, data_dir=DATA_DIR):
    file_list = os.path.join(data_dir, 'val_list.txt')
    return _reader_creator(
        settings,
        file_list,
        batch_size,
        'val',
        shuffle=False,
        data_dir=data_dir)


def test(settings, batch_size, data_dir=DATA_DIR):
    file_list = os.path.join(data_dir, 'val_list.txt')
    return _reader_creator(
        settings,
        file_list,
        batch_size,
        'test',
        shuffle=False,
        data_dir=data_dir)
=======
def val(settings, data_dir=DATA_DIR):
    file_list = os.path.join(data_dir, 'val_list.txt')
    return _reader_creator(
        settings, file_list, 'val', shuffle=False, data_dir=data_dir)


def test(settings, data_dir=DATA_DIR):
    file_list = os.path.join(data_dir, 'val_list.txt')
    return _reader_creator(
        settings, file_list, 'test', shuffle=False, data_dir=data_dir)
>>>>>>> a72760df
<|MERGE_RESOLUTION|>--- conflicted
+++ resolved
@@ -151,12 +151,8 @@
 
     def mixup_reader():
 
-<<<<<<< HEAD
         for context.tmp_mix, context.tmp_l1, context.tmp_l2, context.tmp_lam in mixup_data(
         ):
-=======
-        for context.tmp_mix, context.tmp_l1, context.tmp_l2, context.tmp_lam in mixup_data():
->>>>>>> a72760df
             for i in range(len(context.tmp_mix)):
                 mixed_l = context.tmp_mix[i]
                 l1 = context.tmp_l1[i]
@@ -234,7 +230,6 @@
                     data_dir=DATA_DIR,
                     shuffle_seed=0):
     def reader():
-<<<<<<< HEAD
         def read_file_list():
             with open(file_list) as flist:
                 full_lines = [line.strip() for line in flist]
@@ -267,42 +262,6 @@
 
     mapper = functools.partial(
         process_batch_data,
-=======
-        with open(file_list) as flist:
-            full_lines = [line.strip() for line in flist]
-            if shuffle:
-                if pass_id_as_seed:
-                    np.random.seed(pass_id_as_seed)
-                np.random.shuffle(full_lines)
-            if mode == 'train' and os.getenv('PADDLE_TRAINING_ROLE'):
-                # distributed mode if the env var `PADDLE_TRAINING_ROLE` exits
-                trainer_id = int(os.getenv("PADDLE_TRAINER_ID", "0"))
-                trainer_count = int(os.getenv("PADDLE_TRAINERS_NUM", "1"))
-                per_node_lines = len(full_lines) // trainer_count
-                lines = full_lines[trainer_id * per_node_lines:(trainer_id + 1)
-                                   * per_node_lines]
-                print(
-                    "read images from %d, length: %d, lines length: %d, total: %d"
-                    % (trainer_id * per_node_lines, per_node_lines, len(lines),
-                       len(full_lines)))
-            else:
-                lines = full_lines
-
-            for line in lines:
-                if mode == 'train' or mode == 'val':
-                    img_path, label = line.split()
-                    img_path = os.path.join(data_dir, img_path)
-                    yield img_path, int(label)
-                elif mode == 'test':
-                    img_path, label = line.split()
-                    img_path = os.path.join(data_dir, img_path)
-
-                    yield [img_path]
-
-    crop_size = int(settings.image_shape.split(",")[2])
-    image_mapper = functools.partial(
-        process_image,
->>>>>>> a72760df
         settings=settings,
         mode=mode,
         color_jitter=color_jitter,
@@ -312,11 +271,7 @@
         mapper, data_reader, THREAD, BUF_SIZE, order=False)
 
 
-<<<<<<< HEAD
 def train(settings, batch_size, data_dir=DATA_DIR, shuffle_seed=0):
-=======
-def train(settings, data_dir=DATA_DIR, pass_id_as_seed=0):
->>>>>>> a72760df
     file_list = os.path.join(data_dir, 'train_list.txt')
     reader = _reader_creator(
         settings,
@@ -327,17 +282,12 @@
         color_jitter=False,
         rotate=False,
         data_dir=data_dir,
-<<<<<<< HEAD
-        shuffle_seed=shuffle_seed, )
-=======
-        pass_id_as_seed=pass_id_as_seed, )
->>>>>>> a72760df
+        shuffle_seed=shuffle_seed)
     if settings.use_mixup == True:
         reader = create_mixup_reader(settings, reader)
     return reader
 
 
-<<<<<<< HEAD
 def val(settings, batch_size, data_dir=DATA_DIR):
     file_list = os.path.join(data_dir, 'val_list.txt')
     return _reader_creator(
@@ -357,16 +307,4 @@
         batch_size,
         'test',
         shuffle=False,
-        data_dir=data_dir)
-=======
-def val(settings, data_dir=DATA_DIR):
-    file_list = os.path.join(data_dir, 'val_list.txt')
-    return _reader_creator(
-        settings, file_list, 'val', shuffle=False, data_dir=data_dir)
-
-
-def test(settings, data_dir=DATA_DIR):
-    file_list = os.path.join(data_dir, 'val_list.txt')
-    return _reader_creator(
-        settings, file_list, 'test', shuffle=False, data_dir=data_dir)
->>>>>>> a72760df
+        data_dir=data_dir)