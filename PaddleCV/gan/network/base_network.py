#copyright (c) 2019 PaddlePaddle Authors. All Rights Reserve.
#
#Licensed under the Apache License, Version 2.0 (the "License");
#you may not use this file except in compliance with the License.
#You may obtain a copy of the License at
#
#    http://www.apache.org/licenses/LICENSE-2.0
#
#Unless required by applicable law or agreed to in writing, software
#distributed under the License is distributed on an "AS IS" BASIS,
#WITHOUT WARRANTIES OR CONDITIONS OF ANY KIND, either express or implied.
#See the License for the specific language governing permissions and
#limitations under the License.

from __future__ import division
import paddle.fluid as fluid
import numpy as np
import math
import os
import warnings

use_cudnn = True
if 'ce_mode' in os.environ:
    use_cudnn = False


def cal_padding(img_size, stride, filter_size, dilation=1):
    """Calculate padding size."""
    valid_filter_size = dilation * (filter_size - 1) + 1
    if img_size % stride == 0:
        out_size = max(filter_size - stride, 0)
    else:
        out_size = max(filter_size - (img_size % stride), 0)
    return out_size // 2, out_size - out_size // 2


def norm_layer(input,
               norm_type='batch_norm',
               name=None,
               is_test=False,
               affine=True):
    if norm_type == 'batch_norm':
        if affine == True:
            param_attr = fluid.ParamAttr(
<<<<<<< HEAD
                name=name + '_w', initializer=fluid.initializer.Normal(loc=1.0, scale=0.02))
=======
                name=name + '_w',
                initializer=fluid.initializer.Normal(
                    loc=1.0, scale=0.02))
>>>>>>> 131a3156
            bias_attr = fluid.ParamAttr(
                name=name + '_b',
                initializer=fluid.initializer.Constant(value=0.0))
        else:
            param_attr = fluid.ParamAttr(
                name=name + '_w',
                initializer=fluid.initializer.Constant(1.0),
                trainable=False)
            bias_attr = fluid.ParamAttr(
                name=name + '_b',
                initializer=fluid.initializer.Constant(value=0.0),
                trainable=False)
        return fluid.layers.batch_norm(
            input,
            param_attr=param_attr,
            bias_attr=bias_attr,
            is_test=is_test,
            moving_mean_name=name + '_mean',
            moving_variance_name=name + '_var')

    elif norm_type == 'instance_norm':
        if name is not None:
            scale_name = name + "_scale"
            offset_name = name + "_offset"
        if affine:
            scale_param = fluid.ParamAttr(
                name=scale_name,
                initializer=fluid.initializer.Constant(1.0),
                trainable=True)
            offset_param = fluid.ParamAttr(
                name=offset_name,
                initializer=fluid.initializer.Constant(0.0),
                trainable=True)
        else:
            scale_param = fluid.ParamAttr(
                name=scale_name,
                initializer=fluid.initializer.Constant(1.0),
                trainable=False)
            offset_param = fluid.ParamAttr(
                name=offset_name,
                initializer=fluid.initializer.Constant(0.0),
                trainable=False)
        return fluid.layers.instance_norm(
            input, param_attr=scale_param, bias_attr=offset_param)
    else:
        raise NotImplementedError("norm type: [%s] is not support" % norm_type)


def initial_type(name,
                 input,
                 op_type,
                 fan_out,
                 init="normal",
                 use_bias=False,
                 filter_size=0,
                 stddev=0.02):
    if init == "kaiming":
        if op_type == 'conv':
            fan_in = input.shape[1] * filter_size * filter_size
        elif op_type == 'deconv':
            fan_in = fan_out * filter_size * filter_size
        else:
            if len(input.shape) > 2:
                fan_in = input.shape[1] * input.shape[2] * input.shape[3]
            else:
                fan_in = input.shape[1]
        bound = 1 / math.sqrt(fan_in)
        param_attr = fluid.ParamAttr(
            name=name + "_w",
            initializer=fluid.initializer.Uniform(
                low=-bound, high=bound))
        if use_bias == True:
            bias_attr = fluid.ParamAttr(
                name=name + '_b',
                initializer=fluid.initializer.Uniform(
                    low=-bound, high=bound))
        else:
            bias_attr = False
    else:
        param_attr = fluid.ParamAttr(
            name=name + "_w",
            initializer=fluid.initializer.NormalInitializer(
                loc=0.0, scale=stddev))
        if use_bias == True:
            bias_attr = fluid.ParamAttr(
                name=name + "_b", initializer=fluid.initializer.Constant(0.0))
        else:
            bias_attr = False
    return param_attr, bias_attr


def conv2d(input,
           num_filters=64,
           filter_size=7,
           stride=1,
           stddev=0.02,
           padding=0,
           name="conv2d",
           norm=None,
           activation_fn=None,
           relufactor=0.2,
           use_bias=False,
           padding_type=None,
           initial="normal",
           is_test=False):

    if padding != 0 and padding_type != None:
        warnings.warn(
            'padding value and padding type are set in the same time, and the final padding width and padding height are computed by padding_type'
        )

    param_attr, bias_attr = initial_type(
        name=name,
        input=input,
        op_type='conv',
        fan_out=num_filters,
        init=initial,
        use_bias=use_bias,
        filter_size=filter_size,
        stddev=stddev)

    need_crop = False
    if padding_type == "SAME":
        top_padding, bottom_padding = cal_padding(input.shape[2], stride,
                                                  filter_size)
        left_padding, right_padding = cal_padding(input.shape[3], stride,
                                                  filter_size)
        height_padding = bottom_padding
        width_padding = right_padding
        if top_padding != bottom_padding or left_padding != right_padding:
            height_padding = top_padding + stride
            width_padding = left_padding + stride
            need_crop = True
        padding = [height_padding, width_padding]
    elif padding_type == "VALID":
        height_padding = 0
        width_padding = 0
        padding = [height_padding, width_padding]
    else:
        padding = padding

    conv = fluid.layers.conv2d(
        input,
        num_filters,
        filter_size,
        name=name,
        stride=stride,
        padding=padding,
        use_cudnn=use_cudnn,
        param_attr=param_attr,
        bias_attr=bias_attr)
    if need_crop:
        conv = fluid.layers.crop(
            conv,
            shape=(-1, conv.shape[1], conv.shape[2] - 1, conv.shape[3] - 1),
            offsets=(0, 0, 1, 1))
    if norm is not None:
        conv = norm_layer(
            input=conv, norm_type=norm, name=name + "_norm", is_test=is_test)
    if activation_fn == 'relu':
        conv = fluid.layers.relu(conv, name=name + '_relu')
    elif activation_fn == 'leaky_relu':
        if relufactor == 0.0:
            raise Warning(
                "the activation is leaky_relu, but the relufactor is 0")
        conv = fluid.layers.leaky_relu(
            conv, alpha=relufactor, name=name + '_leaky_relu')
    elif activation_fn == 'tanh':
        conv = fluid.layers.tanh(conv, name=name + '_tanh')
    elif activation_fn == 'sigmoid':
        conv = fluid.layers.sigmoid(conv, name=name + '_sigmoid')
    elif activation_fn == None:
        conv = conv
    else:
        raise NotImplementedError("activation: [%s] is not support" %
                                  activation_fn)

    return conv


def deconv2d(input,
             num_filters=64,
             filter_size=7,
             stride=1,
             stddev=0.02,
             padding=0,
             outpadding=[0, 0, 0, 0],
             name="deconv2d",
             norm=None,
             activation_fn=None,
             relufactor=0.2,
             use_bias=False,
             padding_type=None,
             output_size=None,
             initial="normal",
             is_test=False):

    if padding != 0 and padding_type != None:
        warnings.warn(
            'padding value and padding type are set in the same time, and the final padding width and padding height are computed by padding_type'
        )

    param_attr, bias_attr = initial_type(
        name=name,
        input=input,
        op_type='deconv',
        fan_out=num_filters,
        init=initial,
        use_bias=use_bias,
        filter_size=filter_size,
        stddev=stddev)

    need_crop = False
    if padding_type == "SAME":
        top_padding, bottom_padding = cal_padding(input.shape[2], stride,
                                                  filter_size)
        left_padding, right_padding = cal_padding(input.shape[3], stride,
                                                  filter_size)
        height_padding = bottom_padding
        width_padding = right_padding
        if top_padding != bottom_padding or left_padding != right_padding:
            height_padding = top_padding + stride
            width_padding = left_padding + stride
            need_crop = True
        padding = [height_padding, width_padding]
    elif padding_type == "VALID":
        height_padding = 0
        width_padding = 0
        padding = [height_padding, width_padding]
    else:
        padding = padding

    conv = fluid.layers.conv2d_transpose(
        input,
        num_filters,
        output_size=output_size,
        name=name,
        filter_size=filter_size,
        stride=stride,
        padding=padding,
        use_cudnn=use_cudnn,
        param_attr=param_attr,
        bias_attr=bias_attr)

    if np.mean(outpadding) != 0 and padding_type == None:
        conv = fluid.layers.pad2d(
            conv, paddings=outpadding, mode='constant', pad_value=0.0)

    if norm is not None:
        conv = norm_layer(
            input=conv, norm_type=norm, name=name + "_norm", is_test=is_test)
    if activation_fn == 'relu':
        conv = fluid.layers.relu(conv, name=name + '_relu')
    elif activation_fn == 'leaky_relu':
        if relufactor == 0.0:
            raise Warning(
                "the activation is leaky_relu, but the relufactor is 0")
        conv = fluid.layers.leaky_relu(
            conv, alpha=relufactor, name=name + '_leaky_relu')
    elif activation_fn == 'tanh':
        conv = fluid.layers.tanh(conv, name=name + '_tanh')
    elif activation_fn == 'sigmoid':
        conv = fluid.layers.sigmoid(conv, name=name + '_sigmoid')
    elif activation_fn == None:
        conv = conv
    else:
        raise NotImplementedError("activation: [%s] is not support" %
                                  activation_fn)

    return conv


def linear(input,
           output_size,
           norm=None,
           stddev=0.02,
           activation_fn=None,
           relufactor=0.2,
           name="linear",
           initial="normal",
           is_test=False):

    param_attr, bias_attr = initial_type(
        name=name,
        input=input,
        op_type='linear',
        fan_out=output_size,
        init=initial,
        use_bias=True,
        filter_size=1,
        stddev=stddev)

    linear = fluid.layers.fc(input,
                             output_size,
                             param_attr=param_attr,
                             bias_attr=bias_attr,
                             name=name)

    if norm is not None:
        linear = norm_layer(
            input=linear, norm_type=norm, name=name + '_norm', is_test=is_test)
    if activation_fn == 'relu':
        linear = fluid.layers.relu(linear, name=name + '_relu')
    elif activation_fn == 'leaky_relu':
        if relufactor == 0.0:
            raise Warning(
                "the activation is leaky_relu, but the relufactor is 0")
        linear = fluid.layers.leaky_relu(
            linear, alpha=relufactor, name=name + '_leaky_relu')
    elif activation_fn == 'tanh':
        linear = fluid.layers.tanh(linear, name=name + '_tanh')
    elif activation_fn == 'sigmoid':
        linear = fluid.layers.sigmoid(linear, name=name + '_sigmoid')
    elif activation_fn == None:
        linear = linear
    else:
        raise NotImplementedError("activation: [%s] is not support" %
                                  activation_fn)

    return linear


def conv_cond_concat(x, y):
    batch = fluid.layers.shape(x)[0]
    ones = fluid.layers.fill_constant(
        shape=[batch, y.shape[1], x.shape[2], x.shape[3]],
        dtype="float32",
        value=1.0)
    out = fluid.layers.concat([x, ones * y], 1)
    return out


def conv_and_pool(x, num_filters, name, stddev=0.02, act=None):
    param_attr = fluid.ParamAttr(
        name=name + '_w',
        initializer=fluid.initializer.NormalInitializer(
            loc=0.0, scale=stddev))
    bias_attr = fluid.ParamAttr(
        name=name + "_b", initializer=fluid.initializer.Constant(0.0))

    out = fluid.nets.simple_img_conv_pool(
        input=x,
        filter_size=5,
        num_filters=num_filters,
        pool_size=2,
        pool_stride=2,
        param_attr=param_attr,
        bias_attr=bias_attr,
        act=act)
    return out


def conv2d_spectral_norm(input,
                         num_filters=64,
                         filter_size=7,
                         stride=1,
                         stddev=0.02,
                         padding=0,
                         name="conv2d_spectral_norm",
                         norm=None,
                         activation_fn=None,
                         relufactor=0.0,
                         use_bias=False,
                         padding_type=None,
                         initial="normal",
                         is_test=False,
                         norm_affine=True):
    b, c, h, w = input.shape
    height = num_filters
    width = c * filter_size * filter_size
    helper = fluid.layer_helper.LayerHelper("conv2d_spectral_norm", **locals())
    dtype = helper.input_dtype()
    weight_param = fluid.ParamAttr(
        name=name + ".weight_orig",
        initializer=fluid.initializer.Normal(
            loc=0.0, scale=1.0),
        trainable=True)
    weight = helper.create_parameter(
        attr=weight_param,
        shape=(num_filters, c, filter_size, filter_size),
        dtype=dtype)
    weight_spectral_norm = fluid.layers.spectral_norm(
        weight, dim=0, name=name + ".spectral_norm")
    weight = weight_spectral_norm
    if use_bias:
        bias_attr = fluid.ParamAttr(
            name=name + "_b",
            initializer=fluid.initializer.Normal(
                loc=0.0, scale=1.0))
    else:
        bias_attr = False
    conv = conv2d_with_filter(
        input, weight, stride, padding, bias_attr=bias_attr, name=name)
    if norm is not None:
        conv = norm_layer(
            input=conv,
            norm_type=norm,
            name=name + "_norm",
            is_test=is_test,
            affine=norm_affine)
    if activation_fn == 'relu':
        conv = fluid.layers.relu(conv, name=name + '_relu')
    elif activation_fn == 'leaky_relu':
        conv = fluid.layers.leaky_relu(
            conv, alpha=relufactor, name=name + '_leaky_relu')
    elif activation_fn == 'tanh':
        conv = fluid.layers.tanh(conv, name=name + '_tanh')
    elif activation_fn == 'sigmoid':
        conv = fluid.layers.sigmoid(conv, name=name + '_sigmoid')
    elif activation_fn == None:
        conv = conv
    else:
        raise NotImplementedError("activation: [%s] is not support" %
                                  activation_fn)
    return conv


def conv2d_with_filter(input,
                       filter,
                       stride=1,
                       padding=0,
                       dilation=1,
                       groups=None,
                       bias_attr=None,
                       use_cudnn=True,
                       act=None,
                       name=None):
    """ 
    Similar with conv2d, this is a convolution2D layers. Difference
    is filter can be token as input directly instead of setting filter size
    and number of fliters. Filter is a  4-D tensor with shape 
    [num_filter, num_channel, filter_size_h, filter_size_w].
     Args:
        input (Variable): The input image with [N, C, H, W] format.
        filter(Variable): The input filter with [N, C, H, W] format.
        stride (int|tuple): The stride size. If stride is a tuple, it must
            contain two integers, (stride_H, stride_W). Otherwise, the
            stride_H = stride_W = stride. Default: stride = 1.
        padding (int|tuple): The padding size. If padding is a tuple, it must
            contain two integers, (padding_H, padding_W). Otherwise, the
            padding_H = padding_W = padding. Default: padding = 0.
        dilation (int|tuple): The dilation size. If dilation is a tuple, it must
            contain two integers, (dilation_H, dilation_W). Otherwise, the
            dilation_H = dilation_W = dilation. Default: dilation = 1.
        bias_attr (ParamAttr|bool|None): The parameter attribute for the bias of conv2d.
            If it is set to False, no bias will be added to the output units.
            If it is set to None or one attribute of ParamAttr, conv2d
            will create ParamAttr as bias_attr. If the Initializer of the bias_attr
            is not set, the bias is initialized zero. Default: None.
        use_cudnn (bool): Use cudnn kernel or not, it is valid only when the cudnn
            library is installed. Default: True
        act (str): Activation type, if it is set to None, activation is not appended.
            Default: None
        name (str|None): A name for this layer(optional). If set None, the layer
            will be named automatically. Default: None
    Returns:
        Variable: The tensor variable storing the convolution and \
                  non-linearity activation result.
    Raises:
        ValueError: If the shapes of input, filter_size, stride, padding and
                    groups mismatch.
    Examples:
        .. code-block:: python
          data = fluid.data(name='data', shape=[None, 3, 32, 32], \
                                  dtype='float32')
          filter = fluid.data(name='filter',shape=[None, 10, 3, 3, 3], \
                                    dtype='float32',append_batch_size=False)
          conv2d = fluid.layers.conv2d(input=data, 
                                       filter=filter,
                                       act="relu") 
    """
    helper = fluid.layer_helper.LayerHelper("conv2d_with_filter", **locals())
    num_channels = input.shape[1]
    num_filters = filter.shape[0]
    num_filter_channels = filter.shape[1]
    l_type = 'conv2d'
    if (num_channels == groups and num_filters % num_channels == 0 and
            not use_cudnn):
        l_type = 'depthwise_conv2d'
    if groups is None:
        assert num_filter_channels == num_channels
    else:
        if num_channels % groups != 0:
            raise ValueError("num_channels must be divisible by groups.")
        if num_channels // groups != num_filter_channels:
            raise ValueError("num_filter_channels must equal to num_channels\
                              divided by groups.")
    stride = fluid.layers.utils.convert_to_list(stride, 2, 'stride')
    padding = fluid.layers.utils.convert_to_list(padding, 2, 'padding')
    dilation = fluid.layers.utils.convert_to_list(dilation, 2, 'dilation')
    if not isinstance(use_cudnn, bool):
        raise ValueError("use_cudnn should be True or False")
    pre_bias = helper.create_variable_for_type_inference(dtype=input.dtype)
    helper.append_op(
        type=l_type,
        inputs={
            'Input': input,
            'Filter': filter,
        },
        outputs={"Output": pre_bias},
        attrs={
            'strides': stride,
            'paddings': padding,
            'dilations': dilation,
            'groups': groups,
            'use_cudnn': use_cudnn,
            'use_mkldnn': False
        })
    pre_act = helper.append_bias_op(pre_bias, dim_start=1, dim_end=2)
    return helper.append_activation(pre_act)<|MERGE_RESOLUTION|>--- conflicted
+++ resolved
@@ -42,13 +42,9 @@
     if norm_type == 'batch_norm':
         if affine == True:
             param_attr = fluid.ParamAttr(
-<<<<<<< HEAD
-                name=name + '_w', initializer=fluid.initializer.Normal(loc=1.0, scale=0.02))
-=======
                 name=name + '_w',
                 initializer=fluid.initializer.Normal(
                     loc=1.0, scale=0.02))
->>>>>>> 131a3156
             bias_attr = fluid.ParamAttr(
                 name=name + '_b',
                 initializer=fluid.initializer.Constant(value=0.0))
