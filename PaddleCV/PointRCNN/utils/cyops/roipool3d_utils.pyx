 
import numpy as np 
cimport numpy as np 
cimport cython 
from libc.math cimport sin, cos 

@cython.boundscheck(False)
@cython.wraparound(False)
cdef enlarge_box3d(np.ndarray boxes3d, int extra_width):
    """
    :param boxes3d: (N, 7) [x, y, z, h, w, l, ry]
    """
    if isinstance(boxes3d, np.ndarray):
        large_boxes3d = boxes3d.copy()
    else:
        large_boxes3d = boxes3d.clone()
    large_boxes3d[:, 3:6] += extra_width * 2
    large_boxes3d[:, 1] += extra_width
    return large_boxes3d

@cython.boundscheck(False)
@cython.wraparound(False)
cdef pt_in_box(float x, float y, float z, float cx, float bottom_y, float cz, float h, float w, float l, float angle):
    cdef float max_ids = 10.0
    cdef float cy = bottom_y - h / 2.0
    if ((abs(x - cx) > max_ids) or (abs(y - cy) > h / 2.0) or (abs(z - cz) > max_ids)):
        return 0
    cdef float cosa = cos(angle)
    cdef float sina = sin(angle)
    cdef float x_rot = (x - cx) * cosa + (z - cz) * (-sina)

    cdef float z_rot = (x - cx) * sina + (z - cz) * cosa

    cdef float flag = (x_rot >= -l / 2.0) and (x_rot <= l / 2.0) and (z_rot >= -w / 2.0) and (z_rot <= w / 2.0)
    return flag

@cython.boundscheck(False)
@cython.wraparound(False)
cdef _rotate_pc_along_y(np.ndarray pc, float rot_angle):
    """
    params pc: (N, 3+C), (N, 3) is in the rectified camera coordinate
    params rot_angle: rad scalar
    Output pc: updated pc with XYZ rotated
    """
    cosval = np.cos(rot_angle)
    sinval = np.sin(rot_angle)
    rotmat = np.array([[cosval, -sinval], [sinval, cosval]])
    pc[:, [0, 2]] = np.dot(pc[:, [0, 2]], np.transpose(rotmat))
    return pc

@cython.boundscheck(False)
@cython.wraparound(False)
def roipool3d_cpu(
        np.ndarray[float, ndim=2] pts, 
        np.ndarray[float, ndim=2] pts_feature, 
        np.ndarray[float, ndim=2] boxes3d, 
        np.ndarray[float, ndim=2] pts_extra_input, 
        int pool_extra_width, int sampled_pt_num, int batch_size=1, bint canonical_transform=False):
    cdef np.ndarray pts_feature_all = np.concatenate((pts_extra_input, pts_feature), axis=1)

    cdef np.ndarray larged_boxes3d = enlarge_box3d(boxes3d.reshape(-1, 7), pool_extra_width).reshape(batch_size, -1, 7)

    cdef int pts_num  = pts.shape[0], 
    cdef int boxes_num = boxes3d.shape[0] 
    cdef int feature_len = pts_feature_all.shape[1]
    cdef np.ndarray pts_data = np.zeros((batch_size, boxes_num, sampled_pt_num, 3))
    cdef np.ndarray features_data = np.zeros((batch_size, boxes_num, sampled_pt_num, feature_len))
    cdef np.ndarray empty_flag_data = np.zeros((batch_size, boxes_num))
    
    cdef int cnt = 0
    cdef float cx = 0.
    cdef float bottom_y = 0.
    cdef float cz = 0.
    cdef float h = 0.
    cdef float w = 0.
    cdef float l = 0.
    cdef float ry = 0.
    cdef float x = 0. 
    cdef float y = 0.
    cdef float z = 0.
    cdef np.ndarray x_i
    cdef np.ndarray feat_i 
    cdef int bs
    cdef int i 
    cdef int j 
    for bs in range(batch_size):
        # boxes: 64,7
        for i in range(boxes_num):
            cnt = 0
            # box
            box = larged_boxes3d[bs][i]
            cx = box[0]
            bottom_y = box[1]
            cz = box[2]
            h = box[3]
            w = box[4]
            l = box[5]
            ry = box[6]
            # points: 16384,3  
            x_i = pts
            # features: 16384, 128 
            feat_i = pts_feature_all
            
            for j in range(pts_num):
                x = x_i[j][0]
                y = x_i[j][1]
                z = x_i[j][2]
                cur_in_flag = pt_in_box(x,y,z,cx,bottom_y,cz,h,w,l,ry)
                if cur_in_flag:
                    if cnt < sampled_pt_num:
                        pts_data[bs][i][cnt][:] = x_i[j]
                        features_data[bs][i][cnt][:] = feat_i[j]
                        cnt += 1
                    else:
                        break 

            if cnt == 0:
                empty_flag_data[bs][i] = 1
            elif (cnt < sampled_pt_num):
                for k in range(cnt, sampled_pt_num):
                    pts_data[bs][i][k] = pts_data[bs][i][k % cnt]
                    features_data[bs][i][k] = features_data[bs][i][k % cnt]


    pooled_pts = pts_data.astype("float32")[0]
    pooled_features = features_data.astype('float32')[0]
    pooled_empty_flag = empty_flag_data.astype('int64')[0]

    cdef int extra_input_len = pts_extra_input.shape[1]
    pooled_pts = np.concatenate((pooled_pts, pooled_features[:,:,0:extra_input_len]),axis=2)
    pooled_features = pooled_features[:,:,extra_input_len:]
    
    if canonical_transform:
        # Translate to the roi coordinates
        roi_ry = boxes3d[:, 6] % (2 * np.pi)  # 0~2pi
        roi_center = boxes3d[:, 0:3]
        # shift to center
        pooled_pts[:, :, 0:3] = pooled_pts[:, :, 0:3] - roi_center[:, np.newaxis, :]
        for k in range(pooled_pts.shape[0]):
            pooled_pts[k] = _rotate_pc_along_y(pooled_pts[k], roi_ry[k])
        return pooled_pts, pooled_features, pooled_empty_flag
<<<<<<< HEAD
=======

    return pooled_pts, pooled_features, pooled_empty_flag

>>>>>>> d7028826

#def roipool3d_cpu(pts, pts_feature, boxes3d, pts_extra_input, pool_extra_width, sampled_pt_num=512, batch_size=1):
#    return _roipool3d_cpu(pts, pts_feature, boxes3d, pts_extra_input, pool_extra_width, sampled_pt_num, batch_size)<|MERGE_RESOLUTION|>--- conflicted
+++ resolved
@@ -139,12 +139,9 @@
         for k in range(pooled_pts.shape[0]):
             pooled_pts[k] = _rotate_pc_along_y(pooled_pts[k], roi_ry[k])
         return pooled_pts, pooled_features, pooled_empty_flag
-<<<<<<< HEAD
-=======
 
     return pooled_pts, pooled_features, pooled_empty_flag
 
->>>>>>> d7028826
 
 #def roipool3d_cpu(pts, pts_feature, boxes3d, pts_extra_input, pool_extra_width, sampled_pt_num=512, batch_size=1):
 #    return _roipool3d_cpu(pts, pts_feature, boxes3d, pts_extra_input, pool_extra_width, sampled_pt_num, batch_size)