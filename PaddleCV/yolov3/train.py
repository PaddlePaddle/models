#  Copyright (c) 2019 PaddlePaddle Authors. All Rights Reserve.
#
#Licensed under the Apache License, Version 2.0 (the "License");
#you may not use this file except in compliance with the License.
#You may obtain a copy of the License at
#
#    http://www.apache.org/licenses/LICENSE-2.0
#
#Unless required by applicable law or agreed to in writing, software
#distributed under the License is distributed on an "AS IS" BASIS,
#WITHOUT WARRANTIES OR CONDITIONS OF ANY KIND, either express or implied.
#See the License for the specific language governing permissions and
#limitations under the License.

from __future__ import absolute_import
from __future__ import division
from __future__ import print_function
import os

def set_paddle_flags(flags):
    for key, value in flags.items():
        if os.environ.get(key, None) is None:
            os.environ[key] = str(value)

set_paddle_flags({
    'FLAGS_eager_delete_tensor_gb': 0, # enable gc
    'FLAGS_memory_fraction_of_eager_deletion': 1,
    'FLAGS_fraction_of_gpu_memory_to_use': 0.98
})

import sys
import numpy as np
import random
import time
import shutil
from utility import parse_args, print_arguments, SmoothedValue

import paddle
import paddle.fluid as fluid
import reader
from models.yolov3 import YOLOv3
from learning_rate import exponential_with_warmup_decay
from config import cfg


def train():

    if cfg.debug or args.enable_ce:
        fluid.default_startup_program().random_seed = 1000
        fluid.default_main_program().random_seed = 1000
        random.seed(0)
        np.random.seed(0)

    if not os.path.exists(cfg.model_save_dir):
        os.makedirs(cfg.model_save_dir)

    model = YOLOv3()
    model.build_model()
    input_size = cfg.input_size
    loss = model.loss()
    loss.persistable = True

    devices = os.getenv("CUDA_VISIBLE_DEVICES") or ""
    devices_num = len(devices.split(","))
    print("Found {} CUDA devices.".format(devices_num))

    learning_rate = cfg.learning_rate
    boundaries = cfg.lr_steps
    gamma = cfg.lr_gamma
    step_num = len(cfg.lr_steps)
    values = [learning_rate * (gamma**i) for i in range(step_num + 1)]

    optimizer = fluid.optimizer.Momentum(
        learning_rate=exponential_with_warmup_decay(
            learning_rate=learning_rate,
            boundaries=boundaries,
            values=values,
            warmup_iter=cfg.warm_up_iter,
            warmup_factor=cfg.warm_up_factor),
        regularization=fluid.regularizer.L2Decay(cfg.weight_decay),
        momentum=cfg.momentum)
    optimizer.minimize(loss)

    place = fluid.CUDAPlace(0) if cfg.use_gpu else fluid.CPUPlace()
    exe = fluid.Executor(place)
    exe.run(fluid.default_startup_program())

    if cfg.pretrain:
        if not os.path.exists(cfg.pretrain):
            print("Pretrain weights not found: {}".format(cfg.pretrain))

        def if_exist(var):
            return os.path.exists(os.path.join(cfg.pretrain, var.name))

        fluid.io.load_vars(exe, cfg.pretrain, predicate=if_exist)

    build_strategy = fluid.BuildStrategy()
<<<<<<< HEAD
    build_strategy.memory_optimize = True
    syncbn = cfg.syncbn
    if syncbn and devices_num <= 1:
        print("Disable syncbn in single device")
        syncbn = False
    build_strategy.sync_batch_norm = syncbn
=======
    build_strategy.memory_optimize = False #gc and memory optimize may conflict 
    build_strategy.sync_batch_norm = cfg.syncbn
>>>>>>> 55138a40
    compile_program = fluid.compiler.CompiledProgram(fluid.default_main_program(
    )).with_data_parallel(
        loss_name=loss.name, build_strategy=build_strategy)

    random_sizes = [cfg.input_size]
    if cfg.random_shape:
        random_sizes = [32 * i for i in range(10, 20)]

    total_iter = cfg.max_iter - cfg.start_iter
    mixup_iter = total_iter - cfg.no_mixup_iter
    shuffle = True
    if args.enable_ce:
        shuffle = False
    train_reader = reader.train(
        input_size,
        batch_size=cfg.batch_size,
        shuffle=shuffle,
        total_iter=total_iter * devices_num,
        mixup_iter=mixup_iter * devices_num,
        random_sizes=random_sizes,
        use_multiprocessing=cfg.use_multiprocess)
    py_reader = model.py_reader
    py_reader.decorate_paddle_reader(train_reader)

    def save_model(postfix):
        model_path = os.path.join(cfg.model_save_dir, postfix)
        if os.path.isdir(model_path):
            shutil.rmtree(model_path)
        fluid.io.save_persistables(exe, model_path)

    fetch_list = [loss]

    py_reader.start()
    smoothed_loss = SmoothedValue()
    try:
        start_time = time.time()
        prev_start_time = start_time
        snapshot_loss = 0
        snapshot_time = 0
        for iter_id in range(cfg.start_iter, cfg.max_iter):
            prev_start_time = start_time
            start_time = time.time()
            losses = exe.run(compile_program,
                             fetch_list=[v.name for v in fetch_list])
            smoothed_loss.add_value(np.mean(np.array(losses[0])))
            snapshot_loss += np.mean(np.array(losses[0]))
            snapshot_time += start_time - prev_start_time
            lr = np.array(fluid.global_scope().find_var('learning_rate')
                          .get_tensor())
            print("Iter {:d}, lr {:.6f}, loss {:.6f}, time {:.5f}".format(
                iter_id, lr[0],
                smoothed_loss.get_mean_value(), start_time - prev_start_time))
            sys.stdout.flush()
            if (iter_id + 1) % cfg.snapshot_iter == 0:
                save_model("model_iter{}".format(iter_id))
                print("Snapshot {} saved, average loss: {}, \
                      average time: {}".format(
                    iter_id + 1, snapshot_loss / float(cfg.snapshot_iter),
                    snapshot_time / float(cfg.snapshot_iter)))
                if args.enable_ce and iter_id == cfg.max_iter - 1:
                    if devices_num == 1:
                        print("kpis\ttrain_cost_1card\t%f" %
                              (snapshot_loss / float(cfg.snapshot_iter)))
                        print("kpis\ttrain_duration_1card\t%f" %
                              (snapshot_time / float(cfg.snapshot_iter)))
                    else:
                        print("kpis\ttrain_cost_8card\t%f" %
                              (snapshot_loss / float(cfg.snapshot_iter)))
                        print("kpis\ttrain_duration_8card\t%f" %
                              (snapshot_time / float(cfg.snapshot_iter)))

                snapshot_loss = 0
                snapshot_time = 0
    except fluid.core.EOFException:
        py_reader.reset()

    save_model('model_final')


if __name__ == '__main__':
    args = parse_args()
    print_arguments(args)
    train()<|MERGE_RESOLUTION|>--- conflicted
+++ resolved
@@ -95,17 +95,12 @@
         fluid.io.load_vars(exe, cfg.pretrain, predicate=if_exist)
 
     build_strategy = fluid.BuildStrategy()
-<<<<<<< HEAD
-    build_strategy.memory_optimize = True
+    build_strategy.memory_optimize = False #gc and memory optimize may conflict
     syncbn = cfg.syncbn
     if syncbn and devices_num <= 1:
         print("Disable syncbn in single device")
         syncbn = False
     build_strategy.sync_batch_norm = syncbn
-=======
-    build_strategy.memory_optimize = False #gc and memory optimize may conflict 
-    build_strategy.sync_batch_norm = cfg.syncbn
->>>>>>> 55138a40
     compile_program = fluid.compiler.CompiledProgram(fluid.default_main_program(
     )).with_data_parallel(
         loss_name=loss.name, build_strategy=build_strategy)
