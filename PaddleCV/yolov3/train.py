#  Copyright (c) 2019 PaddlePaddle Authors. All Rights Reserve.
#
#Licensed under the Apache License, Version 2.0 (the "License");
#you may not use this file except in compliance with the License.
#You may obtain a copy of the License at
#
#    http://www.apache.org/licenses/LICENSE-2.0
#
#Unless required by applicable law or agreed to in writing, software
#distributed under the License is distributed on an "AS IS" BASIS,
#WITHOUT WARRANTIES OR CONDITIONS OF ANY KIND, either express or implied.
#See the License for the specific language governing permissions and
#limitations under the License.

from __future__ import absolute_import
from __future__ import division
from __future__ import print_function
import os

def set_paddle_flags(flags):
    for key, value in flags.items():
        if os.environ.get(key, None) is None:
            os.environ[key] = str(value)

set_paddle_flags({
    'FLAGS_eager_delete_tensor_gb': 0, # enable gc
    'FLAGS_memory_fraction_of_eager_deletion': 1,
    'FLAGS_fraction_of_gpu_memory_to_use': 0.98
})

import sys
import numpy as np
import random
import time
import shutil
from utility import parse_args, print_arguments, SmoothedValue

import paddle
import paddle.fluid as fluid
import reader
from models.yolov3 import YOLOv3
from learning_rate import exponential_with_warmup_decay
from config import cfg
import dist_utils

def get_device_num():
    visible_device = os.getenv('CUDA_VISIBLE_DEVICES')
    # NOTE(zcd): use multi processes to train the model,
    # and each process use one GPU card.
    num_trainers = int(os.environ.get('PADDLE_TRAINERS_NUM', 1))
    if num_trainers > 1 : return 1
    if visible_device:
        device_num = len(visible_device.split(','))
    else:
        device_num = subprocess.check_output(['nvidia-smi','-L']).decode().count('\n')
    return device_num

def update_lr(args):
    num_trainers = int(os.environ.get('PADDLE_TRAINERS_NUM', 1))
    args.learning_rate = args.learning_rate / num_trainers

def train():

    if cfg.debug or args.enable_ce:
        fluid.default_startup_program().random_seed = 1000
        fluid.default_main_program().random_seed = 1000
        random.seed(0)
        np.random.seed(0)

    if not os.path.exists(cfg.model_save_dir):
        os.makedirs(cfg.model_save_dir)

    model = YOLOv3()
    model.build_model()
    input_size = cfg.input_size
    loss = model.loss()
    loss.persistable = True

    devices_num = get_device_num()
    print("Found {} CUDA devices.".format(devices_num))

    update_lr(cfg)
    
    learning_rate = cfg.learning_rate
    boundaries = cfg.lr_steps
    gamma = cfg.lr_gamma
    step_num = len(cfg.lr_steps)
    values = [learning_rate * (gamma**i) for i in range(step_num + 1)]

    optimizer = fluid.optimizer.Momentum(
        learning_rate=exponential_with_warmup_decay(
            learning_rate=learning_rate,
            boundaries=boundaries,
            values=values,
            warmup_iter=cfg.warm_up_iter,
            warmup_factor=cfg.warm_up_factor),
        regularization=fluid.regularizer.L2Decay(cfg.weight_decay),
        momentum=cfg.momentum)
    optimizer.minimize(loss)

    gpu_id = int(os.environ.get('FLAGS_selected_gpus', 0))
    place = fluid.CUDAPlace(gpu_id) if cfg.use_gpu else fluid.CPUPlace()
    exe = fluid.Executor(place)
    exe.run(fluid.default_startup_program())

    if cfg.pretrain:
        if not os.path.exists(cfg.pretrain):
            print("Pretrain weights not found: {}".format(cfg.pretrain))

        def if_exist(var):
            return os.path.exists(os.path.join(cfg.pretrain, var.name))

        fluid.io.load_vars(exe, cfg.pretrain, predicate=if_exist)

    build_strategy = fluid.BuildStrategy()
<<<<<<< HEAD
   
    if cfg.use_gpu:
        dist_utils.prepare_for_multi_process(exe, 
               build_strategy, 
               fluid.default_main_program(), 
               fluid.default_startup_program())

=======
    build_strategy.memory_optimize = False #gc and memory optimize may conflict 
>>>>>>> d47e15e0
    build_strategy.sync_batch_norm = cfg.syncbn
    compile_program = fluid.compiler.CompiledProgram(
            fluid.default_main_program()).with_data_parallel(
            loss_name=loss.name,
            build_strategy=build_strategy)

    random_sizes = [cfg.input_size]
    if cfg.random_shape:
        random_sizes = [32 * i for i in range(10, 20)]

    total_iter = cfg.max_iter - cfg.start_iter
    mixup_iter = total_iter - cfg.no_mixup_iter
    shuffle = True
    if args.enable_ce:
        shuffle = False
    train_reader = reader.train(
        input_size,
        batch_size=cfg.batch_size,
        shuffle=shuffle,
        total_iter=total_iter * devices_num,
        mixup_iter=mixup_iter * devices_num,
        random_sizes=random_sizes,
        use_multiprocessing=cfg.use_multiprocess)
    py_reader = model.py_reader
    py_reader.decorate_paddle_reader(train_reader)

    def save_model(postfix):
        model_path = os.path.join(cfg.model_save_dir, postfix)
        if os.path.isdir(model_path):
            shutil.rmtree(model_path)
        fluid.io.save_persistables(exe, model_path)

    fetch_list = [loss]

    py_reader.start()
    smoothed_loss = SmoothedValue()
    try:
        start_time = time.time()
        prev_start_time = start_time
        snapshot_loss = 0
        snapshot_time = 0
        for iter_id in range(cfg.start_iter, cfg.max_iter):
            prev_start_time = start_time
            start_time = time.time()
            losses = exe.run(compile_program,
                             fetch_list=[v.name for v in fetch_list])
            smoothed_loss.add_value(np.mean(np.array(losses[0])))
            snapshot_loss += np.mean(np.array(losses[0]))
            snapshot_time += start_time - prev_start_time
            lr = np.array(fluid.global_scope().find_var('learning_rate')
                          .get_tensor())
            print("Iter {:d}, lr {:.6f}, loss {:.6f}, time {:.5f}".format(
                iter_id, lr[0],
                smoothed_loss.get_mean_value(), start_time - prev_start_time))
            sys.stdout.flush()
            if (iter_id + 1) % cfg.snapshot_iter == 0:
                save_model("model_iter{}".format(iter_id))
                print("Snapshot {} saved, average loss: {}, \
                      average time: {}".format(
                    iter_id + 1, snapshot_loss / float(cfg.snapshot_iter),
                    snapshot_time / float(cfg.snapshot_iter)))
                if args.enable_ce and iter_id == cfg.max_iter - 1:
                    if devices_num == 1:
                        print("kpis\ttrain_cost_1card\t%f" %
                              (snapshot_loss / float(cfg.snapshot_iter)))
                        print("kpis\ttrain_duration_1card\t%f" %
                              (snapshot_time / float(cfg.snapshot_iter)))
                    else:
                        print("kpis\ttrain_cost_8card\t%f" %
                              (snapshot_loss / float(cfg.snapshot_iter)))
                        print("kpis\ttrain_duration_8card\t%f" %
                              (snapshot_time / float(cfg.snapshot_iter)))

                snapshot_loss = 0
                snapshot_time = 0
    except fluid.core.EOFException:
        py_reader.reset()

    save_model('model_final')


if __name__ == '__main__':
    args = parse_args()
    print_arguments(args)
    train()<|MERGE_RESOLUTION|>--- conflicted
+++ resolved
@@ -113,7 +113,6 @@
         fluid.io.load_vars(exe, cfg.pretrain, predicate=if_exist)
 
     build_strategy = fluid.BuildStrategy()
-<<<<<<< HEAD
    
     if cfg.use_gpu:
         dist_utils.prepare_for_multi_process(exe, 
@@ -121,9 +120,6 @@
                fluid.default_main_program(), 
                fluid.default_startup_program())
 
-=======
-    build_strategy.memory_optimize = False #gc and memory optimize may conflict 
->>>>>>> d47e15e0
     build_strategy.sync_batch_norm = cfg.syncbn
     compile_program = fluid.compiler.CompiledProgram(
             fluid.default_main_program()).with_data_parallel(
