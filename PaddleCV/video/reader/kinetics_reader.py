#  Copyright (c) 2019 PaddlePaddle Authors. All Rights Reserve.
#
#Licensed under the Apache License, Version 2.0 (the "License");
#you may not use this file except in compliance with the License.
#You may obtain a copy of the License at
#
#    http://www.apache.org/licenses/LICENSE-2.0
#
#Unless required by applicable law or agreed to in writing, software
#distributed under the License is distributed on an "AS IS" BASIS,
#WITHOUT WARRANTIES OR CONDITIONS OF ANY KIND, either express or implied.
#See the License for the specific language governing permissions and
#limitations under the License.

import os
import sys
import cv2
import math
import random
import functools
try:
    import cPickle as pickle
    from cStringIO import StringIO
except ImportError:
    import pickle
    from io import BytesIO
import numpy as np
import paddle
<<<<<<< HEAD
import paddle.fluid as fluid
=======

try:
    from nvidia.dali.pipeline import Pipeline
    import nvidia.dali.ops as ops
    import nvidia.dali.types as types
    import tempfile
    from nvidia.dali.plugin.paddle import DALIGenericIterator
except:
    print("DALI is not installed, you can improve performance if use DALI")

>>>>>>> bf3fb7a5
from PIL import Image, ImageEnhance
import logging

from .reader_utils import DataReader

logger = logging.getLogger(__name__)
python_ver = sys.version_info


class KineticsReader(DataReader):
    """
    Data reader for kinetics dataset of two format mp4 and pkl.
    1. mp4, the original format of kinetics400
    2. pkl, the mp4 was decoded previously and stored as pkl
    In both case, load the data, and then get the frame data in the form of numpy and label as an integer.
     dataset cfg: format
                  num_classes
                  seg_num
                  short_size
                  target_size
                  num_reader_threads
                  buf_size
                  image_mean
                  image_std
                  batch_size
                  list
    """

    def __init__(self, name, mode, cfg):
        super(KineticsReader, self).__init__(name, mode, cfg)
        self.format = cfg.MODEL.format
        self.num_classes = self.get_config_from_sec('model', 'num_classes')
        self.seg_num = self.get_config_from_sec('model', 'seg_num')
        self.seglen = self.get_config_from_sec('model', 'seglen')

        self.seg_num = self.get_config_from_sec(mode, 'seg_num', self.seg_num)
        self.short_size = self.get_config_from_sec(mode, 'short_size')
        self.target_size = self.get_config_from_sec(mode, 'target_size')
        self.num_reader_threads = self.get_config_from_sec(mode,
                                                           'num_reader_threads')
        self.buf_size = self.get_config_from_sec(mode, 'buf_size')
        self.fix_random_seed = self.get_config_from_sec(mode, 'fix_random_seed')

        self.img_mean = np.array(cfg.MODEL.image_mean).reshape(
            [3, 1, 1]).astype(np.float32)
        self.img_std = np.array(cfg.MODEL.image_std).reshape(
            [3, 1, 1]).astype(np.float32)
        # set batch size and file list
        self.batch_size = cfg[mode.upper()]['batch_size']
        self.filelist = cfg[mode.upper()]['filelist']
        # set num_trainers and trainer_id when distributed training is implemented
        self.num_trainers = self.get_config_from_sec(mode, 'num_trainers', 1)
        self.trainer_id = self.get_config_from_sec(mode, 'trainer_id', 0)
        self.use_dali = self.get_config_from_sec(mode, 'use_dali', False)
        self.dali_mean = cfg.MODEL.image_mean * (self.seg_num * self.seglen)
        self.dali_std = cfg.MODEL.image_std * (self.seg_num * self.seglen)

        if self.mode == 'infer':
            self.video_path = cfg[mode.upper()]['video_path']
        else:
            self.video_path = ''
        if self.fix_random_seed:
            random.seed(0)
            np.random.seed(0)
            self.num_reader_threads = 1

    def create_reader(self):
        # if use_dali to improve performance
        if self.use_dali:
            return self.build_dali_reader()

        # if set video_path for inference mode, just load this single video
        if (self.mode == 'infer') and (self.video_path != ''):
            # load video from file stored at video_path
            _reader = self._inference_reader_creator(
                self.video_path,
                self.mode,
                seg_num=self.seg_num,
                seglen=self.seglen,
                short_size=self.short_size,
                target_size=self.target_size,
                img_mean=self.img_mean,
                img_std=self.img_std)
        else:
            assert os.path.exists(self.filelist), \
                        '{} not exist, please check the data list'.format(self.filelist)
            _reader = self._reader_creator(self.filelist, self.mode, seg_num=self.seg_num, seglen = self.seglen, \
                             short_size = self.short_size, target_size = self.target_size, \
                             img_mean = self.img_mean, img_std = self.img_std, \
                             shuffle = (self.mode == 'train'), \
                             num_threads = self.num_reader_threads, \
                             buf_size = self.buf_size, format = self.format)

        def _batch_reader():
            batch_out = []
            for imgs, label in _reader():
                if imgs is None:
                    continue
                batch_out.append((imgs, label))
                if len(batch_out) == self.batch_size:
                    yield batch_out
                    batch_out = []

        return _batch_reader

    def _inference_reader_creator(self, video_path, mode, seg_num, seglen,
                                  short_size, target_size, img_mean, img_std):
        def reader():
            try:
                imgs = mp4_loader(video_path, seg_num, seglen, mode)
                if len(imgs) < 1:
                    logger.error('{} frame length {} less than 1.'.format(
                        video_path, len(imgs)))
                    yield None, None
            except:
                logger.error('Error when loading {}'.format(mp4_path))
                yield None, None

            imgs_ret = imgs_transform(imgs, mode, seg_num, seglen, short_size,
                                      target_size, img_mean, img_std)
            label_ret = video_path

            yield imgs_ret, label_ret

        return reader

    def _reader_creator(self,
                        pickle_list,
                        mode,
                        seg_num,
                        seglen,
                        short_size,
                        target_size,
                        img_mean,
                        img_std,
                        shuffle=False,
                        num_threads=1,
                        buf_size=1024,
                        format='pkl'):
        def decode_mp4(sample, mode, seg_num, seglen, short_size, target_size,
                       img_mean, img_std):
            sample = sample[0].split(' ')
            mp4_path = sample[0]
            # when infer, we store vid as label
            label = int(sample[1])
            try:
                imgs = mp4_loader(mp4_path, seg_num, seglen, mode)
                if len(imgs) < 1:
                    logger.error('{} frame length {} less than 1.'.format(
                        mp4_path, len(imgs)))
                    return None, None
            except:
                logger.error('Error when loading {}'.format(mp4_path))
                return None, None

            return imgs_transform(imgs, mode, seg_num, seglen, \
                         short_size, target_size, img_mean, img_std, name = self.name), label

        def decode_pickle(sample, mode, seg_num, seglen, short_size,
                          target_size, img_mean, img_std):
            pickle_path = sample[0]
            try:
                if python_ver < (3, 0):
                    data_loaded = pickle.load(open(pickle_path, 'rb'))
                else:
                    data_loaded = pickle.load(
                        open(pickle_path, 'rb'), encoding='bytes')

                vid, label, frames = data_loaded
                if len(frames) < 1:
                    logger.error('{} frame length {} less than 1.'.format(
                        pickle_path, len(frames)))
                    return None, None
            except:
                logger.info('Error when loading {}'.format(pickle_path))
                return None, None

            if mode == 'train' or mode == 'valid' or mode == 'test':
                ret_label = label
            elif mode == 'infer':
                ret_label = vid

            imgs = video_loader(frames, seg_num, seglen, mode)
            return imgs_transform(imgs, mode, seg_num, seglen, \
                         short_size, target_size, img_mean, img_std, name = self.name), ret_label

        def reader_():
            with open(pickle_list) as flist:
                full_lines = [line.strip() for line in flist]
                if self.mode == 'train':
                    if (not hasattr(reader_, 'seed')):
                        reader_.seed = 0
                    random.Random(reader_.seed).shuffle(full_lines)
                    print("reader shuffle seed", reader_.seed)
                    if reader_.seed is not None:
                        reader_.seed += 1

                per_node_lines = int(
                    math.ceil(len(full_lines) * 1.0 / self.num_trainers))
                total_lines = per_node_lines * self.num_trainers

                # aligned full_lines so that it can evenly divisible
                full_lines += full_lines[:(total_lines - len(full_lines))]
                assert len(full_lines) == total_lines

                # trainer get own sample
                lines = full_lines[self.trainer_id:total_lines:
                                   self.num_trainers]
                logger.info("trainerid %d, trainer_count %d" %
                            (self.trainer_id, self.num_trainers))
                logger.info(
                    "read images from %d, length: %d, lines length: %d, total: %d"
                    % (self.trainer_id * per_node_lines, per_node_lines,
                       len(lines), len(full_lines)))
                assert len(lines) == per_node_lines
                for line in lines:
                    pickle_path = line.strip()
                    yield [pickle_path]

        if format == 'pkl':
            decode_func = decode_pickle
        elif format == 'mp4':
            decode_func = decode_mp4
        else:
            raise "Not implemented format {}".format(format)

        mapper = functools.partial(
            decode_func,
            mode=mode,
            seg_num=seg_num,
            seglen=seglen,
            short_size=short_size,
            target_size=target_size,
            img_mean=img_mean,
            img_std=img_std)

<<<<<<< HEAD
        return fluid.io.xmap_readers(mapper, reader, num_threads, buf_size)
=======
        return paddle.reader.xmap_readers(mapper, reader_, num_threads,
                                          buf_size)

    def build_dali_reader(self):
        """
        build dali training reader
        """

        def reader_():
            with open(self.filelist) as flist:
                full_lines = [line for line in flist]
                if self.mode == 'train':
                    if (not hasattr(reader_, 'seed')):
                        reader_.seed = 0
                    random.Random(reader_.seed).shuffle(full_lines)
                    print("reader shuffle seed", reader_.seed)
                    if reader_.seed is not None:
                        reader_.seed += 1

                per_node_lines = int(
                    math.ceil(len(full_lines) * 1.0 / self.num_trainers))
                total_lines = per_node_lines * self.num_trainers

                # aligned full_lines so that it can evenly divisible
                full_lines += full_lines[:(total_lines - len(full_lines))]
                assert len(full_lines) == total_lines

                # trainer get own sample
                lines = full_lines[self.trainer_id:total_lines:
                                   self.num_trainers]
                assert len(lines) == per_node_lines

                logger.info("trainerid %d, trainer_count %d" %
                            (self.trainer_id, self.num_trainers))
                logger.info(
                    "read images from %d, length: %d, lines length: %d, total: %d"
                    % (self.trainer_id * per_node_lines, per_node_lines,
                       len(lines), len(full_lines)))

            video_files = ''
            for item in lines:
                video_files += item
            tf = tempfile.NamedTemporaryFile()
            tf.write(str.encode(video_files))
            tf.flush()
            video_files = tf.name

            device_id = int(os.getenv('FLAGS_selected_gpus', 0))
            print('---------- device id -----------', device_id)

            if self.mode == 'train':
                pipe = VideoPipe(
                    batch_size=self.batch_size,
                    num_threads=1,
                    device_id=device_id,
                    file_list=video_files,
                    sequence_length=self.seg_num * self.seglen,
                    seg_num=self.seg_num,
                    seg_length=self.seglen,
                    resize_shorter_scale=self.short_size,
                    crop_target_size=self.target_size,
                    is_training=(self.mode == 'train'),
                    dali_mean=self.dali_mean,
                    dali_std=self.dali_std)
            else:
                pipe = VideoTestPipe(
                    batch_size=self.batch_size,
                    num_threads=1,
                    device_id=device_id,
                    file_list=video_files,
                    sequence_length=self.seg_num * self.seglen,
                    seg_num=self.seg_num,
                    seg_length=self.seglen,
                    resize_shorter_scale=self.short_size,
                    crop_target_size=self.target_size,
                    is_training=(self.mode == 'train'),
                    dali_mean=self.dali_mean,
                    dali_std=self.dali_std)
            logger.info(
                'initializing dataset, it will take several minutes if it is too large .... '
            )
            video_loader = DALIGenericIterator(
                [pipe], ['image', 'label'],
                len(lines),
                dynamic_shape=True,
                auto_reset=True)

            return video_loader

        dali_reader = reader_()

        def ret_reader():
            for data in dali_reader:
                yield data[0]['image'], data[0]['label']

        return ret_reader


class VideoPipe(Pipeline):
    def __init__(self,
                 batch_size,
                 num_threads,
                 device_id,
                 file_list,
                 sequence_length,
                 seg_num,
                 seg_length,
                 resize_shorter_scale,
                 crop_target_size,
                 is_training=False,
                 initial_prefetch_size=10,
                 num_shards=1,
                 shard_id=0,
                 dali_mean=0.,
                 dali_std=1.0):
        super(VideoPipe, self).__init__(batch_size, num_threads, device_id)
        self.input = ops.VideoReader(
            device="gpu",
            file_list=file_list,
            sequence_length=sequence_length,
            seg_num=seg_num,
            seg_length=seg_length,
            is_training=is_training,
            num_shards=num_shards,
            shard_id=shard_id,
            random_shuffle=is_training,
            initial_fill=initial_prefetch_size)
        # the sequece data read by ops.VideoReader is of shape [F, H, W, C]
        # Because the ops.Resize does not support sequence data, 
        # it will be transposed into [H, W, F, C], 
        # then reshaped to [H, W, FC], and then resized like a 2-D image.
        self.transpose = ops.Transpose(device="gpu", perm=[1, 2, 0, 3])
        self.reshape = ops.Reshape(
            device="gpu", rel_shape=[1.0, 1.0, -1], layout='HWC')
        self.resize = ops.Resize(
            device="gpu", resize_shorter=resize_shorter_scale)
        # crops and mirror are applied by ops.CropMirrorNormalize.
        # Normalization will be implemented in paddle due to the difficulty of dimension broadcast,
        # It is not sure whether dimension broadcast can be implemented correctly by dali, just take the Paddle Op instead.
        self.pos_rng_x = ops.Uniform(range=(0.0, 1.0))
        self.pos_rng_y = ops.Uniform(range=(0.0, 1.0))
        self.mirror_generator = ops.Uniform(range=(0.0, 1.0))
        self.cast_mirror = ops.Cast(dtype=types.DALIDataType.INT32)
        self.crop_mirror_norm = ops.CropMirrorNormalize(
            device="gpu",
            crop=[crop_target_size, crop_target_size],
            mean=dali_mean,
            std=dali_std)
        self.reshape_back = ops.Reshape(
            device="gpu",
            shape=[
                seg_num, seg_length * 3, crop_target_size, crop_target_size
            ],
            layout='FCHW')
        self.cast_label = ops.Cast(device="gpu", dtype=types.DALIDataType.INT64)

    def define_graph(self):
        output, label = self.input(name="Reader")
        output = self.transpose(output)
        output = self.reshape(output)

        output = self.resize(output)
        output = output / 255.
        pos_x = self.pos_rng_x()
        pos_y = self.pos_rng_y()
        mirror_flag = self.mirror_generator()
        mirror_flag = (mirror_flag > 0.5)
        mirror_flag = self.cast_mirror(mirror_flag)
        #output = self.crop(output, crop_pos_x=pos_x, crop_pos_y=pos_y)
        output = self.crop_mirror_norm(
            output, crop_pos_x=pos_x, crop_pos_y=pos_y, mirror=mirror_flag)
        output = self.reshape_back(output)
        label = self.cast_label(label)
        return output, label


class VideoTestPipe(Pipeline):
    def __init__(self,
                 batch_size,
                 num_threads,
                 device_id,
                 file_list,
                 sequence_length,
                 seg_num,
                 seg_length,
                 resize_shorter_scale,
                 crop_target_size,
                 is_training=False,
                 initial_prefetch_size=10,
                 num_shards=1,
                 shard_id=0,
                 dali_mean=0.,
                 dali_std=1.0):
        super(VideoTestPipe, self).__init__(batch_size, num_threads, device_id)
        self.input = ops.VideoReader(
            device="gpu",
            file_list=file_list,
            sequence_length=sequence_length,
            seg_num=seg_num,
            seg_length=seg_length,
            is_training=is_training,
            num_shards=num_shards,
            shard_id=shard_id,
            random_shuffle=is_training,
            initial_fill=initial_prefetch_size)
        # the sequece data read by ops.VideoReader is of shape [F, H, W, C]
        # Because the ops.Resize does not support sequence data, 
        # it will be transposed into [H, W, F, C], 
        # then reshaped to [H, W, FC], and then resized like a 2-D image.
        self.transpose = ops.Transpose(device="gpu", perm=[1, 2, 0, 3])
        self.reshape = ops.Reshape(
            device="gpu", rel_shape=[1.0, 1.0, -1], layout='HWC')
        self.resize = ops.Resize(
            device="gpu", resize_shorter=resize_shorter_scale)
        # crops and mirror are applied by ops.CropMirrorNormalize.
        # Normalization will be implemented in paddle due to the difficulty of dimension broadcast,
        # It is not sure whether dimension broadcast can be implemented correctly by dali, just take the Paddle Op instead.
        self.crop_mirror_norm = ops.CropMirrorNormalize(
            device="gpu",
            crop=[crop_target_size, crop_target_size],
            crop_pos_x=0.5,
            crop_pos_y=0.5,
            mirror=0,
            mean=dali_mean,
            std=dali_std)
        self.reshape_back = ops.Reshape(
            device="gpu",
            shape=[
                seg_num, seg_length * 3, crop_target_size, crop_target_size
            ],
            layout='FCHW')
        self.cast_label = ops.Cast(device="gpu", dtype=types.DALIDataType.INT64)

    def define_graph(self):
        output, label = self.input(name="Reader")
        output = self.transpose(output)
        output = self.reshape(output)

        output = self.resize(output)
        output = output / 255.
        #output = self.crop(output, crop_pos_x=pos_x, crop_pos_y=pos_y)
        output = self.crop_mirror_norm(output)
        output = self.reshape_back(output)
        label = self.cast_label(label)
        return output, label
>>>>>>> bf3fb7a5


def imgs_transform(imgs,
                   mode,
                   seg_num,
                   seglen,
                   short_size,
                   target_size,
                   img_mean,
                   img_std,
                   name=''):
    imgs = group_scale(imgs, short_size)

    if mode == 'train':
        if name == "TSM":
            imgs = group_multi_scale_crop(imgs, short_size)
        imgs = group_random_crop(imgs, target_size)
        imgs = group_random_flip(imgs)
    else:
        imgs = group_center_crop(imgs, target_size)

    np_imgs = (np.array(imgs[0]).astype('float32').transpose(
        (2, 0, 1))).reshape(1, 3, target_size, target_size) / 255
    for i in range(len(imgs) - 1):
        img = (np.array(imgs[i + 1]).astype('float32').transpose(
            (2, 0, 1))).reshape(1, 3, target_size, target_size) / 255
        np_imgs = np.concatenate((np_imgs, img))
    imgs = np_imgs
    imgs -= img_mean
    imgs /= img_std
    imgs = np.reshape(imgs, (seg_num, seglen * 3, target_size, target_size))

    return imgs

def group_multi_scale_crop(img_group, target_size, scales=None, \
        max_distort=1, fix_crop=True, more_fix_crop=True):
    scales = scales if scales is not None else [1, .875, .75, .66]
    input_size = [target_size, target_size]

    im_size = img_group[0].size

    # get random crop offset
    def _sample_crop_size(im_size):
        image_w, image_h = im_size[0], im_size[1]

        base_size = min(image_w, image_h)
        crop_sizes = [int(base_size * x) for x in scales]
        crop_h = [
            input_size[1] if abs(x - input_size[1]) < 3 else x
            for x in crop_sizes
        ]
        crop_w = [
            input_size[0] if abs(x - input_size[0]) < 3 else x
            for x in crop_sizes
        ]

        pairs = []
        for i, h in enumerate(crop_h):
            for j, w in enumerate(crop_w):
                if abs(i - j) <= max_distort:
                    pairs.append((w, h))

        crop_pair = random.choice(pairs)
        if not fix_crop:
            w_offset = random.randint(0, image_w - crop_pair[0])
            h_offset = random.randint(0, image_h - crop_pair[1])
        else:
            w_step = (image_w - crop_pair[0]) / 4
            h_step = (image_h - crop_pair[1]) / 4

            ret = list()
            ret.append((0, 0))  # upper left
            if w_step != 0:
                ret.append((4 * w_step, 0))  # upper right
            if h_step != 0:
                ret.append((0, 4 * h_step))  # lower left
            if h_step != 0 and w_step != 0:
                ret.append((4 * w_step, 4 * h_step))  # lower right
            if h_step != 0 or w_step != 0:
                ret.append((2 * w_step, 2 * h_step))  # center

            if more_fix_crop:
                ret.append((0, 2 * h_step))  # center left
                ret.append((4 * w_step, 2 * h_step))  # center right
                ret.append((2 * w_step, 4 * h_step))  # lower center
                ret.append((2 * w_step, 0 * h_step))  # upper center

                ret.append((1 * w_step, 1 * h_step))  # upper left quarter
                ret.append((3 * w_step, 1 * h_step))  # upper right quarter
                ret.append((1 * w_step, 3 * h_step))  # lower left quarter
                ret.append((3 * w_step, 3 * h_step))  # lower righ quarter

            w_offset, h_offset = random.choice(ret)

        return crop_pair[0], crop_pair[1], w_offset, h_offset

    crop_w, crop_h, offset_w, offset_h = _sample_crop_size(im_size)
    crop_img_group = [
        img.crop((offset_w, offset_h, offset_w + crop_w, offset_h + crop_h))
        for img in img_group
    ]
    ret_img_group = [
        img.resize((input_size[0], input_size[1]), Image.BILINEAR)
        for img in crop_img_group
    ]

    return ret_img_group


def group_random_crop(img_group, target_size):
    w, h = img_group[0].size
    th, tw = target_size, target_size

    assert (w >= target_size) and (h >= target_size), \
          "image width({}) and height({}) should be larger than crop size".format(w, h, target_size)

    out_images = []
    x1 = random.randint(0, w - tw)
    y1 = random.randint(0, h - th)

    for img in img_group:
        if w == tw and h == th:
            out_images.append(img)
        else:
            out_images.append(img.crop((x1, y1, x1 + tw, y1 + th)))

    return out_images


def group_random_flip(img_group):
    v = random.random()
    if v < 0.5:
        ret = [img.transpose(Image.FLIP_LEFT_RIGHT) for img in img_group]
        return ret
    else:
        return img_group


def group_center_crop(img_group, target_size):
    img_crop = []
    for img in img_group:
        w, h = img.size
        th, tw = target_size, target_size
        assert (w >= target_size) and (h >= target_size), \
             "image width({}) and height({}) should be larger than crop size".format(w, h, target_size)
        x1 = int(round((w - tw) / 2.))
        y1 = int(round((h - th) / 2.))
        img_crop.append(img.crop((x1, y1, x1 + tw, y1 + th)))

    return img_crop


def group_scale(imgs, target_size):
    resized_imgs = []
    for i in range(len(imgs)):
        img = imgs[i]
        w, h = img.size
        if (w <= h and w == target_size) or (h <= w and h == target_size):
            resized_imgs.append(img)
            continue

        if w < h:
            ow = target_size
            oh = int(target_size * 4.0 / 3.0)
            resized_imgs.append(img.resize((ow, oh), Image.BILINEAR))
        else:
            oh = target_size
            ow = int(target_size * 4.0 / 3.0)
            resized_imgs.append(img.resize((ow, oh), Image.BILINEAR))

    return resized_imgs


def imageloader(buf):
    if isinstance(buf, str):
        img = Image.open(StringIO(buf))
    else:
        img = Image.open(BytesIO(buf))

    return img.convert('RGB')


def video_loader(frames, nsample, seglen, mode):
    videolen = len(frames)
    average_dur = int(videolen / nsample)

    imgs = []
    for i in range(nsample):
        idx = 0
        if mode == 'train':
            if average_dur >= seglen:
                idx = random.randint(0, average_dur - seglen)
                idx += i * average_dur
            elif average_dur >= 1:
                idx += i * average_dur
            else:
                idx = i
        else:
            if average_dur >= seglen:
                idx = (average_dur - seglen) // 2
                idx += i * average_dur
            elif average_dur >= 1:
                idx += i * average_dur
            else:
                idx = i

        for jj in range(idx, idx + seglen):
            imgbuf = frames[int(jj % videolen)]
            img = imageloader(imgbuf)
            imgs.append(img)

    return imgs


def mp4_loader(filepath, nsample, seglen, mode):
    cap = cv2.VideoCapture(filepath)
    videolen = int(cap.get(cv2.CAP_PROP_FRAME_COUNT))
    sampledFrames = []
    for i in range(videolen):
        ret, frame = cap.read()
        # maybe first frame is empty
        if ret == False:
            continue
        img = frame[:, :, ::-1]
        sampledFrames.append(img)
    average_dur = int(len(sampledFrames) / nsample)
    imgs = []
    for i in range(nsample):
        idx = 0
        if mode == 'train':
            if average_dur >= seglen:
                idx = random.randint(0, average_dur - seglen)
                idx += i * average_dur
            elif average_dur >= 1:
                idx += i * average_dur
            else:
                idx = i
        else:
            if average_dur >= seglen:
                idx = (average_dur - 1) // 2
                idx += i * average_dur
            elif average_dur >= 1:
                idx += i * average_dur
            else:
                idx = i

        for jj in range(idx, idx + seglen):
            imgbuf = sampledFrames[int(jj % len(sampledFrames))]
            img = Image.fromarray(imgbuf, mode='RGB')
            imgs.append(img)

    return imgs<|MERGE_RESOLUTION|>--- conflicted
+++ resolved
@@ -26,10 +26,7 @@
     from io import BytesIO
 import numpy as np
 import paddle
-<<<<<<< HEAD
 import paddle.fluid as fluid
-=======
-
 try:
     from nvidia.dali.pipeline import Pipeline
     import nvidia.dali.ops as ops
@@ -37,9 +34,9 @@
     import tempfile
     from nvidia.dali.plugin.paddle import DALIGenericIterator
 except:
+    Pipeline = object
     print("DALI is not installed, you can improve performance if use DALI")
 
->>>>>>> bf3fb7a5
 from PIL import Image, ImageEnhance
 import logging
 
@@ -276,11 +273,7 @@
             img_mean=img_mean,
             img_std=img_std)
 
-<<<<<<< HEAD
         return fluid.io.xmap_readers(mapper, reader, num_threads, buf_size)
-=======
-        return paddle.reader.xmap_readers(mapper, reader_, num_threads,
-                                          buf_size)
 
     def build_dali_reader(self):
         """
@@ -524,7 +517,6 @@
         output = self.reshape_back(output)
         label = self.cast_label(label)
         return output, label
->>>>>>> bf3fb7a5
 
 
 def imgs_transform(imgs,
