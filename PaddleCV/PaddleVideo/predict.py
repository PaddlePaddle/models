--- conflicted
+++ resolved
@@ -147,7 +147,6 @@
                                  feed=infer_feeder.feed(data_feed_in),
                                  return_numpy=False)
             infer_result_list = infer_outs + [vinfo]
-<<<<<<< HEAD
         elif args.model_name == 'TALL':
             data_feed_in = [items[:2] for items in data]
             vinfo = [items[2:] for items in data]
@@ -156,7 +155,6 @@
                                  feed=infer_feeder.feed(data_feed_in),
                                  return_numpy=True)
             infer_result_list = infer_outs + [vinfo]
-=======
         elif args.model_name == 'BsnPem':
             data_feed_in = [items[:1] for items in data]
             vinfo = [items[1:] for items in data]
@@ -165,8 +163,6 @@
                                  feed=infer_feeder.feed(data_feed_in),
                                  return_numpy=False)
             infer_result_list = infer_outs + [vinfo]
-
->>>>>>> d5483606
         else:
             data_feed_in = [items[:-1] for items in data]
             video_id = [items[-1] for items in data]
