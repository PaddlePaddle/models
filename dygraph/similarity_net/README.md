--- conflicted
+++ resolved
@@ -10,11 +10,8 @@
 | 模型       | 百度知道         | ECOM        |QQSIM | UNICOM |
 |:-----------:|:-------------:|:-------------:|:-------------:|:-------------:|
 |   | AUC  | AUC | AUC|正逆序比|
-<<<<<<< HEAD
 |BOW_Pairwise|0.6815|0.7331|0.7638|1.5565|
-=======
-|BOW_Pairwise|0.6815|0.7331|0.7638|1.5566|
->>>>>>> 4d28bb18
+
 
 #### 测试集说明
 | 数据集       | 来源         | 垂类        |
@@ -25,12 +22,6 @@
 |UNICOM|联通客服|客服|
 ## 快速开始
 #### 版本依赖
-<<<<<<< HEAD
-=======
-
-本项目依赖于 Paddlepaddle Fluid 1.7，请参考[安装指南](http://www.paddlepaddle.org/#quick-start)进行安装。
-
->>>>>>> 4d28bb18
 
 本项目依赖于 Paddlepaddle Fluid 1.7，请参考[安装指南](http://www.paddlepaddle.org/#quick-start)进行安装。
 
