architecture: YOLOv3
train_feed: YoloTrainFeed
eval_feed: YoloEvalFeed
test_feed: YoloTestFeed
use_gpu: yes
max_iters: 500200
log_smooth_window: 20
save_dir: output
snapshot_iter: 2000
metric: COCO
pretrain_weights: http://paddle-imagenet-models-name.bj.bcebos.com/MobileNetV1_pretrained.tar
weights: https://paddlemodels.bj.bcebos.com/yolo/yolo_mobilenet1.0.tar.gz

YOLOv3:
  backbone: MobileNet
  yolo_head: YOLOv3Head

MobileNet:
  norm_type: bn
<<<<<<< HEAD
  norm_decay: false
=======
  norm_decay: 0.
>>>>>>> fbb24633
  conv_group_scale: 1
  with_extra_blocks: false

YOLOv3Head:
  anchor_masks: [[6, 7, 8], [3, 4, 5], [0, 1, 2]]
  anchors: [[10, 13], [16, 30], [33, 23],
            [30, 61], [62, 45], [59, 119],
            [116, 90], [156, 198], [373, 326]]
<<<<<<< HEAD
  norm_decay: false
=======
  norm_decay: 0.
>>>>>>> fbb24633
  ignore_thresh: 0.7
  label_smooth: true
  nms:
    background_label: -1
    keep_top_k: 100
    nms_eta: 1.0
    nms_threshold: 0.45
    nms_top_k: 1000
    normalized: false
    score_threshold: 0.01
  num_classes: 80

LearningRate:
  base_lr: 0.001
  schedulers:
  - !PiecewiseDecay
    gamma: 0.1
    milestones:
    - 400000
    - 450000
  - !LinearWarmup
    start_factor: 0.
    steps: 4000

OptimizerBuilder:
  optimizer:
    momentum: 0.9
    type: Momentum
  regularizer:
    factor: 0.0005
    type: L2

YoloTrainFeed:
  batch_size: 4
  batch_transforms:
  - !RandomShape
    sizes: [320, 352, 384, 416, 448, 480, 512, 544, 576, 608]
  dataset:
    dataset_dir: coco17
    annotation: annotations/instances_train2017.json
    image_dir: train2017
  drop_last: true
  with_background: false
  fields:
  - image
  - gt_box
  - gt_label
  - gt_score
  image_shape:
  - 3
  - 608
  - 608
  mixup_epoch: 250
  num_max_boxes: 50
  num_workers: 8
  bufsize: 128
  use_process: true
  sample_transforms:
  - !DecodeImage
    to_rgb: true
    with_mixup: true
  - !MixupImage
    alpha: 1.5
    beta: 1.5
  - !NormalizeBox {}
  - !RandomDistort
    brightness_lower: 0.5
    brightness_prob: 0.5
    brightness_upper: 1.5
    contrast_lower: 0.5
    contrast_prob: 0.5
    contrast_upper: 1.5
    count: 4
    hue_lower: 0.5
    hue_prob: 0.5
    hue_upper: 1.5
    is_order: false
    saturation_lower: 0.5
    saturation_prob: 0.5
    saturation_upper: 1.5
  - !ExpandImage
    max_ratio: 4.0
    mean: [123.675, 116.28, 103.53]
    prob: 0.5
  - !CropImage
    batch_sampler: [[1, 1, 1.0, 1.0, 1.0, 1.0, 0.0, 0.0],
                    [1, 50, 0.3, 1.0, 0.5, 2.0, 0.1, 1.0],
                    [1, 50, 0.3, 1.0, 0.5, 2.0, 0.3, 1.0],
                    [1, 50, 0.3, 1.0, 0.5, 2.0, 0.5, 1.0],
                    [1, 50, 0.3, 1.0, 0.5, 2.0, 0.7, 1.0],
                    [1, 50, 0.3, 1.0, 0.5, 2.0, 0.9, 1.0],
                    [1, 50, 0.3, 1.0, 0.5, 2.0, 0.0, 1.0]]
    satisfy_all: true
  - !RandomInterpImage
    target_size: 608
  - !RandomFlipImage
    is_mask_flip: false
    is_normalized: true
    prob: 0.5
  - !NormalizeImage
    is_channel_first: false
    is_scale: true
    mean:
    - 0.485
    - 0.456
    - 0.406
    std:
    - 0.229
    - 0.224
    - 0.225
  - !Permute
    channel_first: true
    to_bgr: false
  shuffle: true

YoloEvalFeed:
  batch_size: 8
  batch_transforms: []
  dataset:
    dataset_dir: coco17
    annotation: annotations/instances_val2017.json
    image_dir: val2017
  drop_last: false
  with_background: false
  fields:
  - image
  - im_shape
  - im_id
  image_shape:
  - 3
  - 608
  - 608
  num_max_boxes: 50
  num_workers: 8
  sample_transforms:
  - !DecodeImage
    to_rgb: true
    with_mixup: false
  - !ResizeImage
    interp: 2
    max_size: 0
    target_size: 608
    use_cv2: true
  - !NormalizeImage
    is_channel_first: false
    is_scale: true
    mean:
    - 0.485
    - 0.456
    - 0.406
    std:
    - 0.229
    - 0.224
    - 0.225
  - !Permute
    channel_first: true
    to_bgr: false
  shuffle: true

YoloTestFeed:
  batch_size: 1
  batch_transforms: []
  dataset:
    dataset_dir: coco17
    annotation: annotations/instances_val2017.json
    image_dir: val2017
  test_file: ../val2017.txt
  samples: 5
  drop_last: false
  with_background: false
  fields:
  - image
  - im_shape
  - im_id
  image_shape:
  - 3
  - 608
  - 608
  num_max_boxes: 50
  num_workers: 8
  sample_transforms:
  - !DecodeImage
    to_rgb: true
    with_mixup: false
  - !ResizeImage
    interp: 2
    max_size: 0
    target_size: 608
    use_cv2: true
  - !NormalizeImage
    is_channel_first: false
    is_scale: true
    mean:
    - 0.485
    - 0.456
    - 0.406
    std:
    - 0.229
    - 0.224
    - 0.225
  - !Permute
    channel_first: true
    to_bgr: false
  shuffle: true<|MERGE_RESOLUTION|>--- conflicted
+++ resolved
@@ -17,11 +17,7 @@
 
 MobileNet:
   norm_type: bn
-<<<<<<< HEAD
-  norm_decay: false
-=======
   norm_decay: 0.
->>>>>>> fbb24633
   conv_group_scale: 1
   with_extra_blocks: false
 
@@ -30,11 +26,7 @@
   anchors: [[10, 13], [16, 30], [33, 23],
             [30, 61], [62, 45], [59, 119],
             [116, 90], [156, 198], [373, 326]]
-<<<<<<< HEAD
-  norm_decay: false
-=======
   norm_decay: 0.
->>>>>>> fbb24633
   ignore_thresh: 0.7
   label_smooth: true
   nms:
