--- conflicted
+++ resolved
@@ -50,11 +50,7 @@
     - 198
   - - 373
     - 326
-<<<<<<< HEAD
-  nrom_decay: false
-=======
   norm_decay: false
->>>>>>> 94c15b20
   ignore_thresh: 0.7
   label_smooth: true
   nms:
