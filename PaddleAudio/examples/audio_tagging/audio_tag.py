# Copyright (c) 2021 PaddlePaddle Authors. All Rights Reserved.
#
# Licensed under the Apache License, Version 2.0 (the "License");
# you may not use this file except in compliance with the License.
# You may obtain a copy of the License at
#
#     http://www.apache.org/licenses/LICENSE-2.0
#
# Unless required by applicable law or agreed to in writing, software
# distributed under the License is distributed on an "AS IS" BASIS,
# WITHOUT WARRANTIES OR CONDITIONS OF ANY KIND, either express or implied.
# See the License for the specific language governing permissions and
# limitations under the License.

import argparse
import ast
import os
from typing import List

import numpy as np
import paddle
from paddleaudio.backends import load as load_audio
from paddleaudio.features import mel_spect
from paddleaudio.models.panns import cnn14
from paddleaudio.utils import logger

# yapf: disable
parser = argparse.ArgumentParser(__doc__)
<<<<<<< HEAD
# features
parser.add_argument("--sr", type=int, default=32000, help="Sample rate of inference audio.")
parser.add_argument('--window_size', type=int, default=1024)
parser.add_argument('--hop_size', type=int, default=320)
parser.add_argument('--mel_bins', type=int, default=64)
parser.add_argument('--fmin', type=int, default=50)
parser.add_argument('--fmax', type=int, default=14000)
# waveform
parser.add_argument("--wav", type=str, required=True, help="Audio file to infer.")
parser.add_argument('--sample_duration', type=float, default=1.0)  # 1s
parser.add_argument('--hop_duration', type=float, default=0.3)  # 0.3s

parser.add_argument("--output_dir", type=str, default='./output_dir')
parser.add_argument(
    "--use_gpu",
    type=ast.literal_eval,
    default=True,
    help="Whether use GPU for fine-tuning, input should be True or False")
parser.add_argument("--checkpoint", type=str, default='./assets/cnn14.pdparams', help="Checkpoint of model.")
=======
parser.add_argument('--device', choices=['cpu', 'gpu'], default='gpu', help='Select which device to predict, defaults to gpu.')
parser.add_argument('--wav', type=str, required=True, help='Audio file to infer.')
parser.add_argument('--sample_duration', type=float, default=2.0, help='Duration(in seconds) of tagging samples to predict.')
parser.add_argument('--hop_duration', type=float, default=0.3, help='Duration(in seconds) between two samples.')
parser.add_argument('--output_dir', type=str, default='./output_dir', help='Directory to save tagging result.')
>>>>>>> 47110429
args = parser.parse_args()
# yapf: enable


def split(waveform: np.ndarray, win_size: int, hop_size: int):
    """
    Split into N waveforms.
    N is decided by win_size and hop_size.
    """
    assert isinstance(waveform, np.ndarray)
    time = []
    data = []
    for i in range(0, len(waveform), hop_size):
        segment = waveform[i:i + win_size]
        if len(segment) < win_size:
            segment = np.pad(segment, (0, win_size - len(segment)))
        data.append(segment)
        time.append(i / len(waveform))
    return time, data


def batchify(data: List[List[float]], sample_rate: int, batch_size: int, **kwargs):
    """
    Extract features from waveforms and create batches.
    """
    examples = []
    for waveform in data:
<<<<<<< HEAD
        feat = mel_spect(
            waveform,
            sample_rate=args.sr,
            window_size=args.window_size,
            hop_length=args.hop_size,
            mel_bins=args.mel_bins,
            fmin=args.fmin,
            fmax=args.fmax, )
        examples.append(np.expand_dims(feat.transpose(), 0))  # (mel_bins, time) -> (1, time, mel_bins)
=======
        feats = mel_spect(waveform, sample_rate=sample_rate, **kwargs).transpose()
        examples.append(feats)
>>>>>>> 47110429

    # Seperates data into some batches.
    one_batch = []
    for example in examples:
        one_batch.append(example)
        if len(one_batch) == batch_size:
            yield one_batch
            one_batch = []
    if one_batch:
        yield one_batch


<<<<<<< HEAD
def predict(model, data: List[List[float]], batch_size: int=1, use_gpu: bool=False):

    paddle.set_device('gpu') if use_gpu else paddle.set_device('cpu')

    batches = batchify(data, batch_size)
=======
def predict(model, data: List[List[float]], sample_rate: int, batch_size: int = 1):
    """
    Use pretrained model to make predictions.
    """
    batches = batchify(data, sample_rate, batch_size)
>>>>>>> 47110429
    results = None
    model.eval()
    for batch in batches:
        feats = paddle.to_tensor(batch).unsqueeze(1)  \
            # (batch_size, num_frames, num_melbins) -> (batch_size, 1, num_frames, num_melbins)

        audioset_scores = model(feats)
        if results is None:
            results = audioset_scores.numpy()
        else:
            results = np.concatenate((results, audioset_scores.numpy()))

    return results


if __name__ == '__main__':
    paddle.set_device(args.device)
    model = cnn14(pretrained=True, extract_embedding=False)
    waveform, sr = load_audio(args.wav, sr=None)
    time, data = split(waveform, int(args.sample_duration * sr), int(args.hop_duration * sr))
    results = predict(model, data, sr, batch_size=8)

    if not os.path.exists(args.output_dir):
        os.makedirs(args.output_dir)
    time = np.arange(0, 1, int(args.hop_duration * sr) / len(waveform))
    output_file = os.path.join(args.output_dir, f'audioset_tagging_sr_{sr}.npz')
    np.savez(output_file, time=time, scores=results)
    logger.info(f'Saved tagging results to {output_file}')<|MERGE_RESOLUTION|>--- conflicted
+++ resolved
@@ -26,33 +26,11 @@
 
 # yapf: disable
 parser = argparse.ArgumentParser(__doc__)
-<<<<<<< HEAD
-# features
-parser.add_argument("--sr", type=int, default=32000, help="Sample rate of inference audio.")
-parser.add_argument('--window_size', type=int, default=1024)
-parser.add_argument('--hop_size', type=int, default=320)
-parser.add_argument('--mel_bins', type=int, default=64)
-parser.add_argument('--fmin', type=int, default=50)
-parser.add_argument('--fmax', type=int, default=14000)
-# waveform
-parser.add_argument("--wav", type=str, required=True, help="Audio file to infer.")
-parser.add_argument('--sample_duration', type=float, default=1.0)  # 1s
-parser.add_argument('--hop_duration', type=float, default=0.3)  # 0.3s
-
-parser.add_argument("--output_dir", type=str, default='./output_dir')
-parser.add_argument(
-    "--use_gpu",
-    type=ast.literal_eval,
-    default=True,
-    help="Whether use GPU for fine-tuning, input should be True or False")
-parser.add_argument("--checkpoint", type=str, default='./assets/cnn14.pdparams', help="Checkpoint of model.")
-=======
 parser.add_argument('--device', choices=['cpu', 'gpu'], default='gpu', help='Select which device to predict, defaults to gpu.')
 parser.add_argument('--wav', type=str, required=True, help='Audio file to infer.')
 parser.add_argument('--sample_duration', type=float, default=2.0, help='Duration(in seconds) of tagging samples to predict.')
 parser.add_argument('--hop_duration', type=float, default=0.3, help='Duration(in seconds) between two samples.')
 parser.add_argument('--output_dir', type=str, default='./output_dir', help='Directory to save tagging result.')
->>>>>>> 47110429
 args = parser.parse_args()
 # yapf: enable
 
@@ -80,20 +58,8 @@
     """
     examples = []
     for waveform in data:
-<<<<<<< HEAD
-        feat = mel_spect(
-            waveform,
-            sample_rate=args.sr,
-            window_size=args.window_size,
-            hop_length=args.hop_size,
-            mel_bins=args.mel_bins,
-            fmin=args.fmin,
-            fmax=args.fmax, )
-        examples.append(np.expand_dims(feat.transpose(), 0))  # (mel_bins, time) -> (1, time, mel_bins)
-=======
         feats = mel_spect(waveform, sample_rate=sample_rate, **kwargs).transpose()
         examples.append(feats)
->>>>>>> 47110429
 
     # Seperates data into some batches.
     one_batch = []
@@ -106,19 +72,11 @@
         yield one_batch
 
 
-<<<<<<< HEAD
-def predict(model, data: List[List[float]], batch_size: int=1, use_gpu: bool=False):
-
-    paddle.set_device('gpu') if use_gpu else paddle.set_device('cpu')
-
-    batches = batchify(data, batch_size)
-=======
 def predict(model, data: List[List[float]], sample_rate: int, batch_size: int = 1):
     """
     Use pretrained model to make predictions.
     """
     batches = batchify(data, sample_rate, batch_size)
->>>>>>> 47110429
     results = None
     model.eval()
     for batch in batches:
