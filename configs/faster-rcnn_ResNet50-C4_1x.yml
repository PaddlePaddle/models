#   Copyright (c) 2019 PaddlePaddle Authors. All Rights Reserved.
#
# Licensed under the Apache License, Version 2.0 (the "License");
# you may not use this file except in compliance with the License.
# You may obtain a copy of the License at
#
#     http://www.apache.org/licenses/LICENSE-2.0
#
# Unless required by applicable law or agreed to in writing, software
# distributed under the License is distributed on an "AS IS" BASIS,
# WITHOUT WARRANTIES OR CONDITIONS OF ANY KIND, either express or implied.
# See the License for the specific language governing permissions and
# limitations under the License.


MODEL:
  TYPE: Faster-RCNN
  BACKBONE: ResNet50C4Backbone
  FREEZE_AT: 0
  MASK: OFF
  FPN: OFF

RPN_HEAD:
  HEAD_FUNC: ResNet.addRpnHead

  ANCHOR:
    ANCHOR_SIZES: [32, 64, 128, 256, 512]
    ASPECT_RATIOS: [32, 64, 128, 256, 512]
    VARIANCE: [1., 1., 1., 1.]
    RPN_STRIDE: [16.0, 16.0]

  TRAIN:
    RPN_PRE_NMS_TOP_N: 12000
    RPN_POST_NMS_TOP_N: 2000
    RPN_NMS_THRESH: 0.7
    RPN_MIN_SIZE: 0.0
    RPN_ETA: 1.0    
 
  TEST:
    RPN_PRE_NMS_TOP_N: 6000
    RPN_POST_NMS_TOP_N: 1000
    RPN_NMS_THRESH: 0.5
    RPN_MIN_SIZE: 0.0
    RPN_ETA: 1.0

  RPN_BATCH_SIZE_PER_IM: 256
  RPN_STRADDLE_THRESH: 0.
  RPN_FG_FRACTION: 0.5
  RPN_POSITIVE_OVERLAP: 0.7
  RPN_NEGATIVE_OVERLAP: 0.3 



BBOX_HEAD:
<<<<<<< HEAD
  HEAD_CONV: ResNet50C5
  HEAD_TYPE: BBoxHead
=======
  HEAD_FUNC: bboxC5_head 
  MLP_HEAD_DIM: 1024
  
  ROI:
    BATCH_SIZE_PER_IM: 512
    FG_FRACTION: 0.25
    FG_THRESH: 0.5
    BG_THRESH_HIGH: 0.5
    BG_THRESH_LOW: 0.0
    BBOX_REG_WEIGHTS: [0.1, 0.1, 0.2, 0.2]
>>>>>>> 3b3af9a3

ROI_EXTRACTOR:
  EXTRACT_METHOD: RoIAlign
  ROI_RESOLUTION: 14
  SPATIAL_SCALE: 1. / 16.
  SAMPLING_RATIO: 0 

ENV:
  GPU: ON
  GPU_NUM: 8
  MULTIPROCESS_READER: OFF

DATA:
  DATASET: coco2017
  CLASS_NUM: 81
  MAX_SIZE: 1333
  TRAIN_SCALES: [800]
  TEST_SCALE: 800

TRANSFORM:
  PIPELINE: RCNN

OPTIMIZER:
  TYPE: Momentum
  MOMENTUM: 0.9

  LR_DECAY:
    POLICY: piecewise_decay 
    BOUNDARIES: [120000, 160000]
    VALUES: [0.01, 0.001, 0.0001]

  LR_WARMUP:
    WARMUP: ON
    WARMUP_STEPS: 500
    WARMUP_INIT_FACTOR: 1. / 3.
    WARMUP_END_LR: 0.01

  WEIGHT_DECAY:
    TYPE: L2
    FACTOR: 0.0001
    BN_FACTOR: 0

TRAIN:
  MAX_ITERS: 180000
  IM_PER_BATCH: 1
  PRETRAIN_WEIGTS: http://paddlemodels.bj.bcebos.com/faster_rcnn/imagenet_resnet50_fusebn.tar.gz
  BATCH_NORM_TYPE: BN

TEST:
  SCORE_THRESH: 0.05
  NMS_THRESH: 0.5
  DETECTIONS_PER_IM: 100
  WEIGTS: http://paddlemodels.bj.bcebos.com/faster_rcnn/imagenet_resnet50_fusebn.tar.gz
<|MERGE_RESOLUTION|>--- conflicted
+++ resolved
@@ -52,11 +52,8 @@
 
 
 BBOX_HEAD:
-<<<<<<< HEAD
   HEAD_CONV: ResNet50C5
   HEAD_TYPE: BBoxHead
-=======
-  HEAD_FUNC: bboxC5_head 
   MLP_HEAD_DIM: 1024
   
   ROI:
@@ -66,7 +63,6 @@
     BG_THRESH_HIGH: 0.5
     BG_THRESH_LOW: 0.0
     BBOX_REG_WEIGHTS: [0.1, 0.1, 0.2, 0.2]
->>>>>>> 3b3af9a3
 
 ROI_EXTRACTOR:
   EXTRACT_METHOD: RoIAlign
