--- conflicted
+++ resolved
@@ -29,8 +29,6 @@
     VARIANCE: [1., 1., 1., 1.]
     RPN_STRIDE: [16.0, 16.0]
 
-<<<<<<< HEAD
-=======
   PROPOSAL:
     BATCH_SIZE_PER_IM: 512
     FG_FRACTION: 0.25
@@ -61,7 +59,6 @@
   RPN_NEGATIVE_OVERLAP: 0.3 
   RESOLUTION: 14
 
->>>>>>> 6d6f1347
 BBOX_HEAD:
   HEAD_FUNC: ResNet.addBboxHead
 
