import gzip
import argparse

import paddle.v2.dataset.flowers as flowers
import paddle.v2 as paddle
import reader
import vgg
import resnet
import resnext
import alexnet
import googlenet
import inception_v4
import inception_resnet_v2

DATA_DIM = 3 * 224 * 224  # Use 3 * 331 * 331 or 3 * 299 * 299 for Inception-ResNet-v2.
CLASS_DIM = 102
BATCH_SIZE = 128


def main():
    # parse the argument
    parser = argparse.ArgumentParser()
    parser.add_argument(
        'model',
        help='The model for image classification',
        choices=[
<<<<<<< HEAD
            'alexnet', 'vgg13', 'vgg16', 'vgg19', 'resnet', 'resnext',
            'googlenet', 'inception-resnet-v2'
=======
            'alexnet', 'vgg13', 'vgg16', 'vgg19', 'resnet', 'googlenet',
            'inception-resnet-v2', 'inception_v4'
>>>>>>> 42d5dd56
        ])
    args = parser.parse_args()

    # PaddlePaddle init
    paddle.init(use_gpu=True, trainer_count=1)

    image = paddle.layer.data(
        name="image", type=paddle.data_type.dense_vector(DATA_DIM))
    lbl = paddle.layer.data(
        name="label", type=paddle.data_type.integer_value(CLASS_DIM))

    extra_layers = None
    learning_rate = 0.01
    if args.model == 'alexnet':
        out = alexnet.alexnet(image, class_dim=CLASS_DIM)
    elif args.model == 'vgg13':
        out = vgg.vgg13(image, class_dim=CLASS_DIM)
    elif args.model == 'vgg16':
        out = vgg.vgg16(image, class_dim=CLASS_DIM)
    elif args.model == 'vgg19':
        out = vgg.vgg19(image, class_dim=CLASS_DIM)
    elif args.model == 'resnet':
        out = resnet.resnet_imagenet(image, class_dim=CLASS_DIM)
        learning_rate = 0.1
    elif args.model == 'resnext':
        out = resnext.resnext_50(image, class_dim=CLASS_DIM)
    elif args.model == 'googlenet':
        out, out1, out2 = googlenet.googlenet(image, class_dim=CLASS_DIM)
        loss1 = paddle.layer.cross_entropy_cost(
            input=out1, label=lbl, coeff=0.3)
        paddle.evaluator.classification_error(input=out1, label=lbl)
        loss2 = paddle.layer.cross_entropy_cost(
            input=out2, label=lbl, coeff=0.3)
        paddle.evaluator.classification_error(input=out2, label=lbl)
        extra_layers = [loss1, loss2]
    elif args.model == 'inception-resnet-v2':
        assert DATA_DIM == 3 * 331 * 331 or DATA_DIM == 3 * 299 * 299
        out = inception_resnet_v2.inception_resnet_v2(
            image, class_dim=CLASS_DIM, dropout_rate=0.5, data_dim=DATA_DIM)
    elif args.model == 'inception_v4':
        out = inception_v4.inception_v4(image, class_dim=CLASS_DIM)

    cost = paddle.layer.classification_cost(input=out, label=lbl)

    # Create parameters
    parameters = paddle.parameters.create(cost)

    # Create optimizer
    optimizer = paddle.optimizer.Momentum(
        momentum=0.9,
        regularization=paddle.optimizer.L2Regularization(rate=0.0005 *
                                                         BATCH_SIZE),
        learning_rate=learning_rate / BATCH_SIZE,
        learning_rate_decay_a=0.1,
        learning_rate_decay_b=128000 * 35,
        learning_rate_schedule="discexp", )

    train_reader = paddle.batch(
        paddle.reader.shuffle(
            flowers.train(),
            # To use other data, replace the above line with:
            # reader.train_reader('train.list'),
            buf_size=1000),
        batch_size=BATCH_SIZE)
    test_reader = paddle.batch(
        flowers.valid(),
        # To use other data, replace the above line with:
        # reader.test_reader('val.list'),
        batch_size=BATCH_SIZE)

    # Create trainer
    trainer = paddle.trainer.SGD(
        cost=cost,
        parameters=parameters,
        update_equation=optimizer,
        extra_layers=extra_layers)

    # End batch and end pass event handler
    def event_handler(event):
        if isinstance(event, paddle.event.EndIteration):
            if event.batch_id % 1 == 0:
                print "\nPass %d, Batch %d, Cost %f, %s" % (
                    event.pass_id, event.batch_id, event.cost, event.metrics)
        if isinstance(event, paddle.event.EndPass):
            with gzip.open('params_pass_%d.tar.gz' % event.pass_id, 'w') as f:
                trainer.save_parameter_to_tar(f)

            result = trainer.test(reader=test_reader)
            print "\nTest with Pass %d, %s" % (event.pass_id, result.metrics)

    trainer.train(
        reader=train_reader, num_passes=200, event_handler=event_handler)


if __name__ == '__main__':
    main()<|MERGE_RESOLUTION|>--- conflicted
+++ resolved
@@ -24,13 +24,8 @@
         'model',
         help='The model for image classification',
         choices=[
-<<<<<<< HEAD
             'alexnet', 'vgg13', 'vgg16', 'vgg19', 'resnet', 'resnext',
-            'googlenet', 'inception-resnet-v2'
-=======
-            'alexnet', 'vgg13', 'vgg16', 'vgg19', 'resnet', 'googlenet',
-            'inception-resnet-v2', 'inception_v4'
->>>>>>> 42d5dd56
+            'googlenet', 'inception-resnet-v2', 'inception_v4'
         ])
     args = parser.parse_args()
 
