# Multi-view Simnet for Personalized recommendation

## Introduction
In personalized recommendation scenario, a user often is provided with several items from personalized interest matching model. In real world application, a user may have multiple views of features, say user-id, age, click-history of items, search queries. A item, e.g. news, may also have multiple views of features like news title, news category, images in news and so on. Multi-view Simnet is matching a model that combine users' and items' multiple views of features into one unified model. The model can be used in many industrial product like Baidu's feed news. The model is adapted from the paper A Multi-View Deep Learning(MV-DNN) Approach for Cross Domain User Modeling in Recommendation Systems, WWW 2015. The difference between our model and the MV-DNN is that we also consider multiple feature views of users.

**Now all models in PaddleRec require PaddlePaddle version 1.6 or higher, or suitable develop version.**

<<<<<<< HEAD
=======
We also recommend users to take a look at the [IPython Notebook demo](https://aistudio.baidu.com/aistudio/projectDetail/122294)
>>>>>>> 35a81579

## Dataset
Currently, synthetic dataset is provided for proof of concept and we aim to add more real world dataset in this project in the future. The result is inaccurate because of synthetic dataset.


## Model
This project aims to provide practical usage of Paddle in personalized matching scenario. The model provides several encoder modules for different views of features. Currently, Bag-of-Embedding encoder, Temporal-Convolutional encoder, Gated-Recurrent-Unit encoder are provided. We will add more practical encoder for sparse features commonly used in recommender systems. Training algorithms used in this model is pairwise ranking in that a negative item with multiple views will be sampled given a pair of positive user-item pair.

## Train
The command line options for training can be listed by `python train.py -h`
```bash
python train.py
```

## Infer
The command line options for inference can be listed by `python infer.py -h`
```bash
python infer.py
```

## Future work
- Multiple types of pairwise loss will be added in this project. For different views of features between a user and an item, multiple losses will be supported. The model will be verified in real world dataset.
- Parallel Executor will be added in this project
- Distributed Training will be added<|MERGE_RESOLUTION|>--- conflicted
+++ resolved
@@ -5,10 +5,7 @@
 
 **Now all models in PaddleRec require PaddlePaddle version 1.6 or higher, or suitable develop version.**
 
-<<<<<<< HEAD
-=======
 We also recommend users to take a look at the [IPython Notebook demo](https://aistudio.baidu.com/aistudio/projectDetail/122294)
->>>>>>> 35a81579
 
 ## Dataset
 Currently, synthetic dataset is provided for proof of concept and we aim to add more real world dataset in this project in the future. The result is inaccurate because of synthetic dataset.
