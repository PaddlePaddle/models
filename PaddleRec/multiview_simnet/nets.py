--- conflicted
+++ resolved
@@ -62,21 +62,12 @@
         self.hidden_size = hidden_size
 
     def forward(self, emb):
-<<<<<<< HEAD
         fc0 = fluid.layers.fc(input=emb,
                               size=self.hidden_size * 3,
                               param_attr=self.param_name + "_fc.w",
                               bias_attr=False)
 
         gru_h = fluid.layers.dynamic_gru(
-=======
-        fc0 = nn.fc(input=emb,
-                    size=self.hidden_size * 3,
-                    param_attr=self.param_name + "_fc.w",
-                    bias_attr=False)
-
-        gru_h = nn.dynamic_gru(
->>>>>>> d267b76b
             input=fc0,
             size=self.hidden_size,
             is_reverse=False,
@@ -180,7 +171,6 @@
         nt_concat = fluid.layers.concat(nt_encodes)
 
         # projection of hidden layer
-<<<<<<< HEAD
         q_hid = fluid.layers.fc(q_concat,
                                 size=self.hidden_size,
                                 param_attr='q_fc.w',
@@ -193,20 +183,6 @@
                                  size=self.hidden_size,
                                  param_attr='t_fc.w',
                                  bias_attr='t_fc.b')
-=======
-        q_hid = nn.fc(q_concat,
-                      size=self.hidden_size,
-                      param_attr='q_fc.w',
-                      bias_attr='q_fc.b')
-        pt_hid = nn.fc(pt_concat,
-                       size=self.hidden_size,
-                       param_attr='t_fc.w',
-                       bias_attr='t_fc.b')
-        nt_hid = nn.fc(nt_concat,
-                       size=self.hidden_size,
-                       param_attr='t_fc.w',
-                       bias_attr='t_fc.b')
->>>>>>> d267b76b
 
         # cosine of hidden layers
         cos_pos = fluid.layers.cos_sim(q_hid, pt_hid)
@@ -266,7 +242,6 @@
         q_concat = fluid.layers.concat(q_encodes)
         pt_concat = fluid.layers.concat(pt_encodes)
         # projection of hidden layer
-<<<<<<< HEAD
         q_hid = fluid.layers.fc(q_concat,
                                 size=self.hidden_size,
                                 param_attr='q_fc.w',
@@ -275,16 +250,7 @@
                                  size=self.hidden_size,
                                  param_attr='t_fc.w',
                                  bias_attr='t_fc.b')
-=======
-        q_hid = nn.fc(q_concat,
-                      size=self.hidden_size,
-                      param_attr='q_fc.w',
-                      bias_attr='q_fc.b')
-        pt_hid = nn.fc(pt_concat,
-                       size=self.hidden_size,
-                       param_attr='t_fc.w',
-                       bias_attr='t_fc.b')
->>>>>>> d267b76b
+
         # cosine of hidden layers
         cos = fluid.layers.cos_sim(q_hid, pt_hid)
         return cos