--- conflicted
+++ resolved
@@ -47,38 +47,7 @@
         data_cf['cname2cid'] = config['cname2cid']
     else:
         data_cf = config
-    # if DATASET_DIR set and not exists, search dataset under ~/.paddle/dataset
-    # if not exists base on DATASET_DIR name (coco or pascal), if not found 
-    # under ~/.paddle/dataset, download it.
-<<<<<<< HEAD
-    # if 'dataset_dir' in data_cf:
-    #     dataset_dir = get_dataset_path(data_cf['dataset_dir'])
-    #     if 'anno_file' in data_cf:
-    #         data_cf['anno_file'] = os.path.join(dataset_dir, data_cf['anno_file'])
-    #     data_cf['image_dir'] = os.path.join(dataset_dir, data_cf['image_dir'])
-    #     del data_cf['dataset_dir']
-    #     if data_cf is not config:
-    #         if 'anno_file' in data_cf:
-    #             config['data_cf']['ANNO_FILE'] = os.path.join(dataset_dir,
-    #                                                           data_cf['anno_file'])
-    #         config['data_cf']['IMAGE_DIR'] = os.path.join(dataset_dir,
-    #                                                       data_cf['image_dir'])
 
-=======
-    if 'dataset_dir' in data_cf:
-        dataset_dir = get_dataset_path(data_cf['dataset_dir'])
-        if 'anno_file' in data_cf:
-            data_cf['anno_file'] = os.path.join(dataset_dir,
-                                                data_cf['anno_file'])
-        data_cf['image_dir'] = os.path.join(dataset_dir, data_cf['image_dir'])
-        del data_cf['dataset_dir']
-        if data_cf is not config:
-            if 'anno_file' in data_cf:
-                config['data_cf']['ANNO_FILE'] = os.path.join(
-                    dataset_dir, data_cf['anno_file'])
-            config['data_cf']['IMAGE_DIR'] = os.path.join(dataset_dir,
-                                                          data_cf['image_dir'])
->>>>>>> 94ce95c0
     args = copy.deepcopy(data_cf)
     # defaut type is 'RoiDbSource'
     source_type = 'RoiDbSource'
