# Copyright (c) 2019 PaddlePaddle Authors. All Rights Reserved.
#
# Licensed under the Apache License, Version 2.0 (the "License");
# you may not use this file except in compliance with the License.
# You may obtain a copy of the License at
#
#     http://www.apache.org/licenses/LICENSE-2.0
#
# Unless required by applicable law or agreed to in writing, software
# distributed under the License is distributed on an "AS IS" BASIS,
# WITHOUT WARRANTIES OR CONDITIONS OF ANY KIND, either express or implied.
# See the License for the specific language governing permissions and
# limitations under the License.

from __future__ import absolute_import
from __future__ import division
from __future__ import print_function

from collections import OrderedDict

from paddle import fluid
from paddle.fluid.param_attr import ParamAttr
from paddle.fluid.framework import Variable
from paddle.fluid.regularizer import L2Decay

from ppdet.core.workspace import register, serializable

__all__ = ['ResNet', 'ResNetC5']


@register
@serializable
class ResNet(object):
    """
    Residual Network, see https://arxiv.org/abs/1512.03385
    Args:
        depth (int): ResNet depth, should be 18, 34, 50, 101, 152.
        freeze_at (int): freeze the backbone at which stage
<<<<<<< HEAD
        norm_type (str): normalization type, 'bn', 'freeze_bn', 'sync_bn' and
        'affine_channel' are supported
        norm_decay (bool): apply weight decay to in batch norm weights
=======
        norm_type (str): normalization type, 'bn', 'sync_bn' or 'affine_channel'
        freeze_norm (bool): freeze normalization layers
        norm_decay (float): weight decay for normalization layer weights
>>>>>>> 6fd7844c
        variant (str): ResNet variant, supports 'a', 'b', 'c', 'd' currently
        feature_maps (list): index of the stages whose feature maps are returned
    """

    def __init__(self,
                 depth=50,
                 freeze_at=2,
                 norm_type='affine_channel',
<<<<<<< HEAD
                 norm_decay=True,
                 freeze_norm=True,
=======
                 freeze_norm=True,
                 norm_decay=0.,
>>>>>>> 6fd7844c
                 variant='b',
                 feature_maps=[2, 3, 4, 5]):
        super(ResNet, self).__init__()

        assert depth in [18, 34, 50, 101, 152], \
            "depth {} not in [18, 34, 50, 101, 152]"
        assert variant in ['a', 'b', 'c', 'd'], "invalid ResNet variant"
        assert 0 <= freeze_at <= 4, "freeze_at should be 0, 1, 2, 3 or 4"
        assert len(feature_maps) > 0, "need one or more feature maps"
        assert norm_type in ['bn', 'sync_bn', 'affine_channel']

        self.depth = depth
        self.freeze_at = freeze_at
        self.norm_type = norm_type
        self.norm_decay = norm_decay
        self.freeze_norm = freeze_norm
        self.variant = variant
        self._model_type = 'ResNet'
        self.feature_maps = feature_maps
        self.depth_cfg = {
            18: ([2, 2, 2, 2], self.basicblock),
            34: ([3, 4, 6, 3], self.basicblock),
            50: ([3, 4, 6, 3], self.bottleneck),
            101: ([3, 4, 23, 3], self.bottleneck),
            152: ([3, 8, 36, 3], self.bottleneck)
        }
        self.stage_filters = [64, 128, 256, 512]
        self._c1_out_chan_num = 64

    def _conv_norm(self,
                   input,
                   num_filters,
                   filter_size,
                   stride=1,
                   groups=1,
                   act=None,
                   name=None):
        conv = fluid.layers.conv2d(
            input=input,
            num_filters=num_filters,
            filter_size=filter_size,
            stride=stride,
            padding=(filter_size - 1) // 2,
            groups=groups,
            act=None,
            param_attr=ParamAttr(name=name + "_weights"),
            bias_attr=False,
            name=name + '.conv2d.output.1')

        if name == "conv1":
            bn_name = "bn_" + name
        else:
            bn_name = "bn" + name[3:]
        # the naming rule is same as pretrained weight
        if self._model_type == 'SEResNeXt':
            bn_name = "bn_" + name

<<<<<<< HEAD
        lr = 0. if self.freeze_norm else 1.
        norm_decay = float(self.norm_decay)
        pattr = ParamAttr(
            name=bn_name + '_scale',
            learning_rate=lr,
            regularizer=L2Decay(norm_decay))
        battr = ParamAttr(
            name=bn_name + '_offset',
            learning_rate=lr,
=======
        norm_lr = 0. if self.freeze_norm else 1.
        norm_decay = self.norm_decay
        pattr = ParamAttr(
            name=bn_name + '_scale',
            learning_rate=norm_lr,
            regularizer=L2Decay(norm_decay))
        battr = ParamAttr(
            name=bn_name + '_offset',
            learning_rate=norm_lr,
>>>>>>> 6fd7844c
            regularizer=L2Decay(norm_decay))

        if self.norm_type in ['bn', 'sync_bn']:
            out = fluid.layers.batch_norm(
                input=conv,
                act=act,
                name=bn_name + '.output.1',
                param_attr=pattr,
                bias_attr=battr,
                moving_mean_name=bn_name + '_mean',
                moving_variance_name=bn_name + '_variance', )
            scale = fluid.framework._get_var(pattr.name)
            bias = fluid.framework._get_var(battr.name)
        elif self.norm_type == 'affine_channel':
            scale = fluid.layers.create_parameter(
                shape=[conv.shape[1]],
                dtype=conv.dtype,
                attr=pattr,
                default_initializer=fluid.initializer.Constant(1.))
            bias = fluid.layers.create_parameter(
                shape=[conv.shape[1]],
                dtype=conv.dtype,
                attr=battr,
                default_initializer=fluid.initializer.Constant(0.))
            out = fluid.layers.affine_channel(
                x=conv, scale=scale, bias=bias, act=act)
        if self.freeze_norm:
            scale.stop_gradient = True
            bias.stop_gradient = True
        return out

    def _shortcut(self, input, ch_out, stride, is_first, name):
        max_pooling_in_short_cut = self.variant == 'd'
        ch_in = input.shape[1]
        # the naming rule is same as pretrained weight
        if self._model_type == 'SEResNeXt':
            name = 'conv' + name + '_prj'

        if ch_in != ch_out or stride != 1 or is_first:
            if max_pooling_in_short_cut:
                input = fluid.layers.pool2d(
                    input=input,
                    pool_size=2,
                    pool_stride=2,
                    pool_padding=0,
                    ceil_mode=True,
                    pool_type='avg')
                return self._conv_norm(input, ch_out, 1, 1, name=name)
            return self._conv_norm(input, ch_out, 1, stride, name=name)
        else:
            return input

    def bottleneck(self, input, num_filters, stride, is_first, name):
        if self.variant == 'a':
            stride1, stride2 = stride, 1
        else:
            stride1, stride2 = 1, stride

        # ResNeXt
        groups = getattr(self, 'groups', 1)
        group_width = getattr(self, 'group_width', -1)
        if groups == 1:
            expand = 4
        elif (groups * group_width) == 256:
            expand = 1
        else:  # FIXME hard code for now, handles 32x4d, 64x4d and 32x8d
            num_filters = num_filters // 2
            expand = 2

        conv_def = [
            [num_filters, 1, stride1, 'relu', 1, name + "_branch2a"],
            [num_filters, 3, stride2, 'relu', groups, name + "_branch2b"],
            [num_filters * expand, 1, 1, None, 1, name + "_branch2c"]
        ]

        residual = input
        for (c, k, s, act, g, _name) in conv_def:
            print("[01;32m{} c: {}, k: {}, s: {}, g: {}, act: {}[0m".format(
                _name, str(c).ljust(4), k, s, g, act))
            residual = self._conv_norm(
                input=residual,
                num_filters=c,
                filter_size=k,
                stride=s,
                act=act,
                groups=g,
                name=_name)
        short = self._shortcut(
            input,
            num_filters * expand,
            stride,
            is_first=False,
            name=name + "_branch1")
        # Squeeze-and-Excitation
        if callable(getattr(self, '_squeeze_excitation', None)):
            residual = self._squeeze_excitation(
                input=residual, num_channels=num_filters * 2, name='fc' + name)
        return fluid.layers.elementwise_add(
            x=short, y=residual, act='relu', name=name + ".add.output.5")

    def basicblock(self, input, num_filters, stride, is_first, name):
        conv0 = self._conv_norm(
            input=input,
            num_filters=num_filters,
            filter_size=3,
            act='relu',
            stride=stride,
            name=name + "_branch2a")
        conv1 = self._conv_norm(
            input=conv0,
            num_filters=num_filters,
            filter_size=3,
            act=None,
            name=name + "_branch2b")
        short = self._shortcut(
            input, num_filters, stride, is_first, name=name + "_branch1")
        return fluid.layers.elementwise_add(x=short, y=conv1, act='relu')

    def layer_warp(self, input, stage_num):
        """
        Args:
            input (Variable): input variable.
            stage_num (int): the stage number, should be 2, 3, 4, 5

        Returns:
            The last variable in endpoint-th stage.
        """
        assert stage_num in [2, 3, 4, 5]

        stages, block_func = self.depth_cfg[self.depth]
        count = stages[stage_num - 2]

        stride = 1 if stage_num == 2 else 2
        ch_out = self.stage_filters[stage_num - 2]
        # Make the layer name and parameter name consistent
        # with ImageNet pre-trained model
        name = 'res' + str(stage_num)

        res_out = block_func(
            input, ch_out, stride, is_first=True, name=name + "a")
        for i in range(1, count):
            conv_name = name + "b" + str(i) if count > 10 else name + chr(
                ord("a") + i)
            res_out = block_func(
                res_out, ch_out, 1, is_first=False, name=conv_name)
        return res_out

    def c1_stage(self, input):
        out_chan = self._c1_out_chan_num
        if self.variant in ['c', 'd']:
            conv_def = [
                [out_chan / 2, 3, 2, "conv1_1"],
                [out_chan / 2, 3, 1, "conv1_2"],
                [out_chan, 3, 1, "conv1_3"],
            ]
        else:
            conv1_name = "conv1"
            # the naming rule is same as pretrained weight
            if self._model_type == 'ResNext':
                conv1_name = "res_conv1"
            conv_def = [[out_chan, 7, 2, conv1_name]]

        for (c, k, s, _name) in conv_def:
            input = self._conv_norm(
                input=input,
                num_filters=c,
                filter_size=k,
                stride=s,
                act='relu',
                name=_name)

        output = fluid.layers.pool2d(
            input=input,
            pool_size=3,
            pool_stride=2,
            pool_padding=1,
            pool_type='max')
        return output

    def __call__(self, input):
        assert isinstance(input, Variable)
        assert not (set(self.feature_maps) - set([2, 3, 4, 5])), \
            "feature maps {} not in [2, 3, 4, 5]".format(self.feature_maps)

        res_endpoints = []

        res = input
        feature_maps = self.feature_maps
        severed_head = getattr(self, 'severed_head', False)
        if not severed_head:
            res = self.c1_stage(res)
            feature_maps = range(2, max(self.feature_maps) + 1)

        for i in feature_maps:
            res = self.layer_warp(res, i)
            if i in self.feature_maps:
                res_endpoints.append(res)
            if self.freeze_at >= i:
                res.stop_gradient = True

        if len(res_endpoints) == 1:
            return res_endpoints[0]

        return OrderedDict([('res{}_sum'.format(idx), feat)
                            for idx, feat in enumerate(res_endpoints)])


@register
@serializable
class ResNetC5(ResNet):
    __doc__ = ResNet.__doc__

    def __init__(self,
                 depth=50,
                 freeze_at=2,
                 norm_type='affine_channel',
<<<<<<< HEAD
                 norm_decay=True,
                 freeze_norm=True,
                 variant='a',
                 feature_maps=[5]):
        super(ResNetC5, self).__init__(depth, freeze_at, norm_type, norm_decay, 
                                       freeze_norm, variant, feature_maps)
=======
                 freeze_norm=True,
                 norm_decay=0.,
                 variant='a',
                 feature_maps=[5]):
        super(ResNetC5, self).__init__(depth, freeze_at, norm_type, freeze_norm,
                                       norm_decay, variant, feature_maps)
>>>>>>> 6fd7844c
        self.severed_head = True<|MERGE_RESOLUTION|>--- conflicted
+++ resolved
@@ -36,15 +36,9 @@
     Args:
         depth (int): ResNet depth, should be 18, 34, 50, 101, 152.
         freeze_at (int): freeze the backbone at which stage
-<<<<<<< HEAD
-        norm_type (str): normalization type, 'bn', 'freeze_bn', 'sync_bn' and
-        'affine_channel' are supported
-        norm_decay (bool): apply weight decay to in batch norm weights
-=======
         norm_type (str): normalization type, 'bn', 'sync_bn' or 'affine_channel'
         freeze_norm (bool): freeze normalization layers
         norm_decay (float): weight decay for normalization layer weights
->>>>>>> 6fd7844c
         variant (str): ResNet variant, supports 'a', 'b', 'c', 'd' currently
         feature_maps (list): index of the stages whose feature maps are returned
     """
@@ -53,13 +47,8 @@
                  depth=50,
                  freeze_at=2,
                  norm_type='affine_channel',
-<<<<<<< HEAD
-                 norm_decay=True,
-                 freeze_norm=True,
-=======
                  freeze_norm=True,
                  norm_decay=0.,
->>>>>>> 6fd7844c
                  variant='b',
                  feature_maps=[2, 3, 4, 5]):
         super(ResNet, self).__init__()
@@ -117,17 +106,6 @@
         if self._model_type == 'SEResNeXt':
             bn_name = "bn_" + name
 
-<<<<<<< HEAD
-        lr = 0. if self.freeze_norm else 1.
-        norm_decay = float(self.norm_decay)
-        pattr = ParamAttr(
-            name=bn_name + '_scale',
-            learning_rate=lr,
-            regularizer=L2Decay(norm_decay))
-        battr = ParamAttr(
-            name=bn_name + '_offset',
-            learning_rate=lr,
-=======
         norm_lr = 0. if self.freeze_norm else 1.
         norm_decay = self.norm_decay
         pattr = ParamAttr(
@@ -137,7 +115,6 @@
         battr = ParamAttr(
             name=bn_name + '_offset',
             learning_rate=norm_lr,
->>>>>>> 6fd7844c
             regularizer=L2Decay(norm_decay))
 
         if self.norm_type in ['bn', 'sync_bn']:
@@ -354,19 +331,10 @@
                  depth=50,
                  freeze_at=2,
                  norm_type='affine_channel',
-<<<<<<< HEAD
-                 norm_decay=True,
-                 freeze_norm=True,
-                 variant='a',
-                 feature_maps=[5]):
-        super(ResNetC5, self).__init__(depth, freeze_at, norm_type, norm_decay, 
-                                       freeze_norm, variant, feature_maps)
-=======
                  freeze_norm=True,
                  norm_decay=0.,
                  variant='a',
                  feature_maps=[5]):
         super(ResNetC5, self).__init__(depth, freeze_at, norm_type, freeze_norm,
                                        norm_decay, variant, feature_maps)
->>>>>>> 6fd7844c
         self.severed_head = True