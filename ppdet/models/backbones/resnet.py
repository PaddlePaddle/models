# Copyright (c) 2019 PaddlePaddle Authors. All Rights Reserved.
#
# Licensed under the Apache License, Version 2.0 (the "License");
# you may not use this file except in compliance with the License.
# You may obtain a copy of the License at
#
#     http://www.apache.org/licenses/LICENSE-2.0
#
# Unless required by applicable law or agreed to in writing, software
# distributed under the License is distributed on an "AS IS" BASIS,
# WITHOUT WARRANTIES OR CONDITIONS OF ANY KIND, either express or implied.
# See the License for the specific language governing permissions and
# limitations under the License.

from __future__ import absolute_import
from __future__ import division
from __future__ import print_function

from collections import OrderedDict

from paddle import fluid
from paddle.fluid.param_attr import ParamAttr
from paddle.fluid.framework import Variable
from paddle.fluid.regularizer import L2Decay

from ppdet.core.workspace import register, serializable

__all__ = ['ResNet', 'ResNetC5']


@register
@serializable
class ResNet(object):
    """
    Residual Network, see https://arxiv.org/abs/1512.03385
    Args:
        depth (int): ResNet depth, should be 18, 34, 50, 101, 152.
        freeze_at (int): freeze the backbone at which stage
        norm_type (str): normalization type, 'bn', 'sync_bn' or 'affine_channel'
        freeze_norm (bool): freeze normalization layers
        norm_decay (float): weight decay for normalization layer weights
        variant (str): ResNet variant, supports 'a', 'b', 'c', 'd' currently
        feature_maps (list): index of the stages whose feature maps are returned
    """

    def __init__(self,
                 depth=50,
                 freeze_at=2,
                 norm_type='affine_channel',
                 freeze_norm=True,
                 norm_decay=0.,
                 variant='b',
                 feature_maps=[2, 3, 4, 5]):
        super(ResNet, self).__init__()

        assert depth in [18, 34, 50, 101, 152], \
            "depth {} not in [18, 34, 50, 101, 152]"
        assert variant in ['a', 'b', 'c', 'd'], "invalid ResNet variant"
        assert 0 <= freeze_at <= 4, "freeze_at should be 0, 1, 2, 3 or 4"
        assert len(feature_maps) > 0, "need one or more feature maps"
        assert norm_type in ['bn', 'sync_bn', 'affine_channel']

        self.depth = depth
        self.freeze_at = freeze_at
        self.norm_type = norm_type
        self.norm_decay = norm_decay
        self.freeze_norm = freeze_norm
        self.variant = variant
        self._model_type = 'ResNet'
        self.feature_maps = feature_maps
        self.depth_cfg = {
            18: ([2, 2, 2, 2], self.basicblock),
            34: ([3, 4, 6, 3], self.basicblock),
            50: ([3, 4, 6, 3], self.bottleneck),
            101: ([3, 4, 23, 3], self.bottleneck),
            152: ([3, 8, 36, 3], self.bottleneck)
        }
        self.stage_filters = [64, 128, 256, 512]
        self._c1_out_chan_num = 64

    def _conv_norm(self,
                   input,
                   num_filters,
                   filter_size,
                   stride=1,
                   groups=1,
                   act=None,
                   name=None):
        conv = fluid.layers.conv2d(
            input=input,
            num_filters=num_filters,
            filter_size=filter_size,
            stride=stride,
            padding=(filter_size - 1) // 2,
            groups=groups,
            act=None,
            param_attr=ParamAttr(name=name + "_weights"),
            bias_attr=False,
            name=name + '.conv2d.output.1')

        if name == "conv1":
            bn_name = "bn_" + name
        else:
            bn_name = "bn" + name[3:]
        # the naming rule is same as pretrained weight
        if self._model_type == 'SEResNeXt':
            bn_name = "bn_" + name

        norm_lr = 0. if self.freeze_norm else 1.
        norm_decay = self.norm_decay
        pattr = ParamAttr(
            name=bn_name + '_scale',
            learning_rate=norm_lr,
            regularizer=L2Decay(norm_decay))
        battr = ParamAttr(
            name=bn_name + '_offset',
            learning_rate=norm_lr,
            regularizer=L2Decay(norm_decay))

        if self.norm_type in ['bn', 'sync_bn']:
            out = fluid.layers.batch_norm(
                input=conv,
                act=act,
                name=bn_name + '.output.1',
                param_attr=pattr,
                bias_attr=battr,
                moving_mean_name=bn_name + '_mean',
                moving_variance_name=bn_name + '_variance', )
            scale = fluid.framework._get_var(pattr.name)
            bias = fluid.framework._get_var(battr.name)
        elif self.norm_type == 'affine_channel':
            scale = fluid.layers.create_parameter(
                shape=[conv.shape[1]],
                dtype=conv.dtype,
                attr=pattr,
                default_initializer=fluid.initializer.Constant(1.))
            bias = fluid.layers.create_parameter(
                shape=[conv.shape[1]],
                dtype=conv.dtype,
                attr=battr,
                default_initializer=fluid.initializer.Constant(0.))
            out = fluid.layers.affine_channel(
                x=conv, scale=scale, bias=bias, act=act)
        if self.freeze_norm:
            scale.stop_gradient = True
            bias.stop_gradient = True
        return out

    def _shortcut(self, input, ch_out, stride, is_first, name):
        max_pooling_in_short_cut = self.variant == 'd'
        ch_in = input.shape[1]
        # the naming rule is same as pretrained weight
        if self._model_type == 'SEResNeXt':
            name = 'conv' + name + '_prj'

        if ch_in != ch_out or stride != 1 or is_first:
            if max_pooling_in_short_cut:
                input = fluid.layers.pool2d(
                    input=input,
                    pool_size=2,
                    pool_stride=2,
                    pool_padding=0,
                    ceil_mode=True,
                    pool_type='avg')
                return self._conv_norm(input, ch_out, 1, 1, name=name)
            return self._conv_norm(input, ch_out, 1, stride, name=name)
        else:
            return input

    def bottleneck(self, input, num_filters, stride, is_first, name):
        if self.variant == 'a':
            stride1, stride2 = stride, 1
        else:
            stride1, stride2 = 1, stride

        # ResNeXt
        groups = getattr(self, 'groups', 1)
        group_width = getattr(self, 'group_width', -1)
        if groups == 1:
            expand = 4
        elif (groups * group_width) == 256:
            expand = 1
        else:  # FIXME hard code for now, handles 32x4d, 64x4d and 32x8d
            num_filters = num_filters // 2
            expand = 2

        conv_def = [
            [num_filters, 1, stride1, 'relu', 1, name + "_branch2a"],
            [num_filters, 3, stride2, 'relu', groups, name + "_branch2b"],
            [num_filters * expand, 1, 1, None, 1, name + "_branch2c"]
        ]

        residual = input
        for (c, k, s, act, g, _name) in conv_def:
            print("[01;32m{} c: {}, k: {}, s: {}, g: {}, act: {}[0m".format(
                _name, str(c).ljust(4), k, s, g, act))
            residual = self._conv_norm(
                input=residual,
                num_filters=c,
                filter_size=k,
                stride=s,
                act=act,
                groups=g,
                name=_name)
        short = self._shortcut(
            input,
            num_filters * expand,
            stride,
            is_first=False,
            name=name + "_branch1")
        # Squeeze-and-Excitation
        if callable(getattr(self, '_squeeze_excitation', None)):
            residual = self._squeeze_excitation(
                input=residual, num_channels=num_filters * 2, name='fc' + name)
        return fluid.layers.elementwise_add(
            x=short, y=residual, act='relu', name=name + ".add.output.5")

    def basicblock(self, input, num_filters, stride, is_first, name):
        conv0 = self._conv_norm(
            input=input,
            num_filters=num_filters,
            filter_size=3,
            act='relu',
            stride=stride,
            name=name + "_branch2a")
        conv1 = self._conv_norm(
            input=conv0,
            num_filters=num_filters,
            filter_size=3,
            act=None,
            name=name + "_branch2b")
        short = self._shortcut(
            input, num_filters, stride, is_first, name=name + "_branch1")
        return fluid.layers.elementwise_add(x=short, y=conv1, act='relu')

    def layer_warp(self, input, stage_num):
        """
        Args:
            input (Variable): input variable.
            stage_num (int): the stage number, should be 2, 3, 4, 5

        Returns:
            The last variable in endpoint-th stage.
        """
        assert stage_num in [2, 3, 4, 5]

        stages, block_func = self.depth_cfg[self.depth]
        count = stages[stage_num - 2]

        stride = 1 if stage_num == 2 else 2
        ch_out = self.stage_filters[stage_num - 2]
        # Make the layer name and parameter name consistent
        # with ImageNet pre-trained model
        name = 'res' + str(stage_num)

        res_out = block_func(
            input, ch_out, stride, is_first=True, name=name + "a")
        for i in range(1, count):
            conv_name = name + "b" + str(i) if count > 10 else name + chr(
                ord("a") + i)
            res_out = block_func(
                res_out, ch_out, 1, is_first=False, name=conv_name)
        return res_out

    def c1_stage(self, input):
        out_chan = self._c1_out_chan_num
        if self.variant in ['c', 'd']:
            conv_def = [
                [out_chan / 2, 3, 2, "conv1_1"],
                [out_chan / 2, 3, 1, "conv1_2"],
                [out_chan, 3, 1, "conv1_3"],
            ]
        else:
            conv1_name = "conv1"
            # the naming rule is same as pretrained weight
            if self._model_type == 'ResNext':
                conv1_name = "res_conv1"
            conv_def = [[out_chan, 7, 2, conv1_name]]

        for (c, k, s, _name) in conv_def:
            input = self._conv_norm(
                input=input,
                num_filters=c,
                filter_size=k,
                stride=s,
                act='relu',
                name=_name)

        output = fluid.layers.pool2d(
            input=input,
            pool_size=3,
            pool_stride=2,
            pool_padding=1,
            pool_type='max')
        return output

    def __call__(self, input):
        assert isinstance(input, Variable)
        assert not (set(self.feature_maps) - set([2, 3, 4, 5])), \
            "feature maps {} not in [2, 3, 4, 5]".format(self.feature_maps)

        res_endpoints = []

        res = input
        feature_maps = self.feature_maps
        severed_head = getattr(self, 'severed_head', False)
        if not severed_head:
            res = self.c1_stage(res)
            feature_maps = range(2, max(self.feature_maps) + 1)

        for i in feature_maps:
            res = self.layer_warp(res, i)
            if i in self.feature_maps:
                res_endpoints.append(res)
            if self.freeze_at >= i:
                res.stop_gradient = True

        if len(res_endpoints) == 1:
            return res_endpoints[0]

<<<<<<< HEAD
        return OrderedDict(
            [('res{}_sum'.format(idx + self.feature_maps[0]), feat)
             for idx, feat in enumerate(res_endpoints)])
=======
        return OrderedDict([('res{}_sum'.format(self.feature_maps[idx]), feat)
                            for idx, feat in enumerate(res_endpoints)])
>>>>>>> 1b2beffc


@register
@serializable
class ResNetC5(ResNet):
    __doc__ = ResNet.__doc__

    def __init__(self,
                 depth=50,
                 freeze_at=2,
                 norm_type='affine_channel',
                 freeze_norm=True,
                 norm_decay=0.,
                 variant='a',
                 feature_maps=[5]):
        super(ResNetC5, self).__init__(depth, freeze_at, norm_type, freeze_norm,
                                       norm_decay, variant, feature_maps)
        self.severed_head = True<|MERGE_RESOLUTION|>--- conflicted
+++ resolved
@@ -318,14 +318,8 @@
         if len(res_endpoints) == 1:
             return res_endpoints[0]
 
-<<<<<<< HEAD
-        return OrderedDict(
-            [('res{}_sum'.format(idx + self.feature_maps[0]), feat)
-             for idx, feat in enumerate(res_endpoints)])
-=======
         return OrderedDict([('res{}_sum'.format(self.feature_maps[idx]), feat)
                             for idx, feat in enumerate(res_endpoints)])
->>>>>>> 1b2beffc
 
 
 @register
