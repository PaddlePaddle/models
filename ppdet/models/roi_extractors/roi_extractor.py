--- conflicted
+++ resolved
@@ -72,17 +72,10 @@
                  min_level=2,
                  max_level=5,
                  canconical_level=4,
-<<<<<<< HEAD
                  canonical_size=224,
                  resolution=7,
                  mask_resolution=14):
         super(FPNROIAlign, self).__init__()
-=======
-                 canonical_size=224):
-        super(FPNRoIAlign, self).__init__()
-        self.pooled_height = pooled_height
-        self.pooled_width = pooled_width
->>>>>>> 34437f5e
         self.sampling_ratio = sampling_ratio
         self.min_level = min_level
         self.max_level = max_level
