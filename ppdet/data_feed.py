--- conflicted
+++ resolved
@@ -714,14 +714,8 @@
         self.bufsize = 128
 
 
-<<<<<<< HEAD
 def make_reader(feed, max_iter=0, use_pyreader=True):
-    r"""this is a adapter for now, some part may be quite hackish
-=======
-def make_reader(feed, max_iter=0):
-    """
-    this is a adapter for now, some part may be quite hackish
->>>>>>> 94ce95c0
+    """this is a adapter for now, some part may be quite hackish
 
     Args:
         feed (object): a `DataFeed` instance
