--- conflicted
+++ resolved
@@ -32,17 +32,6 @@
     RandomFlipImage, RandomInterpImage, ResizeImage, ExpandImage, CropImage,
     Permute)
 from ppdet.dataset.transform.arrange_sample import (
-<<<<<<< HEAD
-    ArrangeRCNN, ArrangeTestRCNN, ArrangeSSD, ArrangeTestSSD, ArrangeYOLO,
-    ArrangeTestYOLO)
-
-__all__ = [
-    'PadBatch', 'MultiScale', 'RandomShape', 'DataSet', 'CocoDataSet',
-    'DataFeed', 'TrainFeed', 'EvalFeed', 'FasterRCNNTrainFeed',
-    'MaskRCNNTrainFeed', 'FasterRCNNTestFeed', 'MaskRCNNTestFeed',
-    'SSDTrainFeed', 'SSDEvalFeed', 'SSDTestFeed', 'make_reader'
-]
-=======
     ArrangeRCNN, ArrangeTestRCNN, ArrangeSSD, ArrangeTestSSD,
     ArrangeYOLO, ArrangeTestYOLO)
 
@@ -52,8 +41,7 @@
            'FasterRCNNTestFeed', 'MaskRCNNTestFeed',
            'SSDTrainFeed', 'SSDEvalFeed', 'SSDTestFeed',
            'YolorainFeed', 'YoloEvalFeed', 'YoloTestFeed',
-           'make_reader']
->>>>>>> 34437f5e
+           'make_reader',]
 
 feed_var_def = [
     {
@@ -169,14 +157,10 @@
     """
     __source__ = 'RoiDbSource'
 
-<<<<<<< HEAD
-    def __init__(self, annotation, image_dir):
-=======
     def __init__(self,
                  dataset_dir,
                  annotation,
                  image_dir):
->>>>>>> 34437f5e
         super(DataSet, self).__init__()
         self.dataset_dir = dataset_dir
         self.annotation = annotation
@@ -210,13 +194,9 @@
 class VocDataSet(DataSet):
     __source__ = 'VOCSource'
 
-<<<<<<< HEAD
-    def __init__(self, annotation=VOC_TRAIN_ANNOTATION,
-=======
     def __init__(self,
                  dataset_dir=VOC_DATASET_DIR,
                  annotation=VOC_TRAIN_ANNOTATION,
->>>>>>> 34437f5e
                  image_dir=VOC_IMAGE_DIR):
         super(VocDataSet, self).__init__(dataset_dir, annotation, image_dir)
 
@@ -225,16 +205,11 @@
 class SimpleDataSet(DataSet):
     __source__ = 'SimpleSource'
 
-<<<<<<< HEAD
-    def __init__(self, annotation=VOC_TEST_ANNOTATION, image_dir=VOC_IMAGE_DIR):
-        super(SimpleDataSet, self).__init__(annotation, image_dir)
-=======
     def __init__(self,
                  dataset_dir=VOC_DATASET_DIR,
                  annotation=VOC_TEST_ANNOTATION,
                  image_dir=VOC_IMAGE_DIR):
         super(SimpleDataSet, self).__init__(dataset_dir, annotation, image_dir)
->>>>>>> 34437f5e
 
 
 @serializable
@@ -305,20 +280,9 @@
                  with_background=True,
                  num_workers=2):
         super(TrainFeed, self).__init__(
-<<<<<<< HEAD
-            dataset,
-            fields,
-            image_shape,
-            sample_transforms,
-            batch_transforms,
-            batch_size=batch_size,
-            shuffle=shuffle,
-            drop_last=drop_last,
-=======
             dataset, fields, image_shape, sample_transforms, batch_transforms,
             batch_size=batch_size, shuffle=shuffle, samples=samples,
             drop_last=drop_last, with_background=with_background,
->>>>>>> 34437f5e
             num_workers=num_workers)
 
 
@@ -339,20 +303,9 @@
                  with_background=True,
                  num_workers=2):
         super(EvalFeed, self).__init__(
-<<<<<<< HEAD
-            dataset,
-            fields,
-            image_shape,
-            sample_transforms,
-            batch_transforms,
-            batch_size=batch_size,
-            shuffle=shuffle,
-            drop_last=drop_last,
-=======
-            dataset, fields, image_shape, sample_transforms, batch_transforms,
-            batch_size=batch_size, shuffle=shuffle, samples=samples,
-            drop_last=drop_last,  with_background=with_background,
->>>>>>> 34437f5e
+            dataset, fields, image_shape, sample_transforms, batch_transforms,
+            batch_size=batch_size, shuffle=shuffle, samples=samples,
+            drop_last=drop_last,  with_background=with_background,
             num_workers=num_workers)
 
 
@@ -373,22 +326,10 @@
                  test_file=None,
                  num_workers=2):
         super(TestFeed, self).__init__(
-<<<<<<< HEAD
-            dataset,
-            fields,
-            image_shape,
-            sample_transforms,
-            batch_transforms,
-            batch_size=batch_size,
-            shuffle=shuffle,
-            drop_last=drop_last,
-            num_workers=num_workers)
-=======
             dataset, fields, image_shape, sample_transforms, batch_transforms,
             batch_size=batch_size, shuffle=shuffle,
             drop_last=drop_last,  with_background=with_background,
             test_file=test_file, num_workers=num_workers)
->>>>>>> 34437f5e
 
 
 @register
@@ -424,23 +365,10 @@
         # given, just collect them
         sample_transforms.append(ArrangeRCNN())
         super(FasterRCNNTrainFeed, self).__init__(
-<<<<<<< HEAD
-            dataset,
-            fields,
-            image_shape,
-            sample_transforms,
-            batch_transforms,
-            batch_size=batch_size,
-            shuffle=shuffle,
-            drop_last=drop_last,
-            num_workers=num_workers,
-            use_process=use_process)
-=======
             dataset, fields, image_shape, sample_transforms, batch_transforms,
             batch_size=batch_size, shuffle=shuffle, samples=samples,
             drop_last=drop_last,  with_background=with_background,
             num_workers=num_workers, use_process=use_process)
->>>>>>> 34437f5e
         # XXX these modes should be unified
         self.mode = 'TRAIN'
 
@@ -480,23 +408,10 @@
                  use_padded_im_info=False):
         sample_transforms.append(ArrangeRCNN(is_mask=True))
         super(MaskRCNNTrainFeed, self).__init__(
-<<<<<<< HEAD
-            dataset,
-            fields,
-            image_shape,
-            sample_transforms,
-            batch_transforms,
-            batch_size=batch_size,
-            shuffle=shuffle,
-            drop_last=drop_last,
-            num_workers=num_workers,
-            use_process=use_process)
-=======
             dataset, fields, image_shape, sample_transforms, batch_transforms,
             batch_size=batch_size, shuffle=shuffle, samples=samples,
             drop_last=drop_last,  with_background=with_background,
             num_workers=num_workers, use_process=use_process)
->>>>>>> 34437f5e
         self.mode = 'TRAIN'
 
 
@@ -528,22 +443,10 @@
                  num_workers=2):
         sample_transforms.append(ArrangeTestRCNN())
         super(FasterRCNNTestFeed, self).__init__(
-<<<<<<< HEAD
-            dataset,
-            fields,
-            image_shape,
-            sample_transforms,
-            batch_transforms,
-            batch_size=batch_size,
-            shuffle=shuffle,
-            drop_last=drop_last,
-            num_workers=num_workers)
-=======
             dataset, fields, image_shape, sample_transforms, batch_transforms,
             batch_size=batch_size, shuffle=shuffle, samples=samples,
             drop_last=drop_last,  with_background=with_background,
             test_file=test_file, num_workers=num_workers)
->>>>>>> 34437f5e
         self.mode = 'VAL'
         # in rcnn models, im_shape is in format of [N, 3] for box clip
         for var in feed_var_def:
@@ -582,22 +485,10 @@
                  use_padded_im_info=True):
         sample_transforms.append(ArrangeTestRCNN(is_mask=True))
         super(MaskRCNNTestFeed, self).__init__(
-<<<<<<< HEAD
-            dataset,
-            fields,
-            image_shape,
-            sample_transforms,
-            batch_transforms,
-            batch_size=batch_size,
-            shuffle=shuffle,
-            drop_last=drop_last,
-            num_workers=num_workers,
-=======
             dataset, fields, image_shape, sample_transforms, batch_transforms,
             batch_size=batch_size, shuffle=shuffle, samples=samples,
             drop_last=drop_last,  with_background=with_background,
             test_file=test_file, num_workers=num_workers,
->>>>>>> 34437f5e
             use_process=use_process)
         self.mode = 'VAL'
         # in rcnn models, im_shape is in format of [N, 3] for box clip
@@ -611,36 +502,6 @@
 class SSDTrainFeed(DataFeed):
     __doc__ = DataFeed.__doc__
 
-<<<<<<< HEAD
-    def __init__(
-            self,
-            dataset=VocDataSet().__dict__,
-            fields=['image', 'gt_box', 'gt_label', 'is_difficult'],
-            image_shape=[3, 300, 300],
-            sample_transforms=[
-                DecodeImage(to_rgb=True), NormalizeBox(), RandomDistort(),
-                ExpandImage(
-                    max_ratio=3, prob=0.5), CropImage(
-                        [[1, 1, 1.0, 1.0, 1.0, 1.0, 0.0, 0.0],
-                         [1, 50, 0.3, 1.0, 0.5, 2.0, 0.1, 0.0],
-                         [1, 50, 0.3, 1.0, 0.5, 2.0, 0.3, 0.0],
-                         [1, 50, 0.3, 1.0, 0.5, 2.0, 0.5, 0.0],
-                         [1, 50, 0.3, 1.0, 0.5, 2.0, 0.7, 0.0],
-                         [1, 50, 0.3, 1.0, 0.5, 2.0, 0.9, 0.0],
-                         [1, 50, 0.3, 1.0, 0.5, 2.0, 0.0, 1.0]]), ResizeImage(
-                             target_size=300, use_cv2=False, interp=1),
-                RandomFlipImage(is_normalized=True), Permute(), NormalizeImage(
-                    mean=[127.5, 127.5, 127.5],
-                    std=[127.502231, 127.502231, 127.502231],
-                    is_scale=False)
-            ],
-            batch_transforms=[],
-            batch_size=32,
-            shuffle=True,
-            drop_last=True,
-            num_workers=8,
-            use_process=True):
-=======
     def __init__(self,
                  dataset=VocDataSet().__dict__,
                  fields=['image', 'gt_box', 'gt_label', 'is_difficult'],
@@ -673,28 +534,14 @@
                  with_background=True,
                  num_workers=8,
                  use_process=True):
->>>>>>> 34437f5e
         sample_transforms.append(ArrangeSSD())
         if isinstance(dataset, dict):
             dataset = VocDataSet(**dataset)
         super(SSDTrainFeed, self).__init__(
-<<<<<<< HEAD
-            dataset,
-            fields,
-            image_shape,
-            sample_transforms,
-            batch_transforms,
-            batch_size=batch_size,
-            shuffle=shuffle,
-            drop_last=drop_last,
-            num_workers=num_workers,
-            use_process=use_process)
-=======
             dataset, fields, image_shape, sample_transforms, batch_transforms,
             batch_size=batch_size, shuffle=shuffle, samples=samples,
             drop_last=drop_last,  with_background=with_background,
             num_workers=num_workers, use_process=use_process)
->>>>>>> 34437f5e
         self.mode = 'TRAIN'
 
 
@@ -727,23 +574,10 @@
         if isinstance(dataset, dict):
             dataset = VocDataSet(**dataset)
         super(SSDEvalFeed, self).__init__(
-<<<<<<< HEAD
-            dataset,
-            fields,
-            image_shape,
-            sample_transforms,
-            batch_transforms,
-            batch_size=batch_size,
-            shuffle=shuffle,
-            drop_last=drop_last,
-            num_workers=num_workers,
-            use_process=use_process)
-=======
             dataset, fields, image_shape, sample_transforms, batch_transforms,
             batch_size=batch_size, shuffle=shuffle, samples=samples,
             drop_last=drop_last,  with_background=with_background,
             num_workers=num_workers, use_process=use_process)
->>>>>>> 34437f5e
         self.mode = 'VAL'
 
 
@@ -773,22 +607,10 @@
         if isinstance(dataset, dict):
             dataset = SimpleDataSet(**dataset)
         super(SSDTestFeed, self).__init__(
-<<<<<<< HEAD
-            dataset,
-            fields,
-            image_shape,
-            sample_transforms,
-            batch_transforms,
-            batch_size=batch_size,
-            shuffle=shuffle,
-            drop_last=drop_last,
-            num_workers=num_workers)
-=======
             dataset, fields, image_shape, sample_transforms, batch_transforms,
             batch_size=batch_size, shuffle=shuffle, samples=samples,
             drop_last=drop_last,  with_background=with_background,
             test_file=test_file, num_workers=num_workers)
->>>>>>> 34437f5e
         self.mode = 'TEST'
 
 
@@ -843,23 +665,10 @@
                  use_process=True):
         sample_transforms.append(ArrangeYOLO())
         super(YoloTrainFeed, self).__init__(
-<<<<<<< HEAD
-            dataset,
-            fields,
-            image_shape,
-            sample_transforms,
-            batch_transforms,
-            batch_size=batch_size,
-            shuffle=shuffle,
-            drop_last=drop_last,
-            num_workers=num_workers,
-            use_process=use_process)
-=======
             dataset, fields, image_shape, sample_transforms, batch_transforms,
             batch_size=batch_size, shuffle=shuffle, samples=samples,
             drop_last=drop_last,  with_background=with_background,
             num_workers=num_workers, use_process=use_process)
->>>>>>> 34437f5e
         self.num_max_boxes = num_max_boxes
         self.mixup_epoch = mixup_epoch
         self.mode = 'TRAIN'
@@ -897,23 +706,10 @@
                  use_process=False):
         sample_transforms.append(ArrangeTestYOLO())
         super(YoloEvalFeed, self).__init__(
-<<<<<<< HEAD
-            dataset,
-            fields,
-            image_shape,
-            sample_transforms,
-            batch_transforms,
-            batch_size=batch_size,
-            shuffle=shuffle,
-            drop_last=drop_last,
-            num_workers=num_workers,
-            use_process=use_process)
-=======
             dataset, fields, image_shape, sample_transforms, batch_transforms,
             batch_size=batch_size, shuffle=shuffle, samples=samples,
             drop_last=drop_last,  with_background=with_background,
             num_workers=num_workers, use_process=use_process)
->>>>>>> 34437f5e
         self.num_max_boxes = num_max_boxes
         self.mode = 'VAL'
         self.bufsize = 128
@@ -953,22 +749,10 @@
         if isinstance(dataset, dict):
             dataset = SimpleDataSet(**dataset)
         super(YoloTestFeed, self).__init__(
-<<<<<<< HEAD
-            dataset,
-            fields,
-            image_shape,
-            sample_transforms,
-            batch_transforms,
-            batch_size=batch_size,
-            shuffle=shuffle,
-            drop_last=drop_last,
-            num_workers=num_workers,
-=======
             dataset, fields, image_shape, sample_transforms, batch_transforms,
             batch_size=batch_size, shuffle=shuffle, samples=samples,
             drop_last=drop_last,  with_background=with_background,
             test_file=test_file, num_workers=num_workers,
->>>>>>> 34437f5e
             use_process=use_process)
         self.num_max_boxes = num_max_boxes
         self.mode = 'TEST'
