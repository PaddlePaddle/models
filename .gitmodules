[submodule "PaddleNLP/language_representations_kit/ERNIE"]
<<<<<<< HEAD
        path = PaddleNLP/language_representations_kit/ERNIE
        url = https://github.com/PaddlePaddle/ERNIE
=======
	path = PaddleNLP/language_representations_kit/ERNIE
	url = https://github.com/PaddlePaddle/ERNIE
[submodule "PaddleRL"]
	path = PaddleRL
	url = https://github.com/PaddlePaddle/PARL
>>>>>>> f57d8a22
<|MERGE_RESOLUTION|>--- conflicted
+++ resolved
@@ -1,11 +1,3 @@
 [submodule "PaddleNLP/language_representations_kit/ERNIE"]
-<<<<<<< HEAD
-        path = PaddleNLP/language_representations_kit/ERNIE
-        url = https://github.com/PaddlePaddle/ERNIE
-=======
 	path = PaddleNLP/language_representations_kit/ERNIE
-	url = https://github.com/PaddlePaddle/ERNIE
-[submodule "PaddleRL"]
-	path = PaddleRL
-	url = https://github.com/PaddlePaddle/PARL
->>>>>>> f57d8a22
+	url = https://github.com/PaddlePaddle/ERNIE