# Copyright (c) 2019 PaddlePaddle Authors. All Rights Reserved.
#
# Licensed under the Apache License, Version 2.0 (the "License");
# you may not use this file except in compliance with the License.
# You may obtain a copy of the License at
#
#     http://www.apache.org/licenses/LICENSE-2.0
#
# Unless required by applicable law or agreed to in writing, software
# distributed under the License is distributed on an "AS IS" BASIS,
# WITHOUT WARRANTIES OR CONDITIONS OF ANY KIND, either express or implied.
# See the License for the specific language governing permissions and
# limitations under the License.
"""Get ops from program."""


def conv_op_params(blocks, current_op):
    """Getting params of conv op
    Args:
        blocks: BlockDesc, current block
        current_op: OpDesc, current op
    Returns:
        (list): op name and hyperparamters
    """
    tmp, res = [], []
    # op_name
    tmp.append('conv')
    # flag_bias
    if not current_op.input('Bias'):
        tmp.append(0)
    else:
        tmp.append(1)
    # flag_relu
    tmp.append(int(current_op.attr('fuse_relu')))
    # batch size
    tmp.append(1)
    # channels, height, width
    in_shapes = blocks.vars[current_op.input('Input')[0]].shape
    tmp = tmp + [int(in_shapes[1]), int(in_shapes[2]), int(in_shapes[3])]

    # output channels
    w_shapes = blocks.vars[current_op.input('Filter')[0]].shape
    tmp.append(int(w_shapes[0]))

    # group
    tmp.append(int(current_op.attr('groups')))

    # kernel size
    tmp.append(int(w_shapes[2]))
    if w_shapes[2] != w_shapes[3]:
        res.append(int(w_shapes[3]))

    # padding
    paddings = current_op.attr('paddings')
    tmp.append(int(paddings[0]))
    if paddings[0] != paddings[1]:
        res.append(int(paddings[0]))

    # strides
    strides = current_op.attr('strides')
    tmp.append(int(strides[0]))
    if strides[0] != strides[1]:
        res.append(int(strides[1]))

    # dilations
    dilations = current_op.attr('dilations')
    tmp.append(int(dilations[0]))
    if dilations[0] != dilations[1]:
        res.append(int(dilations[1]))

    tmp = tmp + res
    return tmp


def batch_norm_op_params(blocks, current_op):
    """Getting params of batch_norm op
    Args:
        blocks: BlockDesc, current block
        current_op: OpDesc, current op
    Returns:
        (list): op name and hyperparamters
    """
    tmp = []
    # op name
    tmp.append('batch_norm')
    # activation type
    if not current_op.attr('fuse_with_relu'):
        tmp.append('None')
    else:
        tmp.append('relu')
    # batch size
    tmp.append(1)
    # input channels, height, width
    in_shapes = blocks.vars[current_op.input("X")[0]].shape
    tmp = tmp + [int(in_shapes[1]), int(in_shapes[2]), int(in_shapes[3])]
    return tmp


def eltwise_op_params(blocks, current_op):
    """Getting params of eltwise op
    Args:
        blocks: BlockDesc, current block
        current_op: OpDesc, current op
    Returns:
        (list): op name and hyperparamters
    """
    # op name
    tmp = ['eltwise']
    # elementwise type, TODO: add more ops
    if current_op.type == 'elementwise_mul':
        tmp.append(1)
    elif current_op.type == 'elementwise_add':
        tmp.append(2)
    else:
        tmp.append(3)
    # batch size
    tmp.append(1)
    # input channels, height, width 
    in_shapes = blocks.vars[current_op.input('X')[0]].shape
    while len(in_shapes) < 4:
        in_shapes = in_shapes + (1, )

    for i in range(1, len(in_shapes)):
        tmp.append(int(in_shapes[i]))
    return tmp


def activation_op_params(blocks, current_op):
    """Getting params of activation op
    Args:
        blocks: BlockDesc, current block
        current_op: OpDesc, current op
    Returns:
        (list): op name and hyperparamters
    """
    tmp = []
    # op name
    tmp.append('activation')
    # activation type
    tmp.append(current_op.type)
    # batch size
    tmp.append(1)
    # input channels, height, width
    in_shapes = blocks.vars[current_op.input('X')[0]].shape
    while len(in_shapes) < 4:
        in_shapes = in_shapes + (1, )

    for i in range(1, len(in_shapes)):
        tmp.append(int(in_shapes[i]))
    return tmp


def pooling_op_params(blocks, current_op):
    """Getting params of pooling op
    Args:
        blocks: BlockDesc, current block
        current_op: OpDesc, current op
    Returns:
        (list): op name and hyperparamters    
    """
    tmp, res = [], []
    # op name
    tmp.append('pooling')
    # global pooling
    tmp.append(int(current_op.attr('global_pooling')))
    # batch size
    tmp.append(1)
    # channels, height, width
    in_shapes = blocks.vars[current_op.input('X')[0]].shape
    tmp = tmp + [int(in_shapes[1]), int(in_shapes[2]), int(in_shapes[3])]
    # kernel size
    ksize = current_op.attr('ksize')
    tmp.append(int(ksize[0]))
    if ksize[0] != ksize[1]:
        res.append(int(ksize[1]))

    # padding
    paddings = current_op.attr('paddings')
    tmp.append(int(paddings[0]))
    if paddings[0] != paddings[1]:
        res.append(int(paddings[1]))

    # stride
    strides = current_op.attr('strides')
    tmp.append(int(strides[0]))
    if strides[0] != strides[1]:
        res.append(int(strides[1]))

    # ceil mode
    tmp.append(int(current_op.attr('ceil_mode')))

    # pool type
    pool_type = current_op.attr('pooling_type')
    exclusive = current_op.attr('exclusive')
    if pool_type == 'max' and (not exclusive):
        tmp.append(1)
    elif pool_type == 'avg' and (not exclusive):
        tmp.append(2)
    else:
        tmp.append(3)

    tmp = tmp + res
    return tmp


<<<<<<< HEAD
def softmax_op_params(blocks, current_op, test_iter=100):
    """Getting params of softmax op
    Args:
        blocks: BlockDesc, current block
        current_op: OpDesc, current op
        test_iter: test times
    Returns:
        tmp: list, op name and hyperparamters
    """
    # op name, cluster, threads, test_iter
    tmp = ['softmax', 0, 1, test_iter]
    # axis
    tmp.append(current_op.attr('axis'))
    # batch size
    tmp.append(1)
    # input channels, height, width
    in_shapes = blocks.vars[current_op.input('X')[0]].shape
    while len(in_shapes) < 4:
        in_shapes = in_shapes + (1, )
=======
def softmax_op_params(blocks, current_op):
    #TODO: Getting params of softmax op
    return []
>>>>>>> 0b7c4a80

    for i in range(1, len(in_shapes)):
        tmp.append(int(in_shapes[i]))

<<<<<<< HEAD
    return tmp


def fc_op_params(blocks, current_op, test_iter=100):
=======
def resize_op_params(blocks, current_op):
    #TODO: Getting params of resize op
    return []


def fc_op_params(blocks, current_op, isbias):
>>>>>>> 0b7c4a80
    """Getting params of fc op
    Note: 
        fc op is converted to conv op with 1x1 kernels
    Args:
        blocks: BlockDesc, current block
        current_op: OpDesc, current op
    Returns:
        (list): op name and hyperparamters
    """
    # op name
    tmp = ['conv']
    # flag bias
    tmp.append(0)
    # flag relu
    tmp.append(0)
    # batch size 
    tmp.append(1)
    # input channels, height, width
    channels = blocks.vars[current_op.input('X')[0]].shape[1]
    tmp = tmp + [int(channels), 1, 1]
    # output channels
    tmp.append(int(blocks.vars[current_op.output('Out')[0]].shape[1]))
    # groups, kernel size, padding, stride, dilation
    tmp = tmp + [1, 1, 0, 1, 1]
    return tmp


def get_ops_from_program(program):
    """Getting ops params from a paddle program
    Args:
        program(Program): The program to get ops.
    Returns:
        (list): ops.
    """
    blocks = program.global_block()
    ops = []
    i = 0
    while i < len(blocks.ops):
        current_op = blocks.ops[i]
        if current_op.type in ['conv2d', 'depthwise_conv2d']:
            tmp = conv_op_params(blocks, current_op)
        elif current_op.type in [
                'elementwise_add', 'elementwise_mul', 'elementwise_max'
        ]:
            tmp = eltwise_op_params(blocks, current_op)
        elif current_op.type in [
                'relu', 'prelu', 'sigmoid', 'relu6', 'elu', 'brelu',
                'leaky_relu'
        ]:
            tmp = activation_op_params(blocks, current_op)
        elif current_op.type == 'batch_norm':
            tmp = batch_norm_op_params(blocks, current_op)
        elif current_op.type == 'pool2d':
<<<<<<< HEAD
            tmp = pooling_op_params(blocks, current_op, test_iter)
        elif current_op.type == 'batch_norm':
            tmp = batch_norm_op_params(blocks, current_op, test_iter)
=======
            tmp = pooling_op_params(blocks, current_op)
>>>>>>> 0b7c4a80
        elif current_op.type == 'softmax':
            tmp = softmax_op_params(blocks, current_op)
        elif current_op.type == 'image_resize':
            tmp = resize_op_params(blocks, current_op)
        elif current_op.type == 'mul':
<<<<<<< HEAD
            tmp = fc_op_params(blocks, current_op, test_iter)
=======
            try:
                next_op = blocks.ops[i + 1]
                if next_op.type == 'elementwise_add':
                    tmp = fc_op_params(blocks, current_op, True)
                    i += 1
                else:
                    tmp = fc_op_params(blocks, current_op, False)
            except:
                tmp = fc_op_params(blocks, current_op, False)
>>>>>>> 0b7c4a80
        else:
            tmp = None
        if tmp:
            ops.append(tmp)
        i += 1
    return ops<|MERGE_RESOLUTION|>--- conflicted
+++ resolved
@@ -203,18 +203,16 @@
     return tmp
 
 
-<<<<<<< HEAD
-def softmax_op_params(blocks, current_op, test_iter=100):
+def softmax_op_params(blocks, current_op):
     """Getting params of softmax op
     Args:
         blocks: BlockDesc, current block
         current_op: OpDesc, current op
-        test_iter: test times
-    Returns:
-        tmp: list, op name and hyperparamters
+    Returns:
+        (list): op name and hyperparamters
     """
     # op name, cluster, threads, test_iter
-    tmp = ['softmax', 0, 1, test_iter]
+    tmp = ['softmax']
     # axis
     tmp.append(current_op.attr('axis'))
     # batch size
@@ -223,28 +221,14 @@
     in_shapes = blocks.vars[current_op.input('X')[0]].shape
     while len(in_shapes) < 4:
         in_shapes = in_shapes + (1, )
-=======
-def softmax_op_params(blocks, current_op):
-    #TODO: Getting params of softmax op
-    return []
->>>>>>> 0b7c4a80
 
     for i in range(1, len(in_shapes)):
         tmp.append(int(in_shapes[i]))
 
-<<<<<<< HEAD
-    return tmp
-
-
-def fc_op_params(blocks, current_op, test_iter=100):
-=======
-def resize_op_params(blocks, current_op):
-    #TODO: Getting params of resize op
-    return []
-
-
-def fc_op_params(blocks, current_op, isbias):
->>>>>>> 0b7c4a80
+    return tmp
+
+
+def fc_op_params(blocks, current_op):
     """Getting params of fc op
     Note: 
         fc op is converted to conv op with 1x1 kernels
@@ -298,31 +282,15 @@
         elif current_op.type == 'batch_norm':
             tmp = batch_norm_op_params(blocks, current_op)
         elif current_op.type == 'pool2d':
-<<<<<<< HEAD
             tmp = pooling_op_params(blocks, current_op, test_iter)
         elif current_op.type == 'batch_norm':
             tmp = batch_norm_op_params(blocks, current_op, test_iter)
-=======
-            tmp = pooling_op_params(blocks, current_op)
->>>>>>> 0b7c4a80
         elif current_op.type == 'softmax':
             tmp = softmax_op_params(blocks, current_op)
         elif current_op.type == 'image_resize':
             tmp = resize_op_params(blocks, current_op)
         elif current_op.type == 'mul':
-<<<<<<< HEAD
             tmp = fc_op_params(blocks, current_op, test_iter)
-=======
-            try:
-                next_op = blocks.ops[i + 1]
-                if next_op.type == 'elementwise_add':
-                    tmp = fc_op_params(blocks, current_op, True)
-                    i += 1
-                else:
-                    tmp = fc_op_params(blocks, current_op, False)
-            except:
-                tmp = fc_op_params(blocks, current_op, False)
->>>>>>> 0b7c4a80
         else:
             tmp = None
         if tmp:
