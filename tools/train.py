# Copyright (c) 2019 PaddlePaddle Authors. All Rights Reserved.
#
# Licensed under the Apache License, Version 2.0 (the "License");
# you may not use this file except in compliance with the License.
# You may obtain a copy of the License at
#
#     http://www.apache.org/licenses/LICENSE-2.0
#
# Unless required by applicable law or agreed to in writing, software
# distributed under the License is distributed on an "AS IS" BASIS,
# WITHOUT WARRANTIES OR CONDITIONS OF ANY KIND, either express or implied.
# See the License for the specific language governing permissions and
# limitations under the License.

from __future__ import absolute_import
from __future__ import division
from __future__ import print_function

import os
import sys
import time
import multiprocessing

import numpy as np

import logging
FORMAT = '%(asctime)s-%(levelname)s: %(message)s'
logging.basicConfig(level=logging.INFO, format=FORMAT)

from paddle import fluid

from ppdet.utils.stats import TrainingStats
from ppdet.utils.cli import parse_args
import ppdet.utils.checkpoint as checkpoint
from ppdet.core.workspace import load_config, merge_config, create
<<<<<<< HEAD
from ppdet.data_feed import create_reader
from ppdet.placeholder import create_feeds
=======
from ppdet.data_feed import make_reader
from tools.eval_utils import parse_fetches, eval_run, eval_results
>>>>>>> 94c15b20

from tools.eval_utils import parse_fetches, eval_run, eval_results

logger = logging.getLogger(__name__)


def main():
    args = parse_args()
    cfg = load_config(args.config)

    if 'architecture' in cfg:
        main_arch = cfg['architecture']
    else:
        raise ValueError("The architecture is not specified in config file.")

    merge_config(args.cli_config)

    if cfg['use_gpu']:
        devices_num = fluid.core.get_cuda_device_count()
    else:
        devices_num = os.environ.get('CPU_NUM', multiprocessing.cpu_count())

    if 'train_feed' not in cfg:
        train_feed = create(type(main_arch).__name__ + 'TrainFeed')
    else:
        train_feed = create(cfg['train_feed'])

    if args.eval:
        if 'eval_feed' not in cfg:
            eval_feed = create(type(main_arch).__name__ + 'EvalFeed')
        else:
            eval_feed = create(cfg['eval_feed'])

    place = fluid.CUDAPlace(0) if cfg['use_gpu'] else fluid.CPUPlace()
    exe = fluid.Executor(place)

    model = create(main_arch)
    lr_builder = create('LearningRate')
    optim_builder = create('OptimizerBuilder')

    startup_prog = fluid.Program()
    train_prog = fluid.Program()
    with fluid.program_guard(train_prog, startup_prog):
        with fluid.unique_name.guard():
            train_pyreader, feed_vars = create_feeds(train_feed)
            train_fetches = model.train(feed_vars)
            loss = train_fetches['loss']
            lr = lr_builder()
            optimizer = optim_builder(lr)
            optimizer.minimize(loss)

    train_reader = create_reader(train_feed, cfg['max_iters'] * devices_num)
    train_pyreader.decorate_sample_list_generator(train_reader, place)

    # parse train fetches
    train_keys, train_values = parse_fetches(train_fetches)
    train_values.append(lr)

    if args.eval:
        eval_prog = fluid.Program()
        with fluid.program_guard(eval_prog, startup_prog):
            with fluid.unique_name.guard():
                # must be in the same scope as model when initialize feed_vars
                eval_pyreader, feed_vars = create_feeds(eval_feed)
                if cfg['metric'] == 'COCO':
                    fetches = model.test(feed_vars)
                else:
                    fetches = model.val(feed_vars)
        eval_prog = eval_prog.clone(True)

        eval_reader = create_reader(train_feed)
        eval_pyreader.decorate_sample_list_generator(eval_reader, place)

        # parse train fetches
        extra_keys = ['im_info', 'im_id'] if cfg['metric'] == 'COCO' \
                     else []
        eval_keys, eval_values = parse_fetches(fetches, eval_prog, extra_keys)

    # 3. Compile program for multi-devices
    build_strategy = fluid.BuildStrategy()
    build_strategy.memory_optimize = False
    build_strategy.enable_inplace = False
    sync_bn = getattr(model.backbone, 'norm_type') == 'sync_bn'
    build_strategy.sync_batch_norm = sync_bn
    train_compile_program = fluid.compiler.CompiledProgram(
        train_prog).with_data_parallel(
            loss_name=loss.name, build_strategy=build_strategy)
    if args.eval:
        eval_compile_program = fluid.compiler.CompiledProgram(
            eval_prog).with_data_parallel(build_strategy=build_strategy)

    exe.run(startup_prog)

    freeze_bn = getattr(model.backbone, 'freeze_norm', False)
    if args.resume_checkpoint:
        checkpoint.load_checkpoint(exe, train_prog, args.resume_checkpoint)
    elif cfg['pretrain_weights'] and freeze_bn and args.fusebn:
        checkpoint.load_and_fusebn(exe, train_prog, cfg['pretrain_weights'])
    elif cfg['pretrain_weights']:
        checkpoint.load_pretrain(exe, train_prog, cfg['pretrain_weights'])

    train_stats = TrainingStats(cfg['log_smooth_window'], train_keys)
    train_pyreader.start()
    start_time = time.time()
    end_time = time.time()

    save_dir = os.path.join(cfg['save_dir'], cfg['architecture'])
    for it in range(cfg['max_iters']):
        start_time = end_time
        end_time = time.time()
        outs = exe.run(train_compile_program, fetch_list=train_values)
        stats = {k: np.array(v).mean() for k, v in zip(train_keys, outs[:-1])}
        train_stats.update(stats)
        logs = train_stats.log()
        strs = 'iter: {}, lr: {:.6f}, {}, time: {:.3f}'.format(
            it, np.mean(outs[-1]), logs, end_time - start_time)
        logger.info(strs)

        if it > 0 and it % cfg['snapshot_iter'] == 0:
            checkpoint.save(exe, train_prog, os.path.join(save_dir, str(it)))

            if args.eval:
                # Run evaluation
                results = eval_run(exe, eval_compile_program, eval_pyreader,
                                   eval_keys, eval_values)
                # Evaluation
                eval_results(results, eval_feed, args, cfg['metric'])

    checkpoint.save(exe, train_prog, os.path.join(save_dir, "model_final"))
    train_pyreader.reset()


if __name__ == '__main__':
    main()<|MERGE_RESOLUTION|>--- conflicted
+++ resolved
@@ -31,16 +31,11 @@
 
 from ppdet.utils.stats import TrainingStats
 from ppdet.utils.cli import parse_args
+from ppdet.core.workspace import load_config, merge_config, create
+from ppdet.dataset.data_feed import create_reader
 import ppdet.utils.checkpoint as checkpoint
-from ppdet.core.workspace import load_config, merge_config, create
-<<<<<<< HEAD
-from ppdet.data_feed import create_reader
-from ppdet.placeholder import create_feeds
-=======
-from ppdet.data_feed import make_reader
-from tools.eval_utils import parse_fetches, eval_run, eval_results
->>>>>>> 94c15b20
 
+from tools.placeholder import create_feeds
 from tools.eval_utils import parse_fetches, eval_run, eval_results
 
 logger = logging.getLogger(__name__)
@@ -93,6 +88,10 @@
 
     train_reader = create_reader(train_feed, cfg['max_iters'] * devices_num)
     train_pyreader.decorate_sample_list_generator(train_reader, place)
+
+    print(train_reader)
+    for data in next(train_reader()):
+        print(data)
 
     # parse train fetches
     train_keys, train_values = parse_fetches(train_fetches)
