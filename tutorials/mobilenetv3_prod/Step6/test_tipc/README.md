--- conflicted
+++ resolved
@@ -15,18 +15,10 @@
 - 模型压缩：包括裁剪、离线/在线量化、蒸馏。
 - 其他预测部署：包括Paddle Inference C++预测、Paddle Serving部署、Paddle-Lite部署等。
 
-<<<<<<< HEAD
-| 算法论文 | 模型名称 | 模型类型 | Linux 基础<br>训练预测 | | Windows 基础<br>训练预测 | 更多<br>训练方式 | 模型压缩 |  其他预测部署  |
+| 算法论文 | 模型名称 | 模型类型 | 基础<br>训练预测 | 更多<br>训练方式 | 更多<br>部署方式 | Slim训练部署 |  更多<br>训练环境  |
 | :--- | :--- |  :----:  | :--------: |  :----  |   :----  |   :----  |   :----  |
-| MobileNetV3     | mobilenet_v3_small |  分类  | 支持 | 支持 | 混合精度<br> | - | - |
+| MobileNetV3     | mobilenet_v3_small |  分类  | 支持 | 混合精度 |  | PACT量化<br>离线量化 | Windows |
 
-=======
-| 算法论文 | 模型名称 | 模型类型 | 基础<br>训练预测 | 更多<br>训练方式 | 模型压缩 |  其他预测部署  |
-| :--- | :--- |  :----:  | :--------: |  :----  |   :----  |   :----  |
-| MobileNetV3     | mobilenet_v3_small |  分类  | 支持 | 混合精度<br> | - | - |
-| MobileNetV3     | mobilenet_v3_small |  分类  | 支持 | - | PACT量化训练<br> | - |
-| MobileNetV3     | mobilenet_v3_small |  分类  | 支持 | - | 离线量化训练<br> | - |
->>>>>>> 7b6bd30d
 
 ## 3. 测试工具简介
 
