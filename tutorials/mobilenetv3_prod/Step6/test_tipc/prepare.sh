--- conflicted
+++ resolved
@@ -65,14 +65,10 @@
         wget -nc $PADDLEInfer --no-check-certificate
     fi
     tar zxf paddle_inference.tgz
-<<<<<<< HEAD
     if [ ! -d "paddle_inference" ]; then
         ln -s paddle_inference_install_dir paddle_inference
     fi
-    wget -nc https://paddleocr.bj.bcebos.com/libs/opencv/opencv-3.4.7.tar.gz
-=======
     wget -nc https://paddleocr.bj.bcebos.com/libs/opencv/opencv-3.4.7.tar.gz --no-check-certificate
->>>>>>> cfba05cb
     tar zxf opencv-3.4.7.tar.gz
     # build opencv
     cd opencv-3.4.7/
