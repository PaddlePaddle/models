# MobileNetV3

## 目录


- [1. 简介](#1)
- [2. 数据集和复现精度](#2)
- [3. 准备数据与环境](#3)
    - [3.1 准备环境](#3.1)
    - [3.2 准备数据](#3.2)
    - [3.3 准备模型](#3.3)
- [4. 开始使用](#4)
    - [4.1 模型训练](#4.1)
    - [4.2 模型评估](#4.2)
    - [4.3 模型预测](#4.3)
- [5. 模型推理部署](#5)
- [6. TIPC自动化测试脚本](#6)
- [7. 参考链接与文献](#7)

<a name="1"></a>

## 1. 简介

MobileNetV3 是 2019 年提出的一种基于 NAS 的新的轻量级网络，为了进一步提升效果，将 relu 和 sigmoid 激活函数分别替换为 hard_swish 与 hard_sigmoid 激活函数，同时引入了一些专门减小网络计算量的改进策略，最终性能超越了当时其他的轻量级骨干网络。



**论文:** [Searching for MobileNetV3](https://arxiv.org/abs/1905.02244)

**参考repo:** [https://github.com/pytorch/vision](https://github.com/pytorch/vision)


在此感谢[vision](https://github.com/pytorch/vision)，提高了MobileNetV3论文复现的效率。

注意：在这里为了简化流程，仅关于`ImageNet标准训练过程`做训练对齐，具体地：
* 训练总共120epoch，总的batch size是256*8=2048，学习率为0.8，下降策略为Piecewise Decay(30epoch下降10倍)
* 训练预处理：RandomResizedCrop(size=224) + RandomFlip(p=0.5) + Normalize
* 评估预处理：Resize(256) + CenterCrop(224) + Normalize

这里`mobilenet_v3_small`的参考指标也是重新训练得到的。

<a name="2"></a>
<<<<<<< HEAD
=======

>>>>>>> 91efe358
## 2. 数据集和复现精度

数据集为ImageNet，训练集包含1281167张图像，验证集包含50000张图像。

您可以从[ImageNet 官网](https://image-net.org/)申请下载数据。


| 模型      | top1/5 acc (参考精度) | top1/5 acc (复现精度) | 下载链接 |
|:---------:|:------:|:----------:|:----------:|
| Mo | -/-   | 0.601/0.826   | [预训练模型](https://paddle-model-ecology.bj.bcebos.com/model/mobilenetv3_reprod/mobilenet_v3_small_pretrained.pdparams) \|  [Inference模型(coming soon!)]() \| [日志](https://paddle-model-ecology.bj.bcebos.com/model/mobilenetv3_reprod/train_mobilenet_v3_small.log) |

<a name="3"></a>

## 3. 准备环境与数据


<a name="3.1"></a>

### 3.1 准备环境

* 下载代码

```bash
git clone https://github.com/PaddlePaddle/models.git
cd models/tutorials/mobilenetv3_prod/Step6
```

* 安装paddlepaddle：如果您已经安装了2.2或者以上版本的paddlepaddle，那么无需运行下面的命令安装paddlepaddle。

```bash
# 需要安装2.2及以上版本的Paddle，如果
# 安装GPU版本的Paddle
pip install paddlepaddle-gpu==2.2.0
# 安装CPU版本的Paddle
pip install paddlepaddle==2.2.0
```

安装完成之后，可以使用下面的命令验证是否安装成功

```python
import paddle
paddle.utils.run_check()
```

如果出现了`PaddlePaddle is installed successfully!`等输出内容，如下所示，则说明安装成功。

```
W1223 02:51:03.061575 33723 device_context.cc:447] Please NOTE: device: 0, GPU Compute Capability: 7.0, Driver API Version: 10.2, Runtime API Version: 10.2
W1223 02:51:03.070878 33723 device_context.cc:465] device: 0, cuDNN Version: 7.6.
PaddlePaddle works well on 1 GPU.
W1223 02:51:33.185979 33723 fuse_all_reduce_op_pass.cc:76] Find all_reduce operators: 2. To make the speed faster, some all_reduce ops are fused during training, after fusion, the number of all_reduce ops is 2.
PaddlePaddle works well on 8 GPUs.
PaddlePaddle is installed successfully! Let's start deep learning with PaddlePaddle now.
```

更多安装方法可以参考：[Paddle安装指南](https://www.paddlepaddle.org.cn/)。

* 安装requirements

```bash
pip install -r requirements.txt
```

<a name="3.2"></a>

### 3.2 准备数据

如果您已经下载好ImageNet1k数据集，那么该步骤可以跳过，如果您没有，则可以从[ImageNet官网](https://image-net.org/download.php)申请下载。

如果只是希望快速体验模型训练功能，则可以直接解压`test_images/lite_data.tar`，其中包含16张训练图像以及16张验证图像。

```bash
tar -xf test_images/lite_data.tar
```

执行该命令后，会在当前路径下解压出对应的数据集文件夹lite_data


<a name="3.3"></a>

### 3.3 准备模型

如果您希望直接体验评估或者预测推理过程，可以直接根据[第2节：数据集和复现精度]()的内容下载提供的预训练模型，直接体验模型评估、预测、推理部署等内容。

使用下面的命令下载模型

```bash
# 下载预训练模型
wget https://paddle-model-ecology.bj.bcebos.com/model/mobilenetv3_reprod/mobilenet_v3_small_pretrained.pdparams
# 下载推理模型
# coming soon!
```


<a name="4"></a>

## 4. 开始使用

<a name="4.1"></a>

### 4.1 模型训练

* 单机单卡训练

```bash
export CUDA_VISIBLE_DEVICES=0
python3 train.py --data-path=./ILSVRC2012 --lr=0.1 --batch-size=256
```

部分训练日志如下所示。

```
[Epoch 1, iter: 4780] top1: 0.10312, top5: 0.27344, lr: 0.01000, loss: 5.34719, avg_reader_cost: 0.03644 sec, avg_batch_cost: 0.05536 sec, avg_samples: 64.0, avg_ips: 1156.08863 images/sec.
[Epoch 1, iter: 4790] top1: 0.08750, top5: 0.24531, lr: 0.01000, loss: 5.28853, avg_reader_cost: 0.05164 sec, avg_batch_cost: 0.06852 sec, avg_samples: 64.0, avg_ips: 934.08427 images/sec.
```

* 单机多卡训练

```bash
export CUDA_VISIBLE_DEVICES=0,1,2,3
python3 -m paddle.distributed.launch --gpus="0,1,2,3" train.py --data-path="./ILSVRC2012" --lr=0.4 --batch-size=256
```

更多配置参数可以参考[train.py](./train.py)的`get_args_parser`函数。

<a name="4.2"></a>

### 4.2 模型评估

该项目中，训练与评估脚本相同，指定`--test-only`参数即可完成预测过程。

```bash
python train.py --test-only --data-path=/paddle/data/ILSVRC2012 --pretrained=./mobilenet_v3_small_paddle.pdparams
```

期望输出如下。

```
Test:  [   0/1563]  eta: 1:14:20  loss: 1.0456 (1.0456)  acc1: 0.7812 (0.7812)  acc5: 0.9062 (0.9062)  time: 2.8539  data: 2.8262
...
Test:  [1500/1563]  eta: 0:00:05  loss: 1.2878 (1.9196)  acc1: 0.7344 (0.5639)  acc5: 0.8750 (0.7893)  time: 0.0623  data: 0.0534
Test: Total time: 0:02:05
 * Acc@1 0.564 Acc@5 0.790
```

<a name="4.3"></a>

### 4.3 模型预测

* 使用GPU预测

```
python tools/predict.py --pretrained=./mobilenet_v3_small_pretrained.pdparams --img-path=images/demo.jpg
```

对于下面的图像进行预测

<div align="center">
    <img src="./images/demo.jpg" width=300">
</div>

最终输出结果为`class_id: 8, prob: 0.9091238975524902`，表示预测的类别ID是`8`，置信度为`0.909`。

* 使用CPU预测

```
python tools/predict.py --pretrained=./mobilenet_v3_small_pretrained.pdparams --img-path=images/demo.jpg --device=cpu
```

<a name="5"></a>

## 5. 模型推理部署

### 5.2 使用 Paddle Serving 部署
#### 5.2.1 准备测试数据和部署环境
**【基本流程】**

**（1）准备测试数据：** 从验证集或者测试集中抽出至少一张图像，用于后续推理过程验证。

**（2）准备部署环境**

docker是一个开源的应用容器引擎，可以让应用程序更加方便地被打包和移植。建议在docker中进行Serving服务化部署。

首先准备docker环境，AIStudio环境已经安装了合适的docker。如果是非AIStudio环境，请[参考文档](https://github.com/PaddlePaddle/Serving/blob/v0.7.0/doc/Install_CN.md)中的 "1.2 Paddle开发镜像" 安装docker环境。

然后安装Paddle Serving三个安装包，paddle-serving-server，paddle-serving-client 和 paddle-serving-app。

```
wget https://paddle-serving.bj.bcebos.com/test-dev/whl/paddle_serving_server_gpu-0.7.0.post102-py3-none-any.whl
pip3 install paddle_serving_server_gpu-0.7.0.post102-py3-none-any.whl

wget https://paddle-serving.bj.bcebos.com/test-dev/whl/paddle_serving_client-0.7.0-cp37-none-any.whl
pip3 install paddle_serving_client-0.7.0-cp37-none-any.whl

wget https://paddle-serving.bj.bcebos.com/test-dev/whl/paddle_serving_app-0.7.0-py3-none-any.whl
pip3 install paddle_serving_app-0.7.0-py3-none-any.whl
```

Paddle Serving Server更多不同运行环境的whl包下载地址，请参考：[下载页面](https://github.com/PaddlePaddle/Serving/blob/v0.7.0/doc/Latest_Packages_CN.md)

#### 5.2.2 准备服务化部署模型

【基本流程】

为了便于模型服务化部署，需要将jit.save保存的静态图模型（具体参考[《Linux GPU/CPU 基础训练推理开发文档》](../train_infer_python/README.md) 使用paddle_serving_client.convert按如下命令转换为服务化部署模型：

```
python3 -m paddle_serving_client.convert --dirname {静态图模型路径} --model_filename {模型结构文件} --params_filename {模型参数文件} --serving_server {转换后的服务器端模型和配置文件存储路径} --serving_client {转换后的客户端模型和配置文件存储路径}
```
上面命令中 "转换后的服务器端模型和配置文件" 将用于后续服务化部署。其中`paddle_serving_client.convert`命令是`paddle_serving_client` whl包内置的转换函数，无需修改。

【实战】
                       
进入部署完成的Docker
* 下载代码

```bash
git clone https://github.com/PaddlePaddle/models.git
cd models/tutorials/mobilenetv3_prod/Step6
```
由于[MobileNetV3](#2)暂时只提供了预训练模型，因此需要先转换为Inference模型。若后期提供，可省略该步骤。
                       
在tools文件夹下提供了输出inference模型的脚本文件export_model.py，运行如下命令即可获取inference模型。

```
python3 ./tools/export_model.py --pretrained=./mobilenet_v3_small_pretrained.pdparams  --save-inference-dir=./mobilenetv3_model
```
在inference_model文件夹下有inference.pdmodel、inference.pdiparams和inference.pdiparams.info文件。

针对MobileNetV3网络，将inference模型转换为服务化部署模型的示例命令如下，转换完后在本地生成serving_server和serving_client两个文件夹。本教程后续主要使用serving_server文件夹中的模型。

```python
python3 -m paddle_serving_client.convert \
    --dirname ./mobilenetv3_model/ \
    --model_filename inference.pdmodel \
    --params_filename inference.pdiparams \
    --serving_server serving_server \
    --serving_client serving_client
```
【注意】：0.7.0版本的 PaddleServing 需要和PaddlePaddle 2.2之后的版本搭配进行模型转换   
                       
#### 5.2.3 复制部署样例程序
**【基本流程】**

服务化部署的样例程序的目录地址为：`**/models/docs/tipc/serving/template/code`

该目录下面包含3个文件，具体如下：

- web_service.py：用于开发服务端模型预测相关程序。由于使用多卡或者多机部署预测服务，设计高效的服务调度策略比较复杂，Paddle Serving将网络预测进行了封装，在这个程序里面开发者只需要关心部署服务引擎的初始化，模型预测的前处理和后处理开发，不用关心模型预测调度问题。

- config.yml：服务端模型预测相关配置文件，里面有各参数的详细说明。开发者只需要关注如下配置：http_port（服务的http端口），model_config（服务化部署模型的路径），device_type（计算硬件类型），devices（计算硬件ID）。

- pipeline_http_client.py：用于客户端访问服务的程序，开发者需要设置url（服务地址）、logid（日志ID）和测试图像。

**【实战】**

如果服务化部署MobileNetV3网络，需要拷贝上述三个文件以及上述导出的serving_server、serving_client文件夹到运行目录，建议在`**/models/community/repo_template/deploy/pdserving/`目录下。                      
#### 5.2.4 初始化部署引擎

**【基本流程】**

针对模型名称，修改web_service.py中类TIPCExampleService、TIPCExampleOp的名称，以及这些类初始化中任务名称name，同时通过uci_service.prepare_pipeline_config设置配置参数。

同时修改服务配置文件中的配置：OP名称，http_port（服务的http端口），model_config（服务化部署模型的路径），device_type（计算硬件类型），devices（计算硬件ID）

**【实战】**

针对MobileNetV3网络
                       
（1）修改web_service.py文件后的代码如下：

```
from paddle_serving_server.web_service import WebService, Op

class MobileNetOp(Op):
    def init_op(self):
        pass

    def preprocess(self, input_dicts, data_id, log_id):
        pass

<<<<<<< HEAD
    def postprocess(self, input_dicts, fetch_dict, data_id, log_id):
        pass


class MobileNetvService(WebService):
    def get_pipeline_response(self, read_op):
        mobilenet_op = MobileNetOp(name="imagenet", input_ops=[read_op])
        return mobilenet_op

uci_service = MobileNetService(name="imagenet")
uci_service.prepare_pipeline_config("config.yml")
uci_service.run_service()
```
（2）修改服务配置文件config.yml。
- http_port：使用默认的端口号18080
- OP名称：第14行更新imagenet
- model_config：与5.2.2转换后服务化部署模型文件夹路径一致，这里使用默认配置 "./serving_server"
- device_type：使用默认配置1，基于GPU预测
- devices：使用默认配置"0"，0号卡预测     
                   
#### 5.2.5 开发数据预处理程序

**【基本流程】**

web_service.py文件中的TIPCExampleOp类的preprocess函数用于开发数据预处理程序，包含输入、处理流程和输出三部分。

**（1）输入：** 一般开发者使用时，只需要关心input_dicts和log_id两个输入参数。这两个参数与客户端访问服务程序tipc_pipeline_http_client.py中的请求参数相对应，即：
```
    data = {"key": ["image"], "value": [image], "logid":logid}
```
其中key和value的数据类型都是列表，并且一一对应。input_dicts是一个字典，它的key和value和data中的key和value是一致的。log_id和data中的logid一致。

**（2）处理流程：** 数据预处理流程和基于Paddle Inference的模型预处理流程相同。

**（3）输出：** 需要返回四个参数，一般开发者使用时只关心第一个返回值，网络输入字典，其余返回值使用默认的即可。

```
{"input": input_imgs}, False, None, ""
```
上述网络输入字典的key可以通过服务化模型配置文件serving_server/serving_server_conf.prototxt中的feed_var字典的name字段获取。

**【实战】**

针对MobileNetV3网络的数据预处理开发，修改web_service.py文件中代码如下：

添加头文件：

```py
import sys
import logging
import numpy as np
import base64, cv2
from paddle_serving_app.reader import Sequential, URL2Image, Resize, CenterCrop, RGB2BGR, Transpose, Div, Normalize, Base64ToImage
```     
修改MobileNetOp中的init_op和preprocess函数相关代码：

```py
class MobileNetOp(Op):
    def init_op(self):
        self.seq = Sequential([
            Resize(256), CenterCrop(224), RGB2BGR(), Transpose((2, 0, 1)),
            Div(255), Normalize([0.485, 0.456, 0.406], [0.229, 0.224, 0.225],
                                True)
        ])
        self.label_dict = {}
        label_idx = 0
        with open("../../images/imagenet.label") as fin:
            for line in fin:
                self.label_dict[label_idx] = line.strip()
                label_idx += 1

    def preprocess(self, input_dicts, data_id, log_id):
        (_, input_dict), = input_dicts.items()
        batch_size = len(input_dict.keys())
        imgs = []
        for key in input_dict.keys():
            data = base64.b64decode(input_dict[key].encode('utf8'))
            data = np.fromstring(data, np.uint8)
            im = cv2.imdecode(data, cv2.IMREAD_COLOR)
            img = self.seq(im)
            imgs.append(img[np.newaxis, :].copy())
        input_imgs = np.concatenate(imgs, axis=0)
        return {"input": input_imgs}, False, None, ""
```
                                                     
#### 5.2.6 开发预测结果后处理程序

【基本流程】

web_service.py文件中的TIPCExampleOp类的 postprocess 函数用于开发预测结果后处理程序，包含输入、处理流程和输出三部分。

**（1）输入：** 包含四个参数，其中参数input_dicts、log_id和数据预处理函数preprocess中一样，data_id可忽略，fetch_dict 是网络预测输出字典，其中输出的key可以通过服务化模型配置文件serving_server/serving_server_conf.prototxt中的fetch_var字典的name字段获取。

**（2）处理流程：** 数据预处理流程和基于Paddle Inference的预测结果后处理一致。

**（3）输出：** 需要返回三个参数，一般开发者使用时只关心第一个返回值，预测结果字典，其余返回值使用默认的即可。

```
result, None, ""
```

【实战】

针对MobileNet网络的预测结果后处理开发，修改web_service.py文件中MobileNetOp中的postprocess函数相关代码如下：

```py
    def postprocess(self, input_dicts, fetch_dict, data_id, log_id):
        score_list = fetch_dict["softmax_1.tmp_0"]
        result = {"label": [], "prob": []}
        for score in score_list:
            score = score.tolist()
            max_score = max(score)
            result["label"].append(self.label_dict[score.index(max_score)]
                                   .strip().replace(",", ""))
            result["prob"].append(max_score)
        result["label"] = str(result["label"])
        result["prob"] = str(result["prob"])
        return result, None, ""

```
#### 5.2.7 启动模型预测服务
                               
**【基本流程】**

当完成服务化部署引擎初始化、数据预处理和预测结果后处理开发，则可以按如下命令启动模型预测服务：

```bash
python3 web_service.py &
```                               
**【实战】**

针对MobileNet网络, 启动成功的界面如下：

![](./images/serving_startup_visualization.png)    
                               
#### 5.2.8 开发客户端访问服务的程序

**【基本流程】**

当成功启动了模型预测服务，可以修改pipeline_http_client.py程序，访问该服务。主要设置url（服务地址）、logid（日志ID）和测试图像。其中服务地址的url的样式为 "http://127.0.0.1:18080/tipc_example/prediction" ，url的设置需要将url中的tipc_example更新为TIPCExampleService类初始化的name。

**【实战】**

针对MobileNet网络, 修改pipeline_http_client.py程序中的url（服务地址）、logid（日志ID）和测试图像地址，其中url改为：

```
url = "http://127.0.0.1:18080/imagenet/prediction"
```        
                                                 
客户端访问服务的命令如下：

```
python3 pipeline_http_client.py
```                                                  

【注意事项】
如果访问不成功，可能设置了代理影响的，可以用下面命令取消代理设置。

```
unset http_proxy
unset https_proxy
```
访问成功的界面如下：
=======
<a name="6"></a>
>>>>>>> 91efe358

![](./images/serving_client_results.png)
                                                  
## 6. TIPC自动化测试脚本

coming soon!

<a name="7"></a>

## 7. 参考链接与文献

1. Howard A, Sandler M, Chu G, et al. Searching for mobilenetv3[C]//Proceedings of the IEEE/CVF International Conference on Computer Vision. 2019: 1314-1324.
2. vision: https://github.com/pytorch/vision<|MERGE_RESOLUTION|>--- conflicted
+++ resolved
@@ -40,10 +40,6 @@
 这里`mobilenet_v3_small`的参考指标也是重新训练得到的。
 
 <a name="2"></a>
-<<<<<<< HEAD
-=======
-
->>>>>>> 91efe358
 ## 2. 数据集和复现精度
 
 数据集为ImageNet，训练集包含1281167张图像，验证集包含50000张图像。
@@ -325,7 +321,7 @@
     def preprocess(self, input_dicts, data_id, log_id):
         pass
 
-<<<<<<< HEAD
+
     def postprocess(self, input_dicts, fetch_dict, data_id, log_id):
         pass
 
@@ -489,12 +485,10 @@
 unset https_proxy
 ```
 访问成功的界面如下：
-=======
-<a name="6"></a>
->>>>>>> 91efe358
-
-![](./images/serving_client_results.png)
-                                                  
+
+![](./images/serving_client_results.png)                                                  
+
+<a name="6"></a>                                                  
 ## 6. TIPC自动化测试脚本
 
 coming soon!
